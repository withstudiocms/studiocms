--- conflicted
+++ resolved
@@ -14,11 +14,7 @@
 	},
 	{
 		scope: 'studiocms',
-<<<<<<< HEAD
-		names: ['devapps', 'cloudinary-image-service'],
-=======
-		names: ['devapps', 'html'],
->>>>>>> a25d22c0
+		names: ['devapps', 'html', 'cloudinary-image-service'],
 	},
 ];
 
