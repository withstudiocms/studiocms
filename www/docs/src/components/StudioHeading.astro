--- conflicted
+++ resolved
@@ -1,213 +1,120 @@
----
-import { AstroError } from 'astro/errors';
-import type { Element, Root } from 'hast';
-import { select } from 'hast-util-select';
-import { rehype } from 'rehype';
-
-let hLevel = 'h1';
-rehype()
-	.data('settings', { fragment: true })
-	.use(() => (tree: Root) => {
-		const rootElements = tree.children.filter((item): item is Element => item.type === 'element');
-		const [rootElement] = rootElements;
-		const headingElement = select('h1, h2, h3, h4, h5, h6', tree);
-		if (!rootElement) {
-			throw new AstroError(
-				'No content passed to `<StudioHeading>` component, expected a Markdown heading.'
-			);
-		}
-		if (rootElements.length > 1) {
-			throw new AstroError(
-				`\`<StudioHeading>\` component must contain a single Markdown heading. Found: ${rootElements.map((el) => `<${el.tagName}>`).join(', ')}`
-			);
-		}
-		if (!headingElement) {
-			throw new AstroError(
-				'`<StudioHeading>` component must contain a heading, but could not find one.'
-			);
-		}
-		hLevel = headingElement.tagName;
-	})
-	.processSync({ value: await Astro.slots.render('default') });
-<<<<<<< HEAD
----
-
-<div class={`studio-tag-wrapper level-${hLevel}`}>
-	<slot />
-
-	<span class="studio-tag">
-        <svg aria-hidden="true" width="16" height="16" viewBox="0 0 128 128">
-            <path d="M47.7 107.1c-5.5-5-7.2-15.7-4.9-23.4 4 4.9 9.6 6.4 15.4 7.3 8.9 1.3 17.6.8 25.9-3.2l2.8-1.7a18 18 0 0 1-7.2 20l-5.5 3.8c-5.6 3.8-7.2 8.2-5 14.7l.2.7a14 14 0 0 1-6.6-5.6 15.8 15.8 0 0 1-2.6-8.6c0-1.5 0-3-.2-4.5-.5-3.7-2.2-5.3-5.5-5.4-3.3-.1-5.9 2-6.6 5.2l-.2.7ZM16 82.4s16.5-8 33-8l12.4-38.3c.5-2 1.8-3.2 3.3-3.2 1.6 0 3 1.3 3.4 3.2l12.4 38.3c19.6 0 33 8 33 8l-28-76c-.8-2.3-2.2-3.7-4-3.7H48c-1.8 0-3.1 1.4-4 3.7l-28 76Z" fill="currentColor"/>
-            <path fill="url(#astrologo)" d="M47.7 107.1c-5.5-5-7.2-15.7-4.9-23.4 4 4.9 9.6 6.4 15.4 7.3 8.9 1.3 17.6.8 25.9-3.2l2.8-1.7a18 18 0 0 1-7.2 20l-5.5 3.8c-5.6 3.8-7.2 8.2-5 14.7l.2.7a14 14 0 0 1-6.6-5.6 15.8 15.8 0 0 1-2.6-8.6c0-1.5 0-3-.2-4.5-.5-3.7-2.2-5.3-5.5-5.4-3.3-.1-5.9 2-6.6 5.2l-.2.7Z"/>
-            <defs>
-              <linearGradient id="astrologo" x1="64.7" x2="77.4" y1="119.2" y2="77.4" gradientUnits="userSpaceOnUse">
-                <stop stop-color="#D83333"/>
-                <stop offset="1" stop-color="#F041FF"/>
-              </linearGradient>
-            </defs>
-        </svg>
-		<a href="https://docs.astro.build/en/guides/astro-db/#astro-studio"><span>Astro Studio Account Required</span></a>
-	</span>
-</div>
-
-<style>
-	.studio-tag-wrapper {
-		/* Display feature tag above its associated heading. */
-		display: flex;
-		flex-direction: column-reverse;
-		/* Reinstate heading-style spacing. */
-		margin-top: 1.5em !important;
-	}
-
-	.studio-tag {
-		--highlight-color: var(--sl-color-accent);
-		--shade-color: var(--sl-color-accent-low);
-		--highlight-position: 0%;
-
-		/* Pull inline axis out so it meets the viewport edge on smaller viewports. */
-		margin-inline: calc(-1 * var(--sl-content-pad-x));
-
-		/** Pull following content up over the gradient background. */
-		--pad-top: 0.875rem;
-		--pad-bottom: 0.375rem;
-		--bottom-overlap: 2rem;
-		padding: var(--pad-top) var(--sl-content-pad-x) calc(var(--pad-bottom) + var(--bottom-overlap));
-		margin-bottom: calc(-1 * var(--bottom-overlap));
-
-		display: flex;
-		align-items: center;
-		gap: 0.5em;
-
-		border-top: 1px solid;
-		border-image-source: linear-gradient(
-			to right,
-			transparent,
-			var(--highlight-color) var(--highlight-position),
-			transparent
-		);
-		border-image-slice: 1;
-
-		background:
-		/* Mask layer which fades to the page background color to the left and right */
-			linear-gradient(
-				to right,
-				var(--sl-color-bg),
-				transparent var(--highlight-position),
-				var(--sl-color-bg)
-			),
-			/* Colour layer which fades to transparent at the bottom of the element. */
-				linear-gradient(to bottom, var(--shade-color), transparent);
-
-		color: var(--sl-color-white);
-		line-height: var(--sl-line-height-headings);
-		font-size: var(--sl-text-xs);
-		font-family: var(--__sl-font-mono);
-	}
-	
-	:root[data-theme="light"] .studio-tag {
-		--shade-color: var(--sl-color-accent-high);
-	}
-
-	:global([dir='rtl']) .studio-tag:not(:where([dir='rtl'] [dir='ltr'] *)) {
-		--highlight-position: 100%;
-	}
-	@media (min-width: 88.5em) {
-		/** On larger screens fade out inline-start edge too. */
-		.studio-tag {
-			--highlight-position: 10%;
-		}
-		:global([dir='rtl']) .studio-tag:not(:where([dir='rtl'] [dir='ltr'] *)) {
-			--highlight-position: 90%;
-		}
-	}
-=======
----
-
-<div class={`studio-tag-wrapper level-${hLevel}`}>
-	<slot />
-
-	<span class="studio-tag">
-        <svg aria-hidden="true" width="16" height="16" viewBox="0 0 128 128">
-            <path d="M47.7 107.1c-5.5-5-7.2-15.7-4.9-23.4 4 4.9 9.6 6.4 15.4 7.3 8.9 1.3 17.6.8 25.9-3.2l2.8-1.7a18 18 0 0 1-7.2 20l-5.5 3.8c-5.6 3.8-7.2 8.2-5 14.7l.2.7a14 14 0 0 1-6.6-5.6 15.8 15.8 0 0 1-2.6-8.6c0-1.5 0-3-.2-4.5-.5-3.7-2.2-5.3-5.5-5.4-3.3-.1-5.9 2-6.6 5.2l-.2.7ZM16 82.4s16.5-8 33-8l12.4-38.3c.5-2 1.8-3.2 3.3-3.2 1.6 0 3 1.3 3.4 3.2l12.4 38.3c19.6 0 33 8 33 8l-28-76c-.8-2.3-2.2-3.7-4-3.7H48c-1.8 0-3.1 1.4-4 3.7l-28 76Z" fill="currentColor"/>
-            <path fill="url(#astrologo)" d="M47.7 107.1c-5.5-5-7.2-15.7-4.9-23.4 4 4.9 9.6 6.4 15.4 7.3 8.9 1.3 17.6.8 25.9-3.2l2.8-1.7a18 18 0 0 1-7.2 20l-5.5 3.8c-5.6 3.8-7.2 8.2-5 14.7l.2.7a14 14 0 0 1-6.6-5.6 15.8 15.8 0 0 1-2.6-8.6c0-1.5 0-3-.2-4.5-.5-3.7-2.2-5.3-5.5-5.4-3.3-.1-5.9 2-6.6 5.2l-.2.7Z"/>
-            <defs>
-              <linearGradient id="astrologo" x1="64.7" x2="77.4" y1="119.2" y2="77.4" gradientUnits="userSpaceOnUse">
-                <stop stop-color="#D83333"/>
-                <stop offset="1" stop-color="#F041FF"/>
-              </linearGradient>
-            </defs>
-        </svg>
-		<a href="https://docs.astro.build/en/guides/astro-db/#astro-studio"><span>Astro Studio Account Required</span></a>
-	</span>
-</div>
-
-<style>
-	.studio-tag-wrapper {
-		/* Display feature tag above its associated heading. */
-		display: flex;
-		flex-direction: column-reverse;
-		/* Reinstate heading-style spacing. */
-		margin-top: 1.5em !important;
-	}
-
-	.studio-tag {
-		--highlight-color: var(--sl-color-accent);
-		--shade-color: var(--sl-color-accent-low);;
-		--highlight-position: 0%;
-
-		/* Pull inline axis out so it meets the viewport edge on smaller viewports. */
-		margin-inline: calc(-1 * var(--sl-content-pad-x));
-
-		/** Pull following content up over the gradient background. */
-		--pad-top: 0.875rem;
-		--pad-bottom: 0.375rem;
-		--bottom-overlap: 2rem;
-		padding: var(--pad-top) var(--sl-content-pad-x) calc(var(--pad-bottom) + var(--bottom-overlap));
-		margin-bottom: calc(-1 * var(--bottom-overlap));
-
-		display: flex;
-		align-items: center;
-		gap: 0.5em;
-
-		border-top: 1px solid;
-		border-image-source: linear-gradient(
-			to right,
-			transparent,
-			var(--highlight-color) var(--highlight-position),
-			transparent
-		);
-		border-image-slice: 1;
-
-		background:
-		/* Mask layer which fades to the page background color to the left and right */
-			linear-gradient(
-				to right,
-				var(--sl-color-bg),
-				transparent var(--highlight-position),
-				var(--sl-color-bg)
-			),
-			/* Colour layer which fades to transparent at the bottom of the element. */
-				linear-gradient(to bottom, var(--shade-color), transparent);
-
-		color: var(--sl-color-white);
-		line-height: var(--sl-line-height-headings);
-		font-size: var(--sl-text-xs);
-		font-family: var(--__sl-font-mono);
-
-		/* Firefox */
-		z-index: -1;
-	}
-	:global([dir='rtl']) .studio-tag:not(:where([dir='rtl'] [dir='ltr'] *)) {
-		--highlight-position: 100%;
-	}
-	@media (min-width: 88.5em) {
-		/** On larger screens fade out inline-start edge too. */
-		.studio-tag {
-			--highlight-position: 10%;
-		}
-		:global([dir='rtl']) .studio-tag:not(:where([dir='rtl'] [dir='ltr'] *)) {
-			--highlight-position: 90%;
-		}
-	}
->>>>>>> 95eb9e93
+---
+import { AstroError } from 'astro/errors';
+import type { Element, Root } from 'hast';
+import { select } from 'hast-util-select';
+import { rehype } from 'rehype';
+
+let hLevel = 'h1';
+rehype()
+	.data('settings', { fragment: true })
+	.use(() => (tree: Root) => {
+		const rootElements = tree.children.filter((item): item is Element => item.type === 'element');
+		const [rootElement] = rootElements;
+		const headingElement = select('h1, h2, h3, h4, h5, h6', tree);
+		if (!rootElement) {
+			throw new AstroError(
+				'No content passed to `<StudioHeading>` component, expected a Markdown heading.'
+			);
+		}
+		if (rootElements.length > 1) {
+			throw new AstroError(
+				`\`<StudioHeading>\` component must contain a single Markdown heading. Found: ${rootElements.map((el) => `<${el.tagName}>`).join(', ')}`
+			);
+		}
+		if (!headingElement) {
+			throw new AstroError(
+				'`<StudioHeading>` component must contain a heading, but could not find one.'
+			);
+		}
+		hLevel = headingElement.tagName;
+	})
+	.processSync({ value: await Astro.slots.render('default') });
+---
+
+<div class={`studio-tag-wrapper level-${hLevel}`}>
+	<slot />
+
+	<span class="studio-tag">
+        <svg aria-hidden="true" width="16" height="16" viewBox="0 0 128 128">
+            <path d="M47.7 107.1c-5.5-5-7.2-15.7-4.9-23.4 4 4.9 9.6 6.4 15.4 7.3 8.9 1.3 17.6.8 25.9-3.2l2.8-1.7a18 18 0 0 1-7.2 20l-5.5 3.8c-5.6 3.8-7.2 8.2-5 14.7l.2.7a14 14 0 0 1-6.6-5.6 15.8 15.8 0 0 1-2.6-8.6c0-1.5 0-3-.2-4.5-.5-3.7-2.2-5.3-5.5-5.4-3.3-.1-5.9 2-6.6 5.2l-.2.7ZM16 82.4s16.5-8 33-8l12.4-38.3c.5-2 1.8-3.2 3.3-3.2 1.6 0 3 1.3 3.4 3.2l12.4 38.3c19.6 0 33 8 33 8l-28-76c-.8-2.3-2.2-3.7-4-3.7H48c-1.8 0-3.1 1.4-4 3.7l-28 76Z" fill="currentColor"/>
+            <path fill="url(#astrologo)" d="M47.7 107.1c-5.5-5-7.2-15.7-4.9-23.4 4 4.9 9.6 6.4 15.4 7.3 8.9 1.3 17.6.8 25.9-3.2l2.8-1.7a18 18 0 0 1-7.2 20l-5.5 3.8c-5.6 3.8-7.2 8.2-5 14.7l.2.7a14 14 0 0 1-6.6-5.6 15.8 15.8 0 0 1-2.6-8.6c0-1.5 0-3-.2-4.5-.5-3.7-2.2-5.3-5.5-5.4-3.3-.1-5.9 2-6.6 5.2l-.2.7Z"/>
+            <defs>
+              <linearGradient id="astrologo" x1="64.7" x2="77.4" y1="119.2" y2="77.4" gradientUnits="userSpaceOnUse">
+                <stop stop-color="#D83333"/>
+                <stop offset="1" stop-color="#F041FF"/>
+              </linearGradient>
+            </defs>
+        </svg>
+		<a href="https://docs.astro.build/en/guides/astro-db/#astro-studio"><span>Astro Studio Account Required</span></a>
+	</span>
+</div>
+
+<style>
+	.studio-tag-wrapper {
+		/* Display feature tag above its associated heading. */
+		display: flex;
+		flex-direction: column-reverse;
+		/* Reinstate heading-style spacing. */
+		margin-top: 1.5em !important;
+	}
+
+	.studio-tag {
+		--highlight-color: var(--sl-color-accent);
+		--shade-color: var(--sl-color-accent-low);;
+		--highlight-position: 0%;
+
+		/* Pull inline axis out so it meets the viewport edge on smaller viewports. */
+		margin-inline: calc(-1 * var(--sl-content-pad-x));
+
+		/** Pull following content up over the gradient background. */
+		--pad-top: 0.875rem;
+		--pad-bottom: 0.375rem;
+		--bottom-overlap: 2rem;
+		padding: var(--pad-top) var(--sl-content-pad-x) calc(var(--pad-bottom) + var(--bottom-overlap));
+		margin-bottom: calc(-1 * var(--bottom-overlap));
+
+		display: flex;
+		align-items: center;
+		gap: 0.5em;
+
+		border-top: 1px solid;
+		border-image-source: linear-gradient(
+			to right,
+			transparent,
+			var(--highlight-color) var(--highlight-position),
+			transparent
+		);
+		border-image-slice: 1;
+
+		background:
+		/* Mask layer which fades to the page background color to the left and right */
+			linear-gradient(
+				to right,
+				var(--sl-color-bg),
+				transparent var(--highlight-position),
+				var(--sl-color-bg)
+			),
+			/* Colour layer which fades to transparent at the bottom of the element. */
+				linear-gradient(to bottom, var(--shade-color), transparent);
+
+		color: var(--sl-color-white);
+		line-height: var(--sl-line-height-headings);
+		font-size: var(--sl-text-xs);
+		font-family: var(--__sl-font-mono);
+
+		/* Firefox */
+		z-index: -1;
+	}
+	:global([dir='rtl']) .studio-tag:not(:where([dir='rtl'] [dir='ltr'] *)) {
+		--highlight-position: 100%;
+	}
+	@media (min-width: 88.5em) {
+		/** On larger screens fade out inline-start edge too. */
+		.studio-tag {
+			--highlight-position: 10%;
+		}
+		:global([dir='rtl']) .studio-tag:not(:where([dir='rtl'] [dir='ltr'] *)) {
+			--highlight-position: 90%;
+		}
+	}
 </style>