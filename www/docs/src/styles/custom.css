--- conflicted
+++ resolved
@@ -60,7 +60,6 @@
 	border-bottom-right-radius: 4px;
 }
 
-<<<<<<< HEAD
 @media (max-width: 50rem) {
 	.hero > img {
 		width: min(50%, 16rem);
@@ -83,7 +82,7 @@
 [data-theme="light"] button[aria-label="Menu"][aria-controls="starlight__sidebar"] {
 	background-color: var(--sl-color-black);
 	padding: 0.5rem;
-=======
+
 [data-theme="dark"] .astro-code,
 [data-theme="dark"] .astro-code span {
 	color: var(--shiki-dark) !important;
@@ -96,5 +95,4 @@
 
 .astro-code {
 	overflow: visible;
->>>>>>> 6fc2db2a
 }