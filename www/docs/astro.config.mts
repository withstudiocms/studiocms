--- conflicted
+++ resolved
@@ -97,17 +97,6 @@
 					label: 'Learn',
 					items: [
 						{
-<<<<<<< HEAD
-							label: '@studiocms/ui',
-							items: [
-								{ label: 'Getting Started', link: 'customizing/studiocms-ui/' },
-								{ label: 'Components', autogenerate: { directory: 'customizing/studiocms-ui/components' } }
-							]
-						},
-						{
-							label: '@studiocms/renderers',
-							autogenerate: { directory: 'customizing/studiocms-renderers' },
-=======
 							label: 'Start Here',
 							autogenerate: { directory: 'start-here' },
 						},
@@ -138,12 +127,18 @@
 						{
 							label: 'Customizing StudioCMS',
 							items: [
+                {
+                  label: '@studiocms/ui',
+                  items: [
+                    { label: 'Getting Started', link: 'customizing/studiocms-ui/' },
+                    { label: 'Components', autogenerate: { directory: 'customizing/studiocms-ui/components' } }
+                  ]
+                },
 								{
 									label: '@studiocms/renderers',
 									autogenerate: { directory: 'customizing/studiocms-renderers' },
 								},
 							],
->>>>>>> e5df7ecb
 						},
 					],
 				},
