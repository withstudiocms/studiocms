import starlight from '@astrojs/starlight';
import starlightUtils from '@lorenzo_lewis/starlight-utils';
import { rendererRich, transformerTwoslash } from '@shikijs/twoslash';
import { defineConfig } from 'astro/config';
import { getCoolifyURL } from '../hostUtils';
import { typeDocPlugins, typeDocSideBarEntry } from './typedoc.config';

// Define the Site URL
const site = getCoolifyURL(true) || 'https://docs.studiocms.xyz/';

export default defineConfig({
	site,
<<<<<<< HEAD
	experimental: {
		directRenderScript: true,
=======
	markdown: {
		shikiConfig: {
			themes: {
				light: 'catppuccin-latte',
				dark: 'dark-plus',
			},
			transformers: [
				// @ts-expect-error - version mismatch
				transformerTwoslash({ renderer: rendererRich() }),
			],
			wrap: true,
		},
>>>>>>> 6fc2db2a
	},
	integrations: [
		starlight({
			title: 'StudioCMS',
			description: 'A dedicated CMS for Astro DB. Built from the ground up by the Astro community.',
			favicon: '/logo-light.svg',
			lastUpdated: true,
			credits: true,
			tagline: 'A dedicated CMS for Astro DB. Built from the ground up by the Astro community.',
			expressiveCode: false,
			components: {
				SiteTitle: './src/starlightOverrides/SiteTitle.astro',
				PageTitle: './src/starlightOverrides/PageTitle.astro',
				Sidebar: './src/starlightOverrides/SideBar.astro',
			},
			logo: {
				dark: '../assets/logo-light.svg',
				light: '../assets/logo-dark.svg',
			},
			social: {
				github: 'https://github.com/astrolicious/studiocms',
				discord: 'https://chat.studiocms.xyz',
				youtube: 'https://www.youtube.com/@StudioCMS',
			},
			customCss: [
				'@fontsource-variable/onest/index.css',
<<<<<<< HEAD
				'./src/styles/custom.css',
				'@studiocms/ui/css/global.css'
=======
				'@shikijs/twoslash/style-rich.css',
				'./src/styles/custom.css',
>>>>>>> 6fc2db2a
			],
			editLink: {
				baseUrl: 'https://github.com/astrolicious/studiocms/tree/main/www/docs',
			},
			head: [
				{
					tag: 'script',
					attrs: {
						src: 'https://analytics.studiocms.xyz/script.js',
						'data-website-id': '00717cde-0d92-42be-8f49-8de0b1d810b2',
						defer: true,
					},
				},
				{
					tag: 'meta',
					attrs: {
						property: 'og:image',
						content: `${site}og.jpg?v=1`,
					},
				},
				{
					tag: 'meta',
					attrs: {
						property: 'twitter:image',
						content: `${site}og.jpg?v=1`,
					},
				},
			],
			sidebar: [
				{
					label: 'Learn',
					items: [
						{
							label: 'Start Here',
							autogenerate: { directory: 'start-here' },
						},
						{
							label: 'Understanding StudioCMS',
							autogenerate: { directory: 'how-it-works' },
						},
						{
							label: 'Package Catalog',
							items: [
								{
									label: 'Package List',
									link: '/package-catalog',
									badge: { text: 'New', variant: 'success' },
								},
								{
									label: 'StudioCMS Integrations',
									autogenerate: { directory: 'package-catalog/studiocms-integrations' },
									collapsed: true,
								},
								{
									label: 'Community Integrations',
									autogenerate: { directory: 'package-catalog/community-integrations' },
									collapsed: true,
								},
							],
						},
						{
							label: 'Customizing StudioCMS',
							items: [
								{
									label: '@studiocms/renderers',
									autogenerate: { directory: 'customizing/studiocms-renderers' },
									collapsed: true,
								},
                {
                  label: '@studiocms/ui',
                  items: [
                    { label: 'Getting Started', link: 'customizing/studiocms-ui/' },
                    { label: 'Components', autogenerate: { directory: 'customizing/studiocms-ui/components', collapsed: true } }
                  ],
									collapsed: true,
                },
							],
						},
					],
				},
				{
					label: 'References',
					items: [
						{
							label: 'Configuration Reference',
							autogenerate: { directory: 'config-reference' },
							collapsed: false,
						},
						// @ts-expect-error - This is not a publicly available type
						typeDocSideBarEntry,
					],
				},
			],
			plugins: [
				starlightUtils({
					multiSidebar: { switcherStyle: 'horizontalList' },
				}),
				...typeDocPlugins,
			],
		}),
	],
});<|MERGE_RESOLUTION|>--- conflicted
+++ resolved
@@ -10,10 +10,9 @@
 
 export default defineConfig({
 	site,
-<<<<<<< HEAD
 	experimental: {
 		directRenderScript: true,
-=======
+  },
 	markdown: {
 		shikiConfig: {
 			themes: {
@@ -26,7 +25,6 @@
 			],
 			wrap: true,
 		},
->>>>>>> 6fc2db2a
 	},
 	integrations: [
 		starlight({
@@ -53,13 +51,9 @@
 			},
 			customCss: [
 				'@fontsource-variable/onest/index.css',
-<<<<<<< HEAD
 				'./src/styles/custom.css',
+				'@shikijs/twoslash/style-rich.css',
 				'@studiocms/ui/css/global.css'
-=======
-				'@shikijs/twoslash/style-rich.css',
-				'./src/styles/custom.css',
->>>>>>> 6fc2db2a
 			],
 			editLink: {
 				baseUrl: 'https://github.com/astrolicious/studiocms/tree/main/www/docs',
