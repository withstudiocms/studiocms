import starlight from '@astrojs/starlight';
import { defineConfig } from 'astro/config';
import { createStarlightTypeDocPlugin } from 'starlight-typedoc';
import starlightVersions from 'starlight-versions';
import { getCoolifyURL } from '../hostUtils';
import { savedVersions } from './savedVersions';
import { getFilePathToPackage, makeTypedocOpts } from './typedocHelpers';

// Create Starlight TypeDoc Plugins for different parts of the Astro StudioCMS Project
// studiocms TypeDoc Plugin
const [tdStudioCMS] = createStarlightTypeDocPlugin();
// @studiocms/core
const [tdCore] = createStarlightTypeDocPlugin();
// @studiocms/dashboard
const [tdDashboard] = createStarlightTypeDocPlugin();
// @studiocms/auth
const [tdAuth] = createStarlightTypeDocPlugin();
// @studiocms/frontend
const [tdFrontend] = createStarlightTypeDocPlugin();
// @studiocms/imagehandler
const [tdImageHandler] = createStarlightTypeDocPlugin();
// @studiocms/renderers
const [tdRenderers] = createStarlightTypeDocPlugin();
// @studiocms/robotstxt
const [tdRobotsTxt] = createStarlightTypeDocPlugin();

// Define the Site URL
const site = getCoolifyURL(true) || 'https://docs.studiocms.xyz/';

export default defineConfig({
	site,
	integrations: [
		starlight({
			title: 'StudioCMS',
			description: 'A dedicated CMS for Astro DB. Built from the ground up by the Astro community.',
			favicon: '/logo-light.svg',
			lastUpdated: true,
			credits: true,
			tagline: 'A dedicated CMS for Astro DB. Built from the ground up by the Astro community.',
			expressiveCode: {
				themes: ['material-theme-darker', 'starlight-light'],
				defaultProps: {
					wrap: true,
				},
			},
			components: {
				SiteTitle: './src/starlightOverrides/SiteTitle.astro',
			},
			logo: {
				dark: '../assets/logo-light.svg',
				light: '../assets/logo-dark.svg',
			},
			social: {
				github: 'https://github.com/astrolicious/studiocms',
				discord: 'https://chat.studiocms.xyz',
				youtube: 'https://www.youtube.com/@StudioCMS',
			},
<<<<<<< HEAD
			customCss: [
				'@fontsource-variable/onest/index.css',
				'./src/styles/custom.css',
				'@studiocms/ui/css/global.css'
			],
=======
			customCss: ['@fontsource-variable/onest/index.css', './src/styles/custom.css'],
>>>>>>> c0cbf255
			editLink: {
				baseUrl: 'https://github.com/astrolicious/studiocms/tree/main/www/docs',
			},
			head: [
				{
					tag: 'script',
					attrs: {
						src: 'https://analytics.studiocms.xyz/script.js',
						'data-website-id': '00717cde-0d92-42be-8f49-8de0b1d810b2',
						defer: true,
					},
				},
				{
					tag: 'meta',
					attrs: {
						property: 'og:image',
						content: `${site}og.jpg?v=1`,
					},
				},
				{
					tag: 'meta',
					attrs: {
						property: 'twitter:image',
						content: `${site}og.jpg?v=1`,
					},
				},
			],
			sidebar: [
				{
					label: 'Start Here',
					autogenerate: { directory: 'start-here' },
				},
				{
					label: 'Plugins',
					autogenerate: { directory: 'plugins' },
				},
				{
					label: 'Customizing StudioCMS',
					items: [
						{
							label: '@studiocms/ui',
							items: [
								{ label: 'Getting Started', link: 'customizing/studiocms-ui/getting-started' },
								{ label: 'Components', autogenerate: { directory: 'customizing/studiocms-ui/components' } }
							]
						},
						{
							label: '@studiocms/renderers',
							autogenerate: { directory: 'customizing/studiocms-renderers' },
						},
					],
				},
				{
					label: 'Understanding StudioCMS',
					autogenerate: { directory: 'how-it-works' },
				},
				{
					label: 'Configuration Reference',
					autogenerate: { directory: 'config-reference' },
					collapsed: true,
				},
				{
					label: 'TypeDoc',
					badge: {
						text: 'Auto Generated',
						variant: 'tip',
					},
					collapsed: true,
					autogenerate: { directory: 'typedoc' },
				},
			],
			plugins: [
				starlightVersions({
					versions: savedVersions,
					current: { label: 'Latest' },
				}),
				tdStudioCMS(
					makeTypedocOpts({
						name: 'studiocms',
						output: 'studiocms',
						dir: 'studiocms',
						entryPoints: [
							getFilePathToPackage('studiocms', 'src/index.ts'),
							getFilePathToPackage('studiocms', 'src/integration.ts'),
							getFilePathToPackage('studiocms', 'src/updateCheck.ts'),
						],
					})
				),
				tdAuth(
					makeTypedocOpts({
						name: '@studiocms/auth',
						output: 'studiocms-integrations/auth',
						dir: 'studiocms_auth',
						entryPoints: [
							getFilePathToPackage('studiocms_auth', 'src/index.ts'),
							getFilePathToPackage('studiocms_auth', 'src/integration.ts'),
							getFilePathToPackage('studiocms_auth', 'src/middleware/index.ts'),
							getFilePathToPackage('studiocms_auth', 'src/middleware/router.ts'),
							getFilePathToPackage('studiocms_auth', 'src/auth/index.ts'),
							getFilePathToPackage('studiocms_auth', 'src/auth/lucia-astrodb-adapter.ts'),
							getFilePathToPackage('studiocms_auth', 'src/helpers/authHelper.ts'),
							getFilePathToPackage('studiocms_auth', 'src/astroenv/env.ts'),
							getFilePathToPackage('studiocms_auth', 'src/utils/authEnvCheck.ts'),
							getFilePathToPackage('studiocms_auth', 'src/utils/checkENV.ts'),
						],
					})
				),
				tdCore(
					makeTypedocOpts({
						name: '@studiocms/core',
						output: 'studiocms-integrations/core',
						dir: 'studiocms_core',
						entryPoints: [
							getFilePathToPackage('studiocms_core', 'src/index.ts'),
							getFilePathToPackage('studiocms_core', 'src/integration.ts'),
							getFilePathToPackage('studiocms_core', 'src/consts.ts'),
							getFilePathToPackage('studiocms_core', 'src/strings.ts'),
							getFilePathToPackage('studiocms_core', 'src/types/index.ts'),
							getFilePathToPackage('studiocms_core', 'src/types/auth-types.ts'),
							getFilePathToPackage('studiocms_core', 'src/types/dbtypehelpers.ts'),
							getFilePathToPackage('studiocms_core', 'src/types/locals.ts'),
							getFilePathToPackage('studiocms_core', 'src/types/pluginOptions.ts'),
							getFilePathToPackage('studiocms_core', 'src/types/sideBarLinkType.ts'),
							getFilePathToPackage('studiocms_core', 'src/schemas/index.ts'),
							getFilePathToPackage('studiocms_core', 'src/schemas/config/auth.ts'),
							getFilePathToPackage('studiocms_core', 'src/schemas/config/componentoverrides.ts'),
							getFilePathToPackage('studiocms_core', 'src/schemas/config/dashboard.ts'),
							getFilePathToPackage('studiocms_core', 'src/schemas/config/defaultFrontend.ts'),
							getFilePathToPackage('studiocms_core', 'src/schemas/config/developer.ts'),
							getFilePathToPackage('studiocms_core', 'src/schemas/config/imageService.ts'),
							getFilePathToPackage('studiocms_core', 'src/schemas/config/index.ts'),
							getFilePathToPackage('studiocms_core', 'src/schemas/config/integrations.ts'),
							getFilePathToPackage('studiocms_core', 'src/schemas/config/markdoc.ts'),
							getFilePathToPackage('studiocms_core', 'src/schemas/config/marked.ts'),
							getFilePathToPackage('studiocms_core', 'src/schemas/config/rendererConfig.ts'),
							getFilePathToPackage('studiocms_core', 'src/schemas/config/unocss.ts'),
							getFilePathToPackage('studiocms_core', 'src/lib/index.ts'),
							getFilePathToPackage('studiocms_core', 'src/lib/configManager.ts'),
							getFilePathToPackage('studiocms_core', 'src/lib/convertDashboardLinksType.ts'),
							getFilePathToPackage('studiocms_core', 'src/lib/defineStudioCMSConfig.ts'),
							getFilePathToPackage('studiocms_core', 'src/lib/head.ts'),
							getFilePathToPackage('studiocms_core', 'src/lib/jsonUtils.ts'),
							getFilePathToPackage('studiocms_core', 'src/lib/pluginSystem.ts'),
							getFilePathToPackage('studiocms_core', 'src/helpers/index.ts'),
							getFilePathToPackage('studiocms_core', 'src/helpers/authHelper.ts'),
							getFilePathToPackage('studiocms_core', 'src/helpers/contentHelper.ts'),
							getFilePathToPackage('studiocms_core', 'src/helpers/headDefaults.ts'),
							getFilePathToPackage('studiocms_core', 'src/helpers/pathGenerators.ts'),
							getFilePathToPackage('studiocms_core', 'src/helpers/routemap.ts'),
							getFilePathToPackage('studiocms_core', 'src/helpers/urlGen.ts'),
							getFilePathToPackage('studiocms_core', 'src/db/config.ts'),
							getFilePathToPackage('studiocms_core', 'src/db/tables.ts'),
							getFilePathToPackage('studiocms_core', 'src/db/tsTables.ts'),
							getFilePathToPackage('studiocms_core', 'src/components/index.ts'),
						],
					})
				),
				tdDashboard(
					makeTypedocOpts({
						name: '@studiocms/dashboard',
						output: 'studiocms-integrations/dashboard',
						dir: 'studiocms_dashboard',
						entryPoints: [
							getFilePathToPackage('studiocms_dashboard', 'src/index.ts'),
							getFilePathToPackage('studiocms_dashboard', 'src/integration.ts'),
							getFilePathToPackage('studiocms_dashboard', 'src/utils/webVital.ts'),
							getFilePathToPackage('studiocms_dashboard', 'src/utils/simpleResponse.ts'),
							getFilePathToPackage('studiocms_dashboard', 'src/utils/pageListPackageLabel.ts'),
							getFilePathToPackage('studiocms_dashboard', 'src/utils/makePageTitle.ts'),
							getFilePathToPackage('studiocms_dashboard', 'src/utils/isDashboardRoute.ts'),
							getFilePathToPackage('studiocms_dashboard', 'src/utils/astroDb.ts'),
							getFilePathToPackage('studiocms_dashboard', 'src/components/index.ts'),
						],
					})
				),
				tdFrontend(
					makeTypedocOpts({
						name: '@studiocms/frontend',
						output: 'studiocms-integrations/frontend',
						dir: 'studiocms_frontend',
						entryPoints: [
							getFilePathToPackage('studiocms_frontend', 'src/index.ts'),
							getFilePathToPackage('studiocms_frontend', 'src/integration.ts'),
							getFilePathToPackage('studiocms_frontend', 'src/components/index.ts'),
						],
					})
				),
				tdImageHandler(
					makeTypedocOpts({
						name: '@studiocms/imagehandler',
						output: 'studiocms-integrations/imagehandler',
						dir: 'studiocms_imagehandler',
						entryPoints: [
							getFilePathToPackage('studiocms_imagehandler', 'src/index.ts'),
							getFilePathToPackage('studiocms_imagehandler', 'src/integration.ts'),
							getFilePathToPackage('studiocms_imagehandler', 'src/supportedAdapters.ts'),
							getFilePathToPackage('studiocms_imagehandler', 'src/components/index.ts'),
							getFilePathToPackage('studiocms_imagehandler', 'src/adapters/cloudflare.ts'),
							getFilePathToPackage('studiocms_imagehandler', 'src/adapters/netlify.ts'),
							getFilePathToPackage('studiocms_imagehandler', 'src/adapters/node.ts'),
							getFilePathToPackage('studiocms_imagehandler', 'src/adapters/vercel.ts'),
						],
					})
				),
				tdRenderers(
					makeTypedocOpts({
						name: '@studiocms/renderers',
						output: 'studiocms-integrations/renderers',
						dir: 'studiocms_renderers',
						entryPoints: [
							getFilePathToPackage('studiocms_renderers', 'src/index.ts'),
							getFilePathToPackage('studiocms_renderers', 'src/integration.ts'),
							getFilePathToPackage('studiocms_renderers', 'src/components/index.ts'),
							getFilePathToPackage('studiocms_renderers', 'src/exports/index.ts'),
							getFilePathToPackage(
								'studiocms_renderers',
								'src/exports/markdocRenderers/markdocReact.ts'
							),
							getFilePathToPackage('studiocms_renderers', 'src/lib/contentRenderer.ts'),
							getFilePathToPackage('studiocms_renderers', 'src/lib/astro-remark/index.ts'),
							getFilePathToPackage('studiocms_renderers', 'src/lib/markdoc/index.ts'),
							getFilePathToPackage('studiocms_renderers', 'src/lib/markdoc/markdocHTML.ts'),
							getFilePathToPackage('studiocms_renderers', 'src/lib/markdoc/markdocReactStatic.ts'),
							getFilePathToPackage('studiocms_renderers', 'src/lib/marked/index.ts'),
							getFilePathToPackage('studiocms_renderers', 'src/lib/mdx/index.ts'),
						],
					})
				),
				tdRobotsTxt(
					makeTypedocOpts({
						name: '@studiocms/robotstxt',
						output: 'studiocms-integrations/robotstxt',
						dir: 'studiocms_robotstxt',
						entryPoints: [
							getFilePathToPackage('studiocms_robotstxt', 'src/index.ts'),
							getFilePathToPackage('studiocms_robotstxt', 'src/core.ts'),
							getFilePathToPackage('studiocms_robotstxt', 'src/consts.ts'),
							getFilePathToPackage('studiocms_robotstxt', 'src/utils/measureExecutionTime.ts'),
						],
					})
				),
			],
		}),
	],
});<|MERGE_RESOLUTION|>--- conflicted
+++ resolved
@@ -55,15 +55,11 @@
 				discord: 'https://chat.studiocms.xyz',
 				youtube: 'https://www.youtube.com/@StudioCMS',
 			},
-<<<<<<< HEAD
 			customCss: [
 				'@fontsource-variable/onest/index.css',
 				'./src/styles/custom.css',
 				'@studiocms/ui/css/global.css'
 			],
-=======
-			customCss: ['@fontsource-variable/onest/index.css', './src/styles/custom.css'],
->>>>>>> c0cbf255
 			editLink: {
 				baseUrl: 'https://github.com/astrolicious/studiocms/tree/main/www/docs',
 			},
