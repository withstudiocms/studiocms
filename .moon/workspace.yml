--- conflicted
+++ resolved
@@ -3,10 +3,6 @@
 
 projects:
   root: '.'
-<<<<<<< HEAD
-  studioCMS: 'packages/studiocms'
-  studioCMSBlog: 'packages/studiocms_blog'
-=======
   # Packages
   studiocms: 'packages/studiocms'
   studiocms_assets: 'packages/studiocms_assets'
@@ -21,7 +17,6 @@
   studiocms_robotstxt: 'packages/studiocms_robotstxt'
 
   # Playgrounds
->>>>>>> 6d9c0df0
   playground: 'playgrounds/node'
   # cloudflare-playground: 'playgrounds/cloudflare' - Removed for now till we start experimenting with Cloudflare again.
 
