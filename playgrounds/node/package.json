--- conflicted
+++ resolved
@@ -17,17 +17,14 @@
     "typescript": "5.4.5"
   },
   "dependencies": {
-<<<<<<< HEAD
     "@astrojs/db": "^0.11.6",
     "@astrojs/node": "^8.3.1",
     "@astrolicious/studiocms": "workspace:*",
     "@astrolicious/studiocms-blog": "workspace:*",
     "astro": "^4.10.3"
-=======
     "@astrojs/db": "^0.11.4",
     "@astrojs/node": "^8.2.5",
     "astro": "^4.9.3",
     "@astrolicious/studiocms": "workspace:*"
->>>>>>> 0c1f6ee4
   }
 }