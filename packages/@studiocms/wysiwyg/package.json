{
  "name": "@studiocms/wysiwyg",
  "version": "0.1.0-beta.26",
  "description": "Add A WYSIWYG Editor to your StudioCMS project with ease!",
  "author": {
    "name": "withstudiocms",
    "url": "https://studiocms.dev"
  },
  "repository": {
    "type": "git",
    "url": "git+https://github.com/withstudiocms/studiocms.git",
    "directory": "packages/@studiocms/wysiwyg"
  },
  "contributors": [
    "Adammatthiesen",
    "jdtjenkins",
    "dreyfus92",
    "code.spirit"
  ],
  "license": "MIT",
  "keywords": [
    "astro",
    "astrocms",
    "astrodb",
    "astrostudio",
    "astro-studio",
    "astro-studiocms",
    "cms",
    "studiocms",
    "plugin",
    "studiocms-plugin"
  ],
  "homepage": "https://studiocms.dev",
  "publishConfig": {
    "access": "public",
    "provenance": true
  },
  "sideEffects": false,
  "files": [
    "dist"
  ],
  "scripts": {
    "build": "buildkit build 'src/**/*.{ts,astro,css,js}'",
    "dev": "buildkit dev 'src/**/*.{ts,astro,css,js}'",
    "test": "vitest",
    "typecheck": "tspc -p tsconfig.tspc.json"
  },
  "exports": {
    ".": {
      "types": "./dist/index.d.ts",
      "default": "./dist/index.js"
    },
    "./consts": {
      "types": "./dist/consts.d.ts",
      "default": "./dist/consts.js"
    },
    "./types": {
      "types": "./dist/types.d.ts",
      "default": "./dist/types.js"
    },
    "./components/*": "./dist/components/*",
    "./routes/*": "./dist/routes/*"
  },
  "type": "module",
  "dependencies": {
    "astro-integration-kit": "catalog:",
    "deepmerge-ts": "catalog:",
<<<<<<< HEAD
    "grapesjs": "^0.22.12",
    "sanitize-html": "^2.17.0",
=======
    "grapesjs": "^0.22.13",
>>>>>>> 19772c68
    "tui-image-editor": "^3.15.3"
  },
  "devDependencies": {
    "@types/node": "catalog:"
  },
  "peerDependencies": {
    "@studiocms/ui": "catalog:studiocms",
    "@withstudiocms/component-registry": "workspace:*",
    "astro": "catalog:min",
    "studiocms": "workspace:*",
    "vite": "catalog:min"
  }
}<|MERGE_RESOLUTION|>--- conflicted
+++ resolved
@@ -65,12 +65,7 @@
   "dependencies": {
     "astro-integration-kit": "catalog:",
     "deepmerge-ts": "catalog:",
-<<<<<<< HEAD
-    "grapesjs": "^0.22.12",
-    "sanitize-html": "^2.17.0",
-=======
     "grapesjs": "^0.22.13",
->>>>>>> 19772c68
     "tui-image-editor": "^3.15.3"
   },
   "devDependencies": {
