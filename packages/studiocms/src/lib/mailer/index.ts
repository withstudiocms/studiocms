import { eq } from 'astro:db';
import { logger as _logger, isVerbose } from 'studiocms:logger';
import { SDKCoreJs as sdk } from 'studiocms:sdk';
import { CMSMailerConfigId } from '../../consts.js';
<<<<<<< HEAD
import { StudioCMSMailerConfig } from '../../db/tables.js';
import { Effect, genLogger, Layer, pipeLogger } from '../../effect.js';
=======
import { tsMailerConfig } from '../../db/config.js';
import { Effect, Layer } from '../../effect.js';
import { genLogger, pipeLogger } from '../effects/index.js';
>>>>>>> b873c9bc
import { type Mail, SMTPMailer } from '../effects/smtp.js';

/**
 * TypeSafe Table definition for use in StudioCMS Integrations
 */
export type tsMailer = typeof tsMailerConfig.$inferSelect;

/**
 * TypeSafe Table definition for use in StudioCMS Integrations
 */
export type tsMailerInsert = Omit<typeof tsMailerConfig.$inferInsert, 'id'>;

/**
 * Interface representing the options for sending an email.
 */
export interface MailOptions {
	/**
	 * The recipient(s) of the email. Can be a single email address or an array of email addresses.
	 */
	to: string | string[];

	/**
	 * The subject of the email.
	 */
	subject: string;

	/**
	 * The plain text content of the email. Optional.
	 */
	text?: string | undefined;

	/**
	 * The HTML content of the email. Optional.
	 */
	html?: string | undefined;
}

/**
 * Interface representing an error response from the mailer.
 */
export interface MailerErrorResponse {
	error: string;
}

/**
 * Interface representing a success response from the mailer.
 */
export interface MailerSuccessResponse {
	message: string;
}

/**
 * Interface representing the response from a mail verification operation.
 */
export type MailerResponse = MailerSuccessResponse | MailerErrorResponse;

const forked = _logger.fork('studiocms:runtime/mailer');
export const makeLogger = Effect.succeed(forked);

export class Logger extends Effect.Tag('studiocms/lib/mailer/Logger')<
	Logger,
	Effect.Effect.Success<typeof makeLogger>
>() {
	static Live = makeLogger;
	static Layer = Layer.scoped(this, this.Live);
}

export class Mailer extends Effect.Service<Mailer>()('studiocms/lib/mailer/Mailer', {
	effect: genLogger('studiocms/lib/mailer/Mailer.effect')(function* () {
		const logger = yield* Logger;
		const SMTP = yield* SMTPMailer;

		/**
		 * Logs the response from the mailer.
		 *
		 * @param data - The response from the mailer.
		 * @returns The response from the mailer.
		 */
		const mailerResponse = (data: MailerResponse) => {
			if ('error' in data) {
				logger.error(data.error);
				return data;
			}
			isVerbose && logger.info(data.message);
			return data;
		};

		/**
		 * Gets the mailer configuration from the database.
		 *
		 * @returns A promise that resolves with the mailer configuration object.
		 */
		const getMailerConfigTable = pipeLogger('studiocms/lib/mailer/Mailer.getMailerConfigTable')(
			sdk.dbService.execute((db) =>
				db.select().from(tsMailerConfig).where(eq(tsMailerConfig.id, CMSMailerConfigId)).get()
			)
		);

		/**
		 * Updates the mailer configuration in the database.
		 *
		 * @param config - The new mailer configuration object.
		 * @returns A promise that resolves when the mailer configuration has been updated.
		 */
		const updateMailerConfigTable = (config: tsMailerInsert) =>
			genLogger('studiocms/lib/mailer/Mailer.updateMailerConfigTable')(function* () {
				yield* sdk.dbService
					.execute((db) =>
						db.update(tsMailerConfig).set(config).where(eq(tsMailerConfig.id, CMSMailerConfigId))
					)
					.pipe(
						Effect.catchAll((e) =>
							Effect.succeed(
								mailerResponse({ error: `Error updating mailer configuration: ${String(e)}` })
							)
						)
					);
				return mailerResponse({ message: 'Mailer configuration updated successfully' });
			});

		const createMailerConfigTable = (config: tsMailerInsert) =>
			pipeLogger('studiocms/lib/mailer/Mailer.createMailerConfigTable')(
				sdk.dbService.execute((db) =>
					db
						.insert(tsMailerConfig)
						.values({ ...config, id: CMSMailerConfigId })
						.onConflictDoUpdate({
							target: tsMailerConfig.id,
							set: config,
							where: eq(tsMailerConfig.id, CMSMailerConfigId),
						})
						.returning()
						.get()
				)
			);

		/**
		 * Sends an email using the provided mailer configuration and mail options.
		 *
		 * @param mailOptions - The options for the mail, including the subject and other message details.
		 * @returns A promise that resolves with the result of the mail sending operation.
		 * @throws Will throw an error if the mail sending operation fails.
		 *
		 * @example
		 * ```typescript
		 * const mailOptions = {
		 *   subject: 'Test Email',
		 *   to: 'recipient@example.com',
		 *   text: 'This is a test email.'
		 * };
		 *
		 * sendMail(mailerConfig, mailOptions)
		 *   .then(result => console.log('Email sent:', result))
		 *   .catch(error => console.error('Error sending email:', error));
		 * ```
		 */
		const sendMail = ({ subject, ...message }: MailOptions) =>
			genLogger('studiocms/lib/mailer/Mailer.sendMail')(function* () {
				// Create the mail options object
				const toSend: Mail.Options = { subject };

				// Set the to field in the mail options
				toSend.to = Array.isArray(message.to) ? message.to.join(', ') : message.to;

				// If the message has a text field and no html field, set the text field in the mail options
				if (message.text && !message.html) {
					toSend.text = message.text;
				}

				// If the message has an html field, set the html field in the mail options
				if (message.html) {
					toSend.html = message.html;
				}

				const result = yield* SMTP.sendMail(toSend);

				return mailerResponse({ message: `Message sent: ${result.messageId}` });
			});

		/**
		 * Verifies the mail connection using the provided transporter configuration.
		 *
		 * @returns A promise that resolves to an object containing either a success message or an error message.
		 *
		 * @example
		 * ```typescript
		 * const result = await verifyMailConnection();
		 * if ('message' in result) {
		 *   console.log(result.message);
		 * } else {
		 *   console.error(result.error);
		 * }
		 * ```
		 */
		const verifyMailConnection = genLogger('studiocms/lib/mailer/Mailer.verifyMailConnection')(
			function* () {
				const result = yield* SMTP.verifyTransport();

				// If the result is not true, log an error and return an error message
				if (result !== true) {
					return mailerResponse({ error: 'Mail connection verification failed' });
				}

				// Log a success message and return a success message
				return mailerResponse({ message: 'Mail connection verified successfully' });
			}
		);

		/**
		 * Checks if the mailer service is enabled in the StudioCMS configuration.
		 *
		 * This function retrieves the configuration from the StudioCMS SDK and
		 * returns the value of the `enableMailer` property. If the configuration
		 * is not available, it defaults to `false`.
		 */
		const isEnabled = genLogger('studiocms/lib/mailer/Mailer.isEnabled')(function* () {
			const config = yield* sdk.GET.siteConfig();
			const status = config?.data?.enableMailer || false;

			return status;
		});

		return {
			getMailerConfigTable,
			updateMailerConfigTable,
			createMailerConfigTable,
			sendMail,
			verifyMailConnection,
			isEnabled,
		};
	}),
	dependencies: [Logger.Layer, SMTPMailer.Default],
	accessors: true,
}) {
	static Provide = Effect.provide(this.Default);
}<|MERGE_RESOLUTION|>--- conflicted
+++ resolved
@@ -2,14 +2,9 @@
 import { logger as _logger, isVerbose } from 'studiocms:logger';
 import { SDKCoreJs as sdk } from 'studiocms:sdk';
 import { CMSMailerConfigId } from '../../consts.js';
-<<<<<<< HEAD
-import { StudioCMSMailerConfig } from '../../db/tables.js';
 import { Effect, genLogger, Layer, pipeLogger } from '../../effect.js';
-=======
 import { tsMailerConfig } from '../../db/config.js';
 import { Effect, Layer } from '../../effect.js';
-import { genLogger, pipeLogger } from '../effects/index.js';
->>>>>>> b873c9bc
 import { type Mail, SMTPMailer } from '../effects/smtp.js';
 
 /**
