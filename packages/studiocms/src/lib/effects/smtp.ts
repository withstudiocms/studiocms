--- conflicted
+++ resolved
@@ -1,22 +1,13 @@
 import { db, eq } from 'astro:db';
-<<<<<<< HEAD
 import { asDrizzleTable } from '@astrojs/db/utils';
 import { SMTPService, SMTPTransportConfig, TransportConfig } from '@withstudiocms/effect/smtp';
-=======
-import nodemailer from 'nodemailer';
->>>>>>> b873c9bc
 import type Mail from 'nodemailer/lib/mailer';
 import type SMTPTransport from 'nodemailer/lib/smtp-transport/index.js';
 import { CMSMailerConfigId } from '../../consts.js';
-<<<<<<< HEAD
-import { StudioCMSMailerConfig } from '../../db/tables.js';
-import { Effect, genLogger, Layer, pipeLogger } from '../../effect.js';
-=======
 import { tsMailerConfig } from '../../db/config.js';
 import { Data, Effect, pipe } from '../../effect.js';
 import { errorTap, genLogger, pipeLogger } from './logger.js';
 import { MailerConfig, TransporterConfig } from './smtp.config.js';
->>>>>>> b873c9bc
 
 export type { Mail };
 
