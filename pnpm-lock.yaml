--- conflicted
+++ resolved
@@ -618,16 +618,8 @@
         specifier: 'catalog:'
         version: 7.1.5
       grapesjs:
-<<<<<<< HEAD
-        specifier: ^0.22.12
-        version: 0.22.12
-      sanitize-html:
-        specifier: ^2.17.0
-        version: 2.17.0
-=======
         specifier: ^0.22.13
         version: 0.22.13
->>>>>>> 19772c68
       studiocms:
         specifier: workspace:*
         version: link:../../studiocms
