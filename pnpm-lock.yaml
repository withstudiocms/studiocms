--- conflicted
+++ resolved
@@ -80,7 +80,7 @@
       version: 4.5.3
     astro:
       specifier: ^5.12.9
-      version: 5.15.4
+      version: 5.15.3
     drizzle-orm:
       specifier: ^0.42.0
       version: 0.42.0
@@ -144,17 +144,10 @@
         version: 0.55.2
       '@effect/vitest':
         specifier: ^0.27.0
-<<<<<<< HEAD
-        version: 0.27.0(effect@3.19.0)(vitest@3.2.4(@types/debug@4.1.12)(@types/node@22.19.0)(jiti@2.6.1)(jsdom@27.1.0)(tsx@4.20.6)(yaml@2.8.1))
+        version: 0.27.0(effect@3.19.2)(vitest@3.2.4(@types/debug@4.1.12)(@types/node@22.19.0)(jiti@2.6.1)(jsdom@27.1.0)(tsx@4.20.6)(yaml@2.8.1))
       '@inox-tools/astro-tests':
         specifier: ^0.8.0
-        version: 0.8.0(astro@5.15.3(@types/node@22.19.0)(jiti@2.6.1)(rollup@4.52.5)(tsx@4.20.6)(typescript@5.9.3)(yaml@2.8.1))
-=======
-        version: 0.27.0(effect@3.19.2)(vitest@3.2.4(@types/debug@4.1.12)(@types/node@22.19.0)(jiti@2.6.1)(jsdom@27.1.0)(yaml@2.8.1))
-      '@inox-tools/astro-tests':
-        specifier: ^0.8.0
-        version: 0.8.0(astro@5.15.4(@types/node@22.19.0)(jiti@2.6.1)(rollup@4.52.5)(typescript@5.9.3)(yaml@2.8.1))
->>>>>>> bd678e6d
+        version: 0.8.0(astro@5.15.4(@types/node@22.19.0)(jiti@2.6.1)(rollup@4.52.5)(tsx@4.20.6)(typescript@5.9.3)(yaml@2.8.1))
       '@types/node':
         specifier: 'catalog:'
         version: 22.19.0
@@ -208,17 +201,10 @@
         version: 0.18.2(@types/pg@8.15.6)(kysely@0.28.8)(mysql2@3.15.3)(pg@8.16.3)
       '@astrojs/node':
         specifier: catalog:astrojs
-<<<<<<< HEAD
-        version: 9.5.0(astro@5.15.3(@types/node@22.19.0)(jiti@2.6.1)(rollup@4.52.5)(tsx@4.20.6)(typescript@5.9.3)(yaml@2.8.1))
+        version: 9.5.0(astro@5.15.4(@types/node@22.19.0)(jiti@2.6.1)(rollup@4.52.5)(tsx@4.20.6)(typescript@5.9.3)(yaml@2.8.1))
       '@codecov/astro-plugin':
         specifier: 'catalog:'
-        version: 1.9.1(astro@5.15.3(@types/node@22.19.0)(jiti@2.6.1)(rollup@4.52.5)(tsx@4.20.6)(typescript@5.9.3)(yaml@2.8.1))(vite@6.4.1(@types/node@22.19.0)(jiti@2.6.1)(tsx@4.20.6)(yaml@2.8.1))
-=======
-        version: 9.5.0(astro@5.15.4(@types/node@22.19.0)(jiti@2.6.1)(rollup@4.52.5)(typescript@5.9.3)(yaml@2.8.1))
-      '@codecov/astro-plugin':
-        specifier: 'catalog:'
-        version: 1.9.1(astro@5.15.4(@types/node@22.19.0)(jiti@2.6.1)(rollup@4.52.5)(typescript@5.9.3)(yaml@2.8.1))(vite@6.4.1(@types/node@22.19.0)(jiti@2.6.1)(yaml@2.8.1))
->>>>>>> bd678e6d
+        version: 1.9.1(astro@5.15.4(@types/node@22.19.0)(jiti@2.6.1)(rollup@4.52.5)(tsx@4.20.6)(typescript@5.9.3)(yaml@2.8.1))(vite@6.4.1(@types/node@22.19.0)(jiti@2.6.1)(tsx@4.20.6)(yaml@2.8.1))
       '@studiocms/blog':
         specifier: workspace:*
         version: link:../../packages/@studiocms/blog
@@ -227,11 +213,7 @@
         version: link:../../packages/@studiocms/md
       astro:
         specifier: catalog:astrojs
-<<<<<<< HEAD
-        version: 5.15.3(@types/node@22.19.0)(jiti@2.6.1)(rollup@4.52.5)(tsx@4.20.6)(typescript@5.9.3)(yaml@2.8.1)
-=======
-        version: 5.15.4(@types/node@22.19.0)(jiti@2.6.1)(rollup@4.52.5)(typescript@5.9.3)(yaml@2.8.1)
->>>>>>> bd678e6d
+        version: 5.15.4(@types/node@22.19.0)(jiti@2.6.1)(rollup@4.52.5)(tsx@4.20.6)(typescript@5.9.3)(yaml@2.8.1)
       sharp:
         specifier: 'catalog:'
         version: 0.34.4
@@ -256,27 +238,16 @@
         version: 0.18.2(@types/pg@8.15.6)(kysely@0.28.8)(mysql2@3.15.3)(pg@8.16.3)
       '@astrojs/node':
         specifier: catalog:astrojs
-<<<<<<< HEAD
-        version: 9.5.0(astro@5.15.3(@types/node@22.19.0)(jiti@2.6.1)(rollup@4.52.5)(tsx@4.20.6)(typescript@5.9.3)(yaml@2.8.1))
+        version: 9.5.0(astro@5.15.4(@types/node@22.19.0)(jiti@2.6.1)(rollup@4.52.5)(tsx@4.20.6)(typescript@5.9.3)(yaml@2.8.1))
       '@codecov/astro-plugin':
         specifier: 'catalog:'
-        version: 1.9.1(astro@5.15.3(@types/node@22.19.0)(jiti@2.6.1)(rollup@4.52.5)(tsx@4.20.6)(typescript@5.9.3)(yaml@2.8.1))(vite@6.4.1(@types/node@22.19.0)(jiti@2.6.1)(tsx@4.20.6)(yaml@2.8.1))
-=======
-        version: 9.5.0(astro@5.15.4(@types/node@22.19.0)(jiti@2.6.1)(rollup@4.52.5)(typescript@5.9.3)(yaml@2.8.1))
-      '@codecov/astro-plugin':
-        specifier: 'catalog:'
-        version: 1.9.1(astro@5.15.4(@types/node@22.19.0)(jiti@2.6.1)(rollup@4.52.5)(typescript@5.9.3)(yaml@2.8.1))(vite@6.4.1(@types/node@22.19.0)(jiti@2.6.1)(yaml@2.8.1))
->>>>>>> bd678e6d
+        version: 1.9.1(astro@5.15.4(@types/node@22.19.0)(jiti@2.6.1)(rollup@4.52.5)(tsx@4.20.6)(typescript@5.9.3)(yaml@2.8.1))(vite@6.4.1(@types/node@22.19.0)(jiti@2.6.1)(tsx@4.20.6)(yaml@2.8.1))
       '@studiocms/md':
         specifier: workspace:*
         version: link:../../packages/@studiocms/md
       astro:
         specifier: catalog:astrojs
-<<<<<<< HEAD
-        version: 5.15.3(@types/node@22.19.0)(jiti@2.6.1)(rollup@4.52.5)(tsx@4.20.6)(typescript@5.9.3)(yaml@2.8.1)
-=======
-        version: 5.15.4(@types/node@22.19.0)(jiti@2.6.1)(rollup@4.52.5)(typescript@5.9.3)(yaml@2.8.1)
->>>>>>> bd678e6d
+        version: 5.15.4(@types/node@22.19.0)(jiti@2.6.1)(rollup@4.52.5)(tsx@4.20.6)(typescript@5.9.3)(yaml@2.8.1)
       sharp:
         specifier: 'catalog:'
         version: 0.34.4
@@ -301,17 +272,10 @@
         version: 3.7.0
       astro:
         specifier: catalog:min
-<<<<<<< HEAD
         version: 5.15.3(@types/node@22.19.0)(jiti@2.6.1)(rollup@4.52.5)(tsx@4.20.6)(typescript@5.9.3)(yaml@2.8.1)
       astro-integration-kit:
         specifier: 'catalog:'
         version: 0.19.1(astro@5.15.3(@types/node@22.19.0)(jiti@2.6.1)(rollup@4.52.5)(tsx@4.20.6)(typescript@5.9.3)(yaml@2.8.1))
-=======
-        version: 5.15.4(@types/node@22.19.0)(jiti@2.6.1)(rollup@4.52.5)(typescript@5.9.3)(yaml@2.8.1)
-      astro-integration-kit:
-        specifier: 'catalog:'
-        version: 0.19.1(astro@5.15.4(@types/node@22.19.0)(jiti@2.6.1)(rollup@4.52.5)(typescript@5.9.3)(yaml@2.8.1))
->>>>>>> bd678e6d
       effect:
         specifier: catalog:effect
         version: 3.19.2
@@ -336,17 +300,10 @@
         version: link:../md
       astro:
         specifier: catalog:min
-<<<<<<< HEAD
         version: 5.15.3(@types/node@22.19.0)(jiti@2.6.1)(rollup@4.52.5)(tsx@4.20.6)(typescript@5.9.3)(yaml@2.8.1)
       astro-integration-kit:
         specifier: 'catalog:'
         version: 0.19.1(astro@5.15.3(@types/node@22.19.0)(jiti@2.6.1)(rollup@4.52.5)(tsx@4.20.6)(typescript@5.9.3)(yaml@2.8.1))
-=======
-        version: 5.15.4(@types/node@22.19.0)(jiti@2.6.1)(rollup@4.52.5)(typescript@5.9.3)(yaml@2.8.1)
-      astro-integration-kit:
-        specifier: 'catalog:'
-        version: 0.19.1(astro@5.15.4(@types/node@22.19.0)(jiti@2.6.1)(rollup@4.52.5)(typescript@5.9.3)(yaml@2.8.1))
->>>>>>> bd678e6d
       effect:
         specifier: catalog:effect
         version: 3.19.2
@@ -368,17 +325,10 @@
         version: 1.22.0
       astro:
         specifier: catalog:min
-<<<<<<< HEAD
         version: 5.15.3(@types/node@22.19.0)(jiti@2.6.1)(rollup@4.52.5)(tsx@4.20.6)(typescript@5.9.3)(yaml@2.8.1)
       astro-integration-kit:
         specifier: 'catalog:'
         version: 0.19.1(astro@5.15.3(@types/node@22.19.0)(jiti@2.6.1)(rollup@4.52.5)(tsx@4.20.6)(typescript@5.9.3)(yaml@2.8.1))
-=======
-        version: 5.15.4(@types/node@22.19.0)(jiti@2.6.1)(rollup@4.52.5)(typescript@5.9.3)(yaml@2.8.1)
-      astro-integration-kit:
-        specifier: 'catalog:'
-        version: 0.19.1(astro@5.15.4(@types/node@22.19.0)(jiti@2.6.1)(rollup@4.52.5)(typescript@5.9.3)(yaml@2.8.1))
->>>>>>> bd678e6d
       effect:
         specifier: catalog:effect
         version: 3.19.2
@@ -400,17 +350,10 @@
         version: 0.18.2(@types/pg@8.15.6)(kysely@0.28.8)(mysql2@3.15.3)(pg@8.16.3)
       astro:
         specifier: catalog:min
-<<<<<<< HEAD
         version: 5.15.3(@types/node@22.19.0)(jiti@2.6.1)(rollup@4.52.5)(tsx@4.20.6)(typescript@5.9.3)(yaml@2.8.1)
       astro-integration-kit:
         specifier: 'catalog:'
         version: 0.19.1(astro@5.15.3(@types/node@22.19.0)(jiti@2.6.1)(rollup@4.52.5)(tsx@4.20.6)(typescript@5.9.3)(yaml@2.8.1))
-=======
-        version: 5.15.4(@types/node@22.19.0)(jiti@2.6.1)(rollup@4.52.5)(typescript@5.9.3)(yaml@2.8.1)
-      astro-integration-kit:
-        specifier: 'catalog:'
-        version: 0.19.1(astro@5.15.4(@types/node@22.19.0)(jiti@2.6.1)(rollup@4.52.5)(typescript@5.9.3)(yaml@2.8.1))
->>>>>>> bd678e6d
       cheerio:
         specifier: ^1.1.2
         version: 1.1.2
@@ -447,17 +390,10 @@
         version: 3.7.0
       astro:
         specifier: catalog:min
-<<<<<<< HEAD
         version: 5.15.3(@types/node@22.19.0)(jiti@2.6.1)(rollup@4.52.5)(tsx@4.20.6)(typescript@5.9.3)(yaml@2.8.1)
       astro-integration-kit:
         specifier: 'catalog:'
         version: 0.19.1(astro@5.15.3(@types/node@22.19.0)(jiti@2.6.1)(rollup@4.52.5)(tsx@4.20.6)(typescript@5.9.3)(yaml@2.8.1))
-=======
-        version: 5.15.4(@types/node@22.19.0)(jiti@2.6.1)(rollup@4.52.5)(typescript@5.9.3)(yaml@2.8.1)
-      astro-integration-kit:
-        specifier: 'catalog:'
-        version: 0.19.1(astro@5.15.4(@types/node@22.19.0)(jiti@2.6.1)(rollup@4.52.5)(typescript@5.9.3)(yaml@2.8.1))
->>>>>>> bd678e6d
       effect:
         specifier: catalog:effect
         version: 3.19.2
@@ -479,17 +415,10 @@
         version: 3.7.0
       astro:
         specifier: catalog:min
-<<<<<<< HEAD
         version: 5.15.3(@types/node@22.19.0)(jiti@2.6.1)(rollup@4.52.5)(tsx@4.20.6)(typescript@5.9.3)(yaml@2.8.1)
       astro-integration-kit:
         specifier: 'catalog:'
         version: 0.19.1(astro@5.15.3(@types/node@22.19.0)(jiti@2.6.1)(rollup@4.52.5)(tsx@4.20.6)(typescript@5.9.3)(yaml@2.8.1))
-=======
-        version: 5.15.4(@types/node@22.19.0)(jiti@2.6.1)(rollup@4.52.5)(typescript@5.9.3)(yaml@2.8.1)
-      astro-integration-kit:
-        specifier: 'catalog:'
-        version: 0.19.1(astro@5.15.4(@types/node@22.19.0)(jiti@2.6.1)(rollup@4.52.5)(typescript@5.9.3)(yaml@2.8.1))
->>>>>>> bd678e6d
       effect:
         specifier: catalog:effect
         version: 3.19.2
@@ -511,17 +440,10 @@
         version: 3.7.0
       astro:
         specifier: catalog:min
-<<<<<<< HEAD
         version: 5.15.3(@types/node@22.19.0)(jiti@2.6.1)(rollup@4.52.5)(tsx@4.20.6)(typescript@5.9.3)(yaml@2.8.1)
       astro-integration-kit:
         specifier: 'catalog:'
         version: 0.19.1(astro@5.15.3(@types/node@22.19.0)(jiti@2.6.1)(rollup@4.52.5)(tsx@4.20.6)(typescript@5.9.3)(yaml@2.8.1))
-=======
-        version: 5.15.4(@types/node@22.19.0)(jiti@2.6.1)(rollup@4.52.5)(typescript@5.9.3)(yaml@2.8.1)
-      astro-integration-kit:
-        specifier: 'catalog:'
-        version: 0.19.1(astro@5.15.4(@types/node@22.19.0)(jiti@2.6.1)(rollup@4.52.5)(typescript@5.9.3)(yaml@2.8.1))
->>>>>>> bd678e6d
       effect:
         specifier: catalog:effect
         version: 3.19.2
@@ -540,17 +462,10 @@
     dependencies:
       astro:
         specifier: catalog:min
-<<<<<<< HEAD
         version: 5.15.3(@types/node@22.19.0)(jiti@2.6.1)(rollup@4.52.5)(tsx@4.20.6)(typescript@5.9.3)(yaml@2.8.1)
       astro-integration-kit:
         specifier: 'catalog:'
         version: 0.19.1(astro@5.15.3(@types/node@22.19.0)(jiti@2.6.1)(rollup@4.52.5)(tsx@4.20.6)(typescript@5.9.3)(yaml@2.8.1))
-=======
-        version: 5.15.4(@types/node@22.19.0)(jiti@2.6.1)(rollup@4.52.5)(typescript@5.9.3)(yaml@2.8.1)
-      astro-integration-kit:
-        specifier: 'catalog:'
-        version: 0.19.1(astro@5.15.4(@types/node@22.19.0)(jiti@2.6.1)(rollup@4.52.5)(typescript@5.9.3)(yaml@2.8.1))
->>>>>>> bd678e6d
       codemirror:
         specifier: 5.65.19
         version: 5.65.19
@@ -587,17 +502,10 @@
         version: link:../md
       astro:
         specifier: catalog:min
-<<<<<<< HEAD
         version: 5.15.3(@types/node@22.19.0)(jiti@2.6.1)(rollup@4.52.5)(tsx@4.20.6)(typescript@5.9.3)(yaml@2.8.1)
       astro-integration-kit:
         specifier: 'catalog:'
         version: 0.19.1(astro@5.15.3(@types/node@22.19.0)(jiti@2.6.1)(rollup@4.52.5)(tsx@4.20.6)(typescript@5.9.3)(yaml@2.8.1))
-=======
-        version: 5.15.4(@types/node@22.19.0)(jiti@2.6.1)(rollup@4.52.5)(typescript@5.9.3)(yaml@2.8.1)
-      astro-integration-kit:
-        specifier: 'catalog:'
-        version: 0.19.1(astro@5.15.4(@types/node@22.19.0)(jiti@2.6.1)(rollup@4.52.5)(typescript@5.9.3)(yaml@2.8.1))
->>>>>>> bd678e6d
       effect:
         specifier: catalog:effect
         version: 3.19.2
@@ -634,17 +542,10 @@
         version: 1.2.0
       astro:
         specifier: catalog:min
-<<<<<<< HEAD
         version: 5.15.3(@types/node@22.19.0)(jiti@2.6.1)(rollup@4.52.5)(tsx@4.20.6)(typescript@5.9.3)(yaml@2.8.1)
       astro-integration-kit:
         specifier: 'catalog:'
         version: 0.19.1(astro@5.15.3(@types/node@22.19.0)(jiti@2.6.1)(rollup@4.52.5)(tsx@4.20.6)(typescript@5.9.3)(yaml@2.8.1))
-=======
-        version: 5.15.4(@types/node@22.19.0)(jiti@2.6.1)(rollup@4.52.5)(typescript@5.9.3)(yaml@2.8.1)
-      astro-integration-kit:
-        specifier: 'catalog:'
-        version: 0.19.1(astro@5.15.4(@types/node@22.19.0)(jiti@2.6.1)(rollup@4.52.5)(typescript@5.9.3)(yaml@2.8.1))
->>>>>>> bd678e6d
       effect:
         specifier: catalog:effect
         version: 3.19.2
@@ -669,17 +570,10 @@
         version: link:../md
       astro:
         specifier: catalog:min
-<<<<<<< HEAD
         version: 5.15.3(@types/node@22.19.0)(jiti@2.6.1)(rollup@4.52.5)(tsx@4.20.6)(typescript@5.9.3)(yaml@2.8.1)
       astro-integration-kit:
         specifier: 'catalog:'
         version: 0.19.1(astro@5.15.3(@types/node@22.19.0)(jiti@2.6.1)(rollup@4.52.5)(tsx@4.20.6)(typescript@5.9.3)(yaml@2.8.1))
-=======
-        version: 5.15.4(@types/node@22.19.0)(jiti@2.6.1)(rollup@4.52.5)(typescript@5.9.3)(yaml@2.8.1)
-      astro-integration-kit:
-        specifier: 'catalog:'
-        version: 0.19.1(astro@5.15.4(@types/node@22.19.0)(jiti@2.6.1)(rollup@4.52.5)(typescript@5.9.3)(yaml@2.8.1))
->>>>>>> bd678e6d
       effect:
         specifier: catalog:effect
         version: 3.19.2
@@ -719,27 +613,16 @@
     dependencies:
       '@studiocms/ui':
         specifier: catalog:studiocms
-<<<<<<< HEAD
         version: 1.0.0-beta.4(astro@5.15.3(@types/node@22.19.0)(jiti@2.6.1)(rollup@4.52.5)(tsx@4.20.6)(typescript@5.9.3)(yaml@2.8.1))(vite@6.4.1(@types/node@22.19.0)(jiti@2.6.1)(tsx@4.20.6)(yaml@2.8.1))
-=======
-        version: 1.0.0-beta.4(astro@5.15.4(@types/node@22.19.0)(jiti@2.6.1)(rollup@4.52.5)(typescript@5.9.3)(yaml@2.8.1))(vite@6.4.1(@types/node@22.19.0)(jiti@2.6.1)(yaml@2.8.1))
->>>>>>> bd678e6d
       '@withstudiocms/component-registry':
         specifier: workspace:*
         version: link:../../@withstudiocms/component-registry
       astro:
         specifier: catalog:min
-<<<<<<< HEAD
         version: 5.15.3(@types/node@22.19.0)(jiti@2.6.1)(rollup@4.52.5)(tsx@4.20.6)(typescript@5.9.3)(yaml@2.8.1)
       astro-integration-kit:
         specifier: 'catalog:'
         version: 0.19.1(astro@5.15.3(@types/node@22.19.0)(jiti@2.6.1)(rollup@4.52.5)(tsx@4.20.6)(typescript@5.9.3)(yaml@2.8.1))
-=======
-        version: 5.15.4(@types/node@22.19.0)(jiti@2.6.1)(rollup@4.52.5)(typescript@5.9.3)(yaml@2.8.1)
-      astro-integration-kit:
-        specifier: 'catalog:'
-        version: 0.19.1(astro@5.15.4(@types/node@22.19.0)(jiti@2.6.1)(rollup@4.52.5)(typescript@5.9.3)(yaml@2.8.1))
->>>>>>> bd678e6d
       deepmerge-ts:
         specifier: 'catalog:'
         version: 7.1.5
@@ -776,11 +659,7 @@
         version: link:../effect
       astro:
         specifier: catalog:min
-<<<<<<< HEAD
         version: 5.15.3(@types/node@22.19.0)(jiti@2.6.1)(rollup@4.52.5)(tsx@4.20.6)(typescript@5.9.3)(yaml@2.8.1)
-=======
-        version: 5.15.4(@types/node@22.19.0)(jiti@2.6.1)(rollup@4.52.5)(typescript@5.9.3)(yaml@2.8.1)
->>>>>>> bd678e6d
     devDependencies:
       '@types/node':
         specifier: 'catalog:'
@@ -809,17 +688,10 @@
         version: link:../effect
       astro:
         specifier: catalog:min
-<<<<<<< HEAD
         version: 5.15.3(@types/node@22.19.0)(jiti@2.6.1)(rollup@4.52.5)(tsx@4.20.6)(typescript@5.9.3)(yaml@2.8.1)
       astro-integration-kit:
         specifier: 'catalog:'
         version: 0.19.1(astro@5.15.3(@types/node@22.19.0)(jiti@2.6.1)(rollup@4.52.5)(tsx@4.20.6)(typescript@5.9.3)(yaml@2.8.1))
-=======
-        version: 5.15.4(@types/node@22.19.0)(jiti@2.6.1)(rollup@4.52.5)(typescript@5.9.3)(yaml@2.8.1)
-      astro-integration-kit:
-        specifier: 'catalog:'
-        version: 0.19.1(astro@5.15.4(@types/node@22.19.0)(jiti@2.6.1)(rollup@4.52.5)(typescript@5.9.3)(yaml@2.8.1))
->>>>>>> bd678e6d
       ts-morph:
         specifier: ^27.0.2
         version: 27.0.2
@@ -841,33 +713,19 @@
         version: link:../../..
       astro:
         specifier: catalog:astrojs
-<<<<<<< HEAD
+        version: 5.15.4(@types/node@22.19.0)(jiti@2.6.1)(rollup@4.52.5)(tsx@4.20.6)(typescript@5.9.3)(yaml@2.8.1)
+      astro-integration-kit:
+        specifier: 'catalog:'
+        version: 0.19.1(astro@5.15.4(@types/node@22.19.0)(jiti@2.6.1)(rollup@4.52.5)(tsx@4.20.6)(typescript@5.9.3)(yaml@2.8.1))
+
+  packages/@withstudiocms/config-utils:
+    dependencies:
+      astro:
+        specifier: catalog:min
         version: 5.15.3(@types/node@22.19.0)(jiti@2.6.1)(rollup@4.52.5)(tsx@4.20.6)(typescript@5.9.3)(yaml@2.8.1)
       astro-integration-kit:
         specifier: 'catalog:'
         version: 0.19.1(astro@5.15.3(@types/node@22.19.0)(jiti@2.6.1)(rollup@4.52.5)(tsx@4.20.6)(typescript@5.9.3)(yaml@2.8.1))
-=======
-        version: 5.15.4(@types/node@22.19.0)(jiti@2.6.1)(rollup@4.52.5)(typescript@5.9.3)(yaml@2.8.1)
-      astro-integration-kit:
-        specifier: 'catalog:'
-        version: 0.19.1(astro@5.15.4(@types/node@22.19.0)(jiti@2.6.1)(rollup@4.52.5)(typescript@5.9.3)(yaml@2.8.1))
->>>>>>> bd678e6d
-
-  packages/@withstudiocms/config-utils:
-    dependencies:
-      astro:
-        specifier: catalog:min
-<<<<<<< HEAD
-        version: 5.15.3(@types/node@22.19.0)(jiti@2.6.1)(rollup@4.52.5)(tsx@4.20.6)(typescript@5.9.3)(yaml@2.8.1)
-      astro-integration-kit:
-        specifier: 'catalog:'
-        version: 0.19.1(astro@5.15.3(@types/node@22.19.0)(jiti@2.6.1)(rollup@4.52.5)(tsx@4.20.6)(typescript@5.9.3)(yaml@2.8.1))
-=======
-        version: 5.15.4(@types/node@22.19.0)(jiti@2.6.1)(rollup@4.52.5)(typescript@5.9.3)(yaml@2.8.1)
-      astro-integration-kit:
-        specifier: 'catalog:'
-        version: 0.19.1(astro@5.15.4(@types/node@22.19.0)(jiti@2.6.1)(rollup@4.52.5)(typescript@5.9.3)(yaml@2.8.1))
->>>>>>> bd678e6d
       deepmerge-ts:
         specifier: 'catalog:'
         version: 7.1.5
@@ -886,17 +744,10 @@
         version: link:../../..
       astro:
         specifier: catalog:astrojs
-<<<<<<< HEAD
-        version: 5.15.3(@types/node@22.19.0)(jiti@2.6.1)(rollup@4.52.5)(tsx@4.20.6)(typescript@5.9.3)(yaml@2.8.1)
+        version: 5.15.4(@types/node@22.19.0)(jiti@2.6.1)(rollup@4.52.5)(tsx@4.20.6)(typescript@5.9.3)(yaml@2.8.1)
       astro-integration-kit:
         specifier: 'catalog:'
-        version: 0.19.1(astro@5.15.3(@types/node@22.19.0)(jiti@2.6.1)(rollup@4.52.5)(tsx@4.20.6)(typescript@5.9.3)(yaml@2.8.1))
-=======
-        version: 5.15.4(@types/node@22.19.0)(jiti@2.6.1)(rollup@4.52.5)(typescript@5.9.3)(yaml@2.8.1)
-      astro-integration-kit:
-        specifier: 'catalog:'
-        version: 0.19.1(astro@5.15.4(@types/node@22.19.0)(jiti@2.6.1)(rollup@4.52.5)(typescript@5.9.3)(yaml@2.8.1))
->>>>>>> bd678e6d
+        version: 0.19.1(astro@5.15.4(@types/node@22.19.0)(jiti@2.6.1)(rollup@4.52.5)(tsx@4.20.6)(typescript@5.9.3)(yaml@2.8.1))
 
   packages/@withstudiocms/effect:
     dependencies:
@@ -920,11 +771,7 @@
         version: 0.15.15
       astro:
         specifier: catalog:min
-<<<<<<< HEAD
         version: 5.15.3(@types/node@22.19.0)(jiti@2.6.1)(rollup@4.52.5)(tsx@4.20.6)(typescript@5.9.3)(yaml@2.8.1)
-=======
-        version: 5.15.4(@types/node@22.19.0)(jiti@2.6.1)(rollup@4.52.5)(typescript@5.9.3)(yaml@2.8.1)
->>>>>>> bd678e6d
       deepmerge-ts:
         specifier: 'catalog:'
         version: 7.1.5
@@ -961,17 +808,10 @@
     dependencies:
       astro:
         specifier: catalog:min
-<<<<<<< HEAD
         version: 5.15.3(@types/node@22.19.0)(jiti@2.6.1)(rollup@4.52.5)(tsx@4.20.6)(typescript@5.9.3)(yaml@2.8.1)
       astro-integration-kit:
         specifier: 'catalog:'
         version: 0.19.1(astro@5.15.3(@types/node@22.19.0)(jiti@2.6.1)(rollup@4.52.5)(tsx@4.20.6)(typescript@5.9.3)(yaml@2.8.1))
-=======
-        version: 5.15.4(@types/node@22.19.0)(jiti@2.6.1)(rollup@4.52.5)(typescript@5.9.3)(yaml@2.8.1)
-      astro-integration-kit:
-        specifier: 'catalog:'
-        version: 0.19.1(astro@5.15.4(@types/node@22.19.0)(jiti@2.6.1)(rollup@4.52.5)(typescript@5.9.3)(yaml@2.8.1))
->>>>>>> bd678e6d
       mdast-util-from-markdown:
         specifier: ^2.0.2
         version: 2.0.2
@@ -999,7 +839,7 @@
         version: 0.4.1(kysely@0.28.8)
       effect:
         specifier: catalog:effect
-        version: 3.19.0
+        version: 3.19.2
       kysely:
         specifier: ^0.28.8
         version: 0.28.8
@@ -1064,11 +904,7 @@
         version: 1.2.57
       '@inox-tools/runtime-logger':
         specifier: ^0.7.0
-<<<<<<< HEAD
         version: 0.7.0(astro@5.15.3(@types/node@22.19.0)(jiti@2.6.1)(rollup@4.52.5)(tsx@4.20.6)(typescript@5.9.3)(yaml@2.8.1))
-=======
-        version: 0.7.0(astro@5.15.4(@types/node@22.19.0)(jiti@2.6.1)(rollup@4.52.5)(typescript@5.9.3)(yaml@2.8.1))
->>>>>>> bd678e6d
       '@libsql/client':
         specifier: catalog:min
         version: 0.15.15
@@ -1080,11 +916,7 @@
         version: 1.2.0(nanostores@1.0.1)
       '@studiocms/ui':
         specifier: catalog:studiocms
-<<<<<<< HEAD
         version: 1.0.0-beta.4(astro@5.15.3(@types/node@22.19.0)(jiti@2.6.1)(rollup@4.52.5)(tsx@4.20.6)(typescript@5.9.3)(yaml@2.8.1))(vite@6.4.1(@types/node@22.19.0)(jiti@2.6.1)(tsx@4.20.6)(yaml@2.8.1))
-=======
-        version: 1.0.0-beta.4(astro@5.15.4(@types/node@22.19.0)(jiti@2.6.1)(rollup@4.52.5)(typescript@5.9.3)(yaml@2.8.1))(vite@6.4.1(@types/node@22.19.0)(jiti@2.6.1)(yaml@2.8.1))
->>>>>>> bd678e6d
       '@studiocms/web-vitals':
         specifier: catalog:min
         version: 4.5.3(@astrojs/db@0.18.2(@types/pg@8.15.6)(kysely@0.28.8)(mysql2@3.15.3)(pg@8.16.3))
@@ -1114,17 +946,10 @@
         version: 1.43.4
       astro:
         specifier: catalog:min
-<<<<<<< HEAD
         version: 5.15.3(@types/node@22.19.0)(jiti@2.6.1)(rollup@4.52.5)(tsx@4.20.6)(typescript@5.9.3)(yaml@2.8.1)
       astro-integration-kit:
         specifier: 'catalog:'
         version: 0.19.1(astro@5.15.3(@types/node@22.19.0)(jiti@2.6.1)(rollup@4.52.5)(tsx@4.20.6)(typescript@5.9.3)(yaml@2.8.1))
-=======
-        version: 5.15.4(@types/node@22.19.0)(jiti@2.6.1)(rollup@4.52.5)(typescript@5.9.3)(yaml@2.8.1)
-      astro-integration-kit:
-        specifier: 'catalog:'
-        version: 0.19.1(astro@5.15.4(@types/node@22.19.0)(jiti@2.6.1)(rollup@4.52.5)(typescript@5.9.3)(yaml@2.8.1))
->>>>>>> bd678e6d
       boxen:
         specifier: ^8.0.1
         version: 8.0.1
@@ -1215,11 +1040,7 @@
         version: 0.18.2(@types/pg@8.15.6)(kysely@0.28.8)(mysql2@3.15.3)(pg@8.16.3)
       '@astrojs/node':
         specifier: catalog:astrojs
-<<<<<<< HEAD
-        version: 9.5.0(astro@5.15.3(@types/node@22.19.0)(jiti@2.6.1)(rollup@4.52.5)(tsx@4.20.6)(typescript@5.9.3)(yaml@2.8.1))
-=======
-        version: 9.5.0(astro@5.15.4(@types/node@22.19.0)(jiti@2.6.1)(rollup@4.52.5)(typescript@5.9.3)(yaml@2.8.1))
->>>>>>> bd678e6d
+        version: 9.5.0(astro@5.15.4(@types/node@22.19.0)(jiti@2.6.1)(rollup@4.52.5)(tsx@4.20.6)(typescript@5.9.3)(yaml@2.8.1))
       '@studiocms/blog':
         specifier: workspace:*
         version: link:../packages/@studiocms/blog
@@ -1237,11 +1058,7 @@
         version: link:../packages/@studiocms/wysiwyg
       astro:
         specifier: catalog:astrojs
-<<<<<<< HEAD
-        version: 5.15.3(@types/node@22.19.0)(jiti@2.6.1)(rollup@4.52.5)(tsx@4.20.6)(typescript@5.9.3)(yaml@2.8.1)
-=======
-        version: 5.15.4(@types/node@22.19.0)(jiti@2.6.1)(rollup@4.52.5)(typescript@5.9.3)(yaml@2.8.1)
->>>>>>> bd678e6d
+        version: 5.15.4(@types/node@22.19.0)(jiti@2.6.1)(rollup@4.52.5)(tsx@4.20.6)(typescript@5.9.3)(yaml@2.8.1)
       sharp:
         specifier: 'catalog:'
         version: 0.34.4
@@ -3303,6 +3120,11 @@
     resolution: {integrity: sha512-DhR5MAcNl6zsTu5bU60vAe+nBZLTW61zNFUU6DX1gNSiFDQbQiRC7ft322kAMRDRir7MJIQ5/hCMcEWx3jDNWA==}
     peerDependencies:
       astro: ^4.5 || ^5.1.0
+
+  astro@5.15.3:
+    resolution: {integrity: sha512-wUO/isJrcUoduRoKacKB9jpO6TxTlPV1zw8UqQx39jSNY7z9IxusJAiib3AiNvqK+dCWhqXx+OnExCCwELmcUw==}
+    engines: {node: 18.20.8 || ^20.3.0 || >=22.0.0, npm: '>=9.6.5', pnpm: '>=7.1.0'}
+    hasBin: true
 
   astro@5.15.4:
     resolution: {integrity: sha512-0g/68hLHEJZF2nYUcZM5O0kOnzCsCIf8eA9+0jfBAxp4ycujrIHRgIOdZCFKL9GoTsn8AypWbziypH5aEIF+aA==}
@@ -6476,17 +6298,10 @@
     transitivePeerDependencies:
       - supports-color
 
-<<<<<<< HEAD
-  '@astrojs/node@9.5.0(astro@5.15.3(@types/node@22.19.0)(jiti@2.6.1)(rollup@4.52.5)(tsx@4.20.6)(typescript@5.9.3)(yaml@2.8.1))':
+  '@astrojs/node@9.5.0(astro@5.15.4(@types/node@22.19.0)(jiti@2.6.1)(rollup@4.52.5)(tsx@4.20.6)(typescript@5.9.3)(yaml@2.8.1))':
     dependencies:
       '@astrojs/internal-helpers': 0.7.4
-      astro: 5.15.3(@types/node@22.19.0)(jiti@2.6.1)(rollup@4.52.5)(tsx@4.20.6)(typescript@5.9.3)(yaml@2.8.1)
-=======
-  '@astrojs/node@9.5.0(astro@5.15.4(@types/node@22.19.0)(jiti@2.6.1)(rollup@4.52.5)(typescript@5.9.3)(yaml@2.8.1))':
-    dependencies:
-      '@astrojs/internal-helpers': 0.7.4
-      astro: 5.15.4(@types/node@22.19.0)(jiti@2.6.1)(rollup@4.52.5)(typescript@5.9.3)(yaml@2.8.1)
->>>>>>> bd678e6d
+      astro: 5.15.4(@types/node@22.19.0)(jiti@2.6.1)(rollup@4.52.5)(tsx@4.20.6)(typescript@5.9.3)(yaml@2.8.1)
       send: 1.2.0
       server-destroy: 1.0.1
     transitivePeerDependencies:
@@ -7142,19 +6957,11 @@
     dependencies:
       '@cloudinary/transformation-builder-sdk': 1.21.2
 
-<<<<<<< HEAD
-  '@codecov/astro-plugin@1.9.1(astro@5.15.3(@types/node@22.19.0)(jiti@2.6.1)(rollup@4.52.5)(tsx@4.20.6)(typescript@5.9.3)(yaml@2.8.1))(vite@6.4.1(@types/node@22.19.0)(jiti@2.6.1)(tsx@4.20.6)(yaml@2.8.1))':
+  '@codecov/astro-plugin@1.9.1(astro@5.15.4(@types/node@22.19.0)(jiti@2.6.1)(rollup@4.52.5)(tsx@4.20.6)(typescript@5.9.3)(yaml@2.8.1))(vite@6.4.1(@types/node@22.19.0)(jiti@2.6.1)(tsx@4.20.6)(yaml@2.8.1))':
     dependencies:
       '@codecov/bundler-plugin-core': 1.9.1
       '@codecov/vite-plugin': 1.9.1(vite@6.4.1(@types/node@22.19.0)(jiti@2.6.1)(tsx@4.20.6)(yaml@2.8.1))
-      astro: 5.15.3(@types/node@22.19.0)(jiti@2.6.1)(rollup@4.52.5)(tsx@4.20.6)(typescript@5.9.3)(yaml@2.8.1)
-=======
-  '@codecov/astro-plugin@1.9.1(astro@5.15.4(@types/node@22.19.0)(jiti@2.6.1)(rollup@4.52.5)(typescript@5.9.3)(yaml@2.8.1))(vite@6.4.1(@types/node@22.19.0)(jiti@2.6.1)(yaml@2.8.1))':
-    dependencies:
-      '@codecov/bundler-plugin-core': 1.9.1
-      '@codecov/vite-plugin': 1.9.1(vite@6.4.1(@types/node@22.19.0)(jiti@2.6.1)(yaml@2.8.1))
-      astro: 5.15.4(@types/node@22.19.0)(jiti@2.6.1)(rollup@4.52.5)(typescript@5.9.3)(yaml@2.8.1)
->>>>>>> bd678e6d
+      astro: 5.15.4(@types/node@22.19.0)(jiti@2.6.1)(rollup@4.52.5)(tsx@4.20.6)(typescript@5.9.3)(yaml@2.8.1)
       unplugin: 1.16.1
     transitivePeerDependencies:
       - vite
@@ -7296,17 +7103,10 @@
     dependencies:
       effect: 3.19.2
 
-<<<<<<< HEAD
-  '@effect/vitest@0.27.0(effect@3.19.0)(vitest@3.2.4(@types/debug@4.1.12)(@types/node@22.19.0)(jiti@2.6.1)(jsdom@27.1.0)(tsx@4.20.6)(yaml@2.8.1))':
-    dependencies:
-      effect: 3.19.0
+  '@effect/vitest@0.27.0(effect@3.19.2)(vitest@3.2.4(@types/debug@4.1.12)(@types/node@22.19.0)(jiti@2.6.1)(jsdom@27.1.0)(tsx@4.20.6)(yaml@2.8.1))':
+    dependencies:
+      effect: 3.19.2
       vitest: 3.2.4(@types/debug@4.1.12)(@types/node@22.19.0)(jiti@2.6.1)(jsdom@27.1.0)(tsx@4.20.6)(yaml@2.8.1)
-=======
-  '@effect/vitest@0.27.0(effect@3.19.2)(vitest@3.2.4(@types/debug@4.1.12)(@types/node@22.19.0)(jiti@2.6.1)(jsdom@27.1.0)(yaml@2.8.1))':
-    dependencies:
-      effect: 3.19.2
-      vitest: 3.2.4(@types/debug@4.1.12)(@types/node@22.19.0)(jiti@2.6.1)(jsdom@27.1.0)(yaml@2.8.1)
->>>>>>> bd678e6d
 
   '@effect/workflow@0.12.0(@effect/platform@0.93.0(effect@3.19.2))(@effect/rpc@0.72.0(@effect/platform@0.93.0(effect@3.19.2))(effect@3.19.2))(effect@3.19.2)':
     dependencies:
@@ -7516,20 +7316,12 @@
   '@img/sharp-win32-x64@0.34.4':
     optional: true
 
-<<<<<<< HEAD
-  '@inox-tools/astro-tests@0.8.0(astro@5.15.3(@types/node@22.19.0)(jiti@2.6.1)(rollup@4.52.5)(tsx@4.20.6)(typescript@5.9.3)(yaml@2.8.1))':
-=======
-  '@inox-tools/astro-tests@0.8.0(astro@5.15.4(@types/node@22.19.0)(jiti@2.6.1)(rollup@4.52.5)(typescript@5.9.3)(yaml@2.8.1))':
->>>>>>> bd678e6d
+  '@inox-tools/astro-tests@0.8.0(astro@5.15.4(@types/node@22.19.0)(jiti@2.6.1)(rollup@4.52.5)(tsx@4.20.6)(typescript@5.9.3)(yaml@2.8.1))':
     dependencies:
       '@astrojs/internal-helpers': 0.7.4
       '@astrojs/markdown-remark': 6.3.8
       '@inox-tools/utils': 0.7.0
-<<<<<<< HEAD
-      astro: 5.15.3(@types/node@22.19.0)(jiti@2.6.1)(rollup@4.52.5)(tsx@4.20.6)(typescript@5.9.3)(yaml@2.8.1)
-=======
-      astro: 5.15.4(@types/node@22.19.0)(jiti@2.6.1)(rollup@4.52.5)(typescript@5.9.3)(yaml@2.8.1)
->>>>>>> bd678e6d
+      astro: 5.15.4(@types/node@22.19.0)(jiti@2.6.1)(rollup@4.52.5)(tsx@4.20.6)(typescript@5.9.3)(yaml@2.8.1)
       debug: 4.4.3
       fast-glob: 3.3.3
       shiki: 3.14.0
@@ -7539,38 +7331,21 @@
     transitivePeerDependencies:
       - supports-color
 
-<<<<<<< HEAD
   '@inox-tools/modular-station@0.7.0(astro@5.15.3(@types/node@22.19.0)(jiti@2.6.1)(rollup@4.52.5)(tsx@4.20.6)(typescript@5.9.3)(yaml@2.8.1))':
     dependencies:
       '@inox-tools/utils': 0.7.0
       astro: 5.15.3(@types/node@22.19.0)(jiti@2.6.1)(rollup@4.52.5)(tsx@4.20.6)(typescript@5.9.3)(yaml@2.8.1)
       astro-integration-kit: 0.19.1(astro@5.15.3(@types/node@22.19.0)(jiti@2.6.1)(rollup@4.52.5)(tsx@4.20.6)(typescript@5.9.3)(yaml@2.8.1))
-=======
-  '@inox-tools/modular-station@0.7.0(astro@5.15.4(@types/node@22.19.0)(jiti@2.6.1)(rollup@4.52.5)(typescript@5.9.3)(yaml@2.8.1))':
-    dependencies:
-      '@inox-tools/utils': 0.7.0
-      astro: 5.15.4(@types/node@22.19.0)(jiti@2.6.1)(rollup@4.52.5)(typescript@5.9.3)(yaml@2.8.1)
-      astro-integration-kit: 0.19.1(astro@5.15.4(@types/node@22.19.0)(jiti@2.6.1)(rollup@4.52.5)(typescript@5.9.3)(yaml@2.8.1))
->>>>>>> bd678e6d
       debug: 4.4.3
     transitivePeerDependencies:
       - supports-color
 
-<<<<<<< HEAD
   '@inox-tools/runtime-logger@0.7.0(astro@5.15.3(@types/node@22.19.0)(jiti@2.6.1)(rollup@4.52.5)(tsx@4.20.6)(typescript@5.9.3)(yaml@2.8.1))':
     dependencies:
       '@inox-tools/modular-station': 0.7.0(astro@5.15.3(@types/node@22.19.0)(jiti@2.6.1)(rollup@4.52.5)(tsx@4.20.6)(typescript@5.9.3)(yaml@2.8.1))
       '@inox-tools/utils': 0.7.0
       astro: 5.15.3(@types/node@22.19.0)(jiti@2.6.1)(rollup@4.52.5)(tsx@4.20.6)(typescript@5.9.3)(yaml@2.8.1)
       astro-integration-kit: 0.19.1(astro@5.15.3(@types/node@22.19.0)(jiti@2.6.1)(rollup@4.52.5)(tsx@4.20.6)(typescript@5.9.3)(yaml@2.8.1))
-=======
-  '@inox-tools/runtime-logger@0.7.0(astro@5.15.4(@types/node@22.19.0)(jiti@2.6.1)(rollup@4.52.5)(typescript@5.9.3)(yaml@2.8.1))':
-    dependencies:
-      '@inox-tools/modular-station': 0.7.0(astro@5.15.4(@types/node@22.19.0)(jiti@2.6.1)(rollup@4.52.5)(typescript@5.9.3)(yaml@2.8.1))
-      '@inox-tools/utils': 0.7.0
-      astro: 5.15.4(@types/node@22.19.0)(jiti@2.6.1)(rollup@4.52.5)(typescript@5.9.3)(yaml@2.8.1)
-      astro-integration-kit: 0.19.1(astro@5.15.4(@types/node@22.19.0)(jiti@2.6.1)(rollup@4.52.5)(typescript@5.9.3)(yaml@2.8.1))
->>>>>>> bd678e6d
     transitivePeerDependencies:
       - supports-color
 
@@ -8489,7 +8264,6 @@
     transitivePeerDependencies:
       - supports-color
 
-<<<<<<< HEAD
   '@studiocms/ui@1.0.0-beta.4(astro@5.15.3(@types/node@22.19.0)(jiti@2.6.1)(rollup@4.52.5)(tsx@4.20.6)(typescript@5.9.3)(yaml@2.8.1))(vite@6.4.1(@types/node@22.19.0)(jiti@2.6.1)(tsx@4.20.6)(yaml@2.8.1))':
     dependencies:
       '@iconify-json/heroicons': 1.2.3
@@ -8498,16 +8272,6 @@
       astro-integration-kit: 0.19.1(astro@5.15.3(@types/node@22.19.0)(jiti@2.6.1)(rollup@4.52.5)(tsx@4.20.6)(typescript@5.9.3)(yaml@2.8.1))
       astro-transition-event-polyfill: 1.1.0(astro@5.15.3(@types/node@22.19.0)(jiti@2.6.1)(rollup@4.52.5)(tsx@4.20.6)(typescript@5.9.3)(yaml@2.8.1))
       vite: 6.4.1(@types/node@22.19.0)(jiti@2.6.1)(tsx@4.20.6)(yaml@2.8.1)
-=======
-  '@studiocms/ui@1.0.0-beta.4(astro@5.15.4(@types/node@22.19.0)(jiti@2.6.1)(rollup@4.52.5)(typescript@5.9.3)(yaml@2.8.1))(vite@6.4.1(@types/node@22.19.0)(jiti@2.6.1)(yaml@2.8.1))':
-    dependencies:
-      '@iconify-json/heroicons': 1.2.3
-      '@iconify/types': 2.0.0
-      astro: 5.15.4(@types/node@22.19.0)(jiti@2.6.1)(rollup@4.52.5)(typescript@5.9.3)(yaml@2.8.1)
-      astro-integration-kit: 0.19.1(astro@5.15.4(@types/node@22.19.0)(jiti@2.6.1)(rollup@4.52.5)(typescript@5.9.3)(yaml@2.8.1))
-      astro-transition-event-polyfill: 1.1.0(astro@5.15.4(@types/node@22.19.0)(jiti@2.6.1)(rollup@4.52.5)(typescript@5.9.3)(yaml@2.8.1))
-      vite: 6.4.1(@types/node@22.19.0)(jiti@2.6.1)(yaml@2.8.1)
->>>>>>> bd678e6d
 
   '@studiocms/web-vitals@4.5.3(@astrojs/db@0.18.2(@types/pg@8.15.6)(kysely@0.28.8)(mysql2@3.15.3)(pg@8.16.3))':
     dependencies:
@@ -8885,10 +8649,14 @@
 
   astring@1.9.0: {}
 
-<<<<<<< HEAD
   astro-integration-kit@0.19.1(astro@5.15.3(@types/node@22.19.0)(jiti@2.6.1)(rollup@4.52.5)(tsx@4.20.6)(typescript@5.9.3)(yaml@2.8.1)):
     dependencies:
       astro: 5.15.3(@types/node@22.19.0)(jiti@2.6.1)(rollup@4.52.5)(tsx@4.20.6)(typescript@5.9.3)(yaml@2.8.1)
+      pathe: 1.1.2
+
+  astro-integration-kit@0.19.1(astro@5.15.4(@types/node@22.19.0)(jiti@2.6.1)(rollup@4.52.5)(tsx@4.20.6)(typescript@5.9.3)(yaml@2.8.1)):
+    dependencies:
+      astro: 5.15.4(@types/node@22.19.0)(jiti@2.6.1)(rollup@4.52.5)(tsx@4.20.6)(typescript@5.9.3)(yaml@2.8.1)
       pathe: 1.1.2
 
   astro-transition-event-polyfill@1.1.0(astro@5.15.3(@types/node@22.19.0)(jiti@2.6.1)(rollup@4.52.5)(tsx@4.20.6)(typescript@5.9.3)(yaml@2.8.1)):
@@ -8898,20 +8666,6 @@
       pathe: 2.0.3
 
   astro@5.15.3(@types/node@22.19.0)(jiti@2.6.1)(rollup@4.52.5)(tsx@4.20.6)(typescript@5.9.3)(yaml@2.8.1):
-=======
-  astro-integration-kit@0.19.1(astro@5.15.4(@types/node@22.19.0)(jiti@2.6.1)(rollup@4.52.5)(typescript@5.9.3)(yaml@2.8.1)):
-    dependencies:
-      astro: 5.15.4(@types/node@22.19.0)(jiti@2.6.1)(rollup@4.52.5)(typescript@5.9.3)(yaml@2.8.1)
-      pathe: 1.1.2
-
-  astro-transition-event-polyfill@1.1.0(astro@5.15.4(@types/node@22.19.0)(jiti@2.6.1)(rollup@4.52.5)(typescript@5.9.3)(yaml@2.8.1)):
-    dependencies:
-      '@types/node': 20.19.24
-      astro: 5.15.4(@types/node@22.19.0)(jiti@2.6.1)(rollup@4.52.5)(typescript@5.9.3)(yaml@2.8.1)
-      pathe: 2.0.3
-
-  astro@5.15.4(@types/node@22.19.0)(jiti@2.6.1)(rollup@4.52.5)(typescript@5.9.3)(yaml@2.8.1):
->>>>>>> bd678e6d
     dependencies:
       '@astrojs/compiler': 2.13.0
       '@astrojs/internal-helpers': 0.7.4
@@ -9012,6 +8766,107 @@
       - uploadthing
       - yaml
 
+  astro@5.15.4(@types/node@22.19.0)(jiti@2.6.1)(rollup@4.52.5)(tsx@4.20.6)(typescript@5.9.3)(yaml@2.8.1):
+    dependencies:
+      '@astrojs/compiler': 2.13.0
+      '@astrojs/internal-helpers': 0.7.4
+      '@astrojs/markdown-remark': 6.3.8
+      '@astrojs/telemetry': 3.3.0
+      '@capsizecss/unpack': 3.0.0
+      '@oslojs/encoding': 1.1.0
+      '@rollup/pluginutils': 5.3.0(rollup@4.52.5)
+      acorn: 8.15.0
+      aria-query: 5.3.2
+      axobject-query: 4.1.0
+      boxen: 8.0.1
+      ci-info: 4.3.1
+      clsx: 2.1.1
+      common-ancestor-path: 1.0.1
+      cookie: 1.0.2
+      cssesc: 3.0.0
+      debug: 4.4.3
+      deterministic-object-hash: 2.0.2
+      devalue: 5.4.2
+      diff: 5.2.0
+      dlv: 1.1.3
+      dset: 3.1.4
+      es-module-lexer: 1.7.0
+      esbuild: 0.25.12
+      estree-walker: 3.0.3
+      flattie: 1.1.1
+      fontace: 0.3.1
+      github-slugger: 2.0.0
+      html-escaper: 3.0.3
+      http-cache-semantics: 4.2.0
+      import-meta-resolve: 4.2.0
+      js-yaml: 4.1.0
+      magic-string: 0.30.21
+      magicast: 0.3.5
+      mrmime: 2.0.1
+      neotraverse: 0.6.18
+      p-limit: 6.2.0
+      p-queue: 8.1.1
+      package-manager-detector: 1.5.0
+      picocolors: 1.1.1
+      picomatch: 4.0.3
+      prompts: 2.4.2
+      rehype: 13.0.2
+      semver: 7.7.3
+      shiki: 3.14.0
+      smol-toml: 1.4.2
+      tinyexec: 1.0.2
+      tinyglobby: 0.2.15
+      tsconfck: 3.1.6(typescript@5.9.3)
+      ultrahtml: 1.6.0
+      unifont: 0.6.0
+      unist-util-visit: 5.0.0
+      unstorage: 1.17.2
+      vfile: 6.0.3
+      vite: 6.4.1(@types/node@22.19.0)(jiti@2.6.1)(tsx@4.20.6)(yaml@2.8.1)
+      vitefu: 1.1.1(vite@6.4.1(@types/node@22.19.0)(jiti@2.6.1)(tsx@4.20.6)(yaml@2.8.1))
+      xxhash-wasm: 1.1.0
+      yargs-parser: 21.1.1
+      yocto-spinner: 0.2.3
+      zod: 3.25.76
+      zod-to-json-schema: 3.24.6(zod@3.25.76)
+      zod-to-ts: 1.2.0(typescript@5.9.3)(zod@3.25.76)
+    optionalDependencies:
+      sharp: 0.34.4
+    transitivePeerDependencies:
+      - '@azure/app-configuration'
+      - '@azure/cosmos'
+      - '@azure/data-tables'
+      - '@azure/identity'
+      - '@azure/keyvault-secrets'
+      - '@azure/storage-blob'
+      - '@capacitor/preferences'
+      - '@deno/kv'
+      - '@netlify/blobs'
+      - '@planetscale/database'
+      - '@types/node'
+      - '@upstash/redis'
+      - '@vercel/blob'
+      - '@vercel/functions'
+      - '@vercel/kv'
+      - aws4fetch
+      - db0
+      - idb-keyval
+      - ioredis
+      - jiti
+      - less
+      - lightningcss
+      - rollup
+      - sass
+      - sass-embedded
+      - stylus
+      - sugarss
+      - supports-color
+      - terser
+      - tsx
+      - typescript
+      - uploadthing
+      - yaml
+
   asynckit@0.4.0: {}
 
   aws-sign2@0.7.0:
