--- conflicted
+++ resolved
@@ -881,14 +881,10 @@
         version: 0.9.3(typescript@5.6.3)
       '@astrojs/starlight':
         specifier: 'catalog:'
-<<<<<<< HEAD
-        version: 0.28.2(astro@4.15.9(@types/node@22.0.0)(rollup@4.21.0)(typescript@5.5.4))
+        version: 0.28.2(astro@4.15.12(@types/node@22.0.0)(rollup@4.21.0)(typescript@5.6.3))
       '@fontsource-variable/onest':
         specifier: ^5.1.0
         version: 5.1.0
-=======
-        version: 0.28.2(astro@4.15.12(@types/node@22.0.0)(rollup@4.21.0)(typescript@5.6.3))
->>>>>>> 1d63ceaf
       '@shoelace-style/shoelace':
         specifier: catalog:docs
         version: 2.16.0(@types/react@18.3.5)
