--- conflicted
+++ resolved
@@ -420,11 +420,7 @@
         version: 8.3.2(astro@4.12.2(@types/node@20.14.11)(typescript@5.5.3))
       '@astrojs/web-vitals':
         specifier: 'catalog:'
-<<<<<<< HEAD
-        version: 0.2.1(@astrojs/db@0.11.7(@cloudflare/workers-types@4.20240718.0)(@types/react@18.3.3))
-=======
         version: 1.0.0(@astrojs/db@0.12.0(@cloudflare/workers-types@4.20240718.0)(@types/react@18.3.3))
->>>>>>> 8e9d8818
       '@astrolicious/studiocms':
         specifier: workspace:*
         version: link:../../packages/studioCMS
@@ -3517,6 +3513,7 @@
 
   libsql@0.3.19:
     resolution: {integrity: sha512-Aj5cQ5uk/6fHdmeW0TiXK42FqUlwx7ytmMLPSaUQPin5HKKKuUPD62MAbN4OEweGBBI7q1BekoEN4gPUEL6MZA==}
+    cpu: [x64, arm64, wasm32]
     os: [darwin, linux, win32]
 
   lilconfig@2.1.0:
@@ -5333,11 +5330,7 @@
 
   '@astrojs/underscore-redirects@0.3.4': {}
 
-<<<<<<< HEAD
-  '@astrojs/web-vitals@0.2.1(@astrojs/db@0.11.7(@cloudflare/workers-types@4.20240718.0)(@types/react@18.3.3))':
-=======
   '@astrojs/web-vitals@1.0.0(@astrojs/db@0.12.0(@cloudflare/workers-types@4.20240718.0)(@types/react@18.3.3))':
->>>>>>> 8e9d8818
     dependencies:
       '@astrojs/db': 0.12.0(@cloudflare/workers-types@4.20240718.0)(@types/react@18.3.3)
       web-vitals: 4.2.2
