lockfileVersion: '9.0'

settings:
  autoInstallPeers: true
  excludeLinksFromLockfile: false

catalogs:
  default:
    '@astrojs/check':
      specifier: ^0.9.3
      version: 0.9.3
    '@astrojs/db':
      specifier: ^0.14.1
      version: 0.14.1
    '@astrojs/markdown-remark':
      specifier: ^5.2.0
      version: 5.2.0
    '@astrojs/node':
      specifier: ^8.3.3
      version: 8.3.3
    '@astrojs/rss':
      specifier: ^4.0.7
      version: 4.0.7
    '@astrojs/starlight':
      specifier: ^0.28.2
      version: 0.28.2
    '@astrojs/tailwind':
      specifier: ^5.1.0
      version: 5.1.0
    '@astrojs/web-vitals':
      specifier: ^3.0.0
      version: 3.0.0
    '@types/node':
      specifier: ^20.14.11
      version: 20.14.13
    astro:
      specifier: ^4.15.9
      version: 4.15.9
    astro-integration-kit:
      specifier: ^0.16.1
      version: 0.16.1
    astro-theme-provider:
      specifier: ^0.6.1
      version: 0.6.1
    sharp:
      specifier: ^0.33.4
      version: 0.33.4
    typescript:
      specifier: ^5.5.4
      version: 5.5.4
    vite:
      specifier: ^5.4.2
      version: 5.4.2
  docs:
    '@shoelace-style/shoelace':
      specifier: ^2.16.0
      version: 2.16.0
    '@types/hast':
      specifier: ^3.0.4
      version: 3.0.4
    astro-embed:
      specifier: ^0.7.2
      version: 0.7.2
    hast:
      specifier: ^1.0.0
      version: 1.0.0
    rehype:
      specifier: ^13.0.1
      version: 13.0.1
    starlight-package-managers:
      specifier: ^0.7.0
      version: 0.7.0
    starlight-typedoc:
      specifier: ^0.16.0
      version: 0.16.0
    starlight-versions:
      specifier: ^0.3.0
      version: 0.3.0
    typedoc:
      specifier: ^0.26.6
      version: 0.26.6
    typedoc-plugin-markdown:
      specifier: ^4.2.7
      version: 4.2.7
  landing:
    '@fontsource-variable/onest':
      specifier: 5.1.0
      version: 5.1.0
    '@tailwindcss/typography':
      specifier: ^0.5.15
      version: 0.5.15
    astro-icon:
      specifier: ^1.1.1
      version: 1.1.1
    motion:
      specifier: ^10.18.0
      version: 10.18.0
    powerglitch:
      specifier: ^2.3.3
      version: 2.3.3
    tailwind-merge:
      specifier: ^2.5.2
      version: 2.5.2
    tailwind-scrollbar:
      specifier: ^3.1.0
      version: 3.1.0
    tailwindcss:
      specifier: ^3.4.4
      version: 3.4.7
  min:
    '@astrojs/db':
      specifier: '>=0.14'
      version: 0.14.0
    astro:
      specifier: '>=4.15'
      version: 4.15.1
  studiocms:
    '@types/semver':
      specifier: ^7.5.8
      version: 7.5.8
    package-json:
      specifier: ^10.0.1
      version: 10.0.1
    semver:
      specifier: ^7.6.3
      version: 7.6.3
  studiocms-core:
    mdast-util-to-hast:
      specifier: ^13.2.0
      version: 13.2.0
    remark-rehype:
      specifier: ^11.1.0
      version: 11.1.0
  studiocms-imagehandler:
    '@cloudinary/url-gen':
      specifier: ^1.19.0
      version: 1.19.0
    '@unpic/astro':
      specifier: ^0.0.46
      version: 0.0.46
  studiocms-renderer:
    '@mdx-js/mdx':
      specifier: ^3.0.1
      version: 3.0.1
    '@shikijs/transformers':
      specifier: ^1.14.1
      version: 1.14.1
    marked-alert:
      specifier: ^2.0.1
      version: 2.0.1
    marked-emoji:
      specifier: ^1.4.1
      version: 1.4.1
    marked-footnote:
      specifier: ^1.2.2
      version: 1.2.2
    marked-shiki:
      specifier: ^1.1.0
      version: 1.1.0
    marked-smartypants:
      specifier: ^1.1.7
      version: 1.1.7
    rehype-highlight:
      specifier: ^7.0.0
      version: 7.0.0
    remark-gfm:
      specifier: ^4.0.0
      version: 4.0.0
  studiocms-shared:
    '@astrojs/react':
      specifier: ^3.6.2
      version: 3.6.2
    '@iconify-json/heroicons':
      specifier: ^1.2.0
      version: 1.2.0
    '@inox-tools/runtime-logger':
      specifier: ^0.3.1
      version: 0.3.1
    '@markdoc/markdoc':
      specifier: ^0.4.0
      version: 0.4.0
    '@matthiesenxyz/astrodtsbuilder':
      specifier: ^0.1.2
      version: 0.1.2
    '@matthiesenxyz/astrolace':
      specifier: ^0.3.2
      version: 0.3.2
    '@matthiesenxyz/integration-utils':
      specifier: ^0.2.0
      version: 0.2.0
    '@matthiesenxyz/unocss-preset-daisyui':
      specifier: ^0.1.2
      version: 0.1.2
    '@noble/hashes':
      specifier: ^1.4.0
      version: 1.4.0
    '@types/micromatch':
      specifier: ^4.0.9
      version: 4.0.9
    '@types/react':
      specifier: ^18.3.5
      version: 18.3.5
    '@types/react-dom':
      specifier: ^18.3.0
      version: 18.3.0
    '@unocss/astro':
      specifier: ^0.62.3
      version: 0.62.3
    '@unocss/reset':
      specifier: ^0.62.3
      version: 0.62.3
    arctic:
      specifier: ^1.9.1
      version: 1.9.2
    daisyui:
      specifier: ^4.12.10
      version: 4.12.10
    lucia:
      specifier: ^3.2.0
      version: 3.2.0
    marked:
      specifier: ^13.0.2
      version: 13.0.3
    micromatch:
      specifier: ^4.0.7
      version: 4.0.7
    mrmime:
      specifier: ^2.0.0
      version: 2.0.0
    react:
      specifier: ^18.3.1
      version: 18.3.1
    react-dom:
      specifier: ^18.3.1
      version: 18.3.1
    shiki:
      specifier: ^1.14.1
      version: 1.14.1
    unified:
      specifier: ^11.0.5
      version: 11.0.5
    unocss:
      specifier: ^0.62.3
      version: 0.62.3
    unpic:
      specifier: ^3.18.0
      version: 3.18.0

importers:

  .:
    devDependencies:
      '@biomejs/biome':
        specifier: 1.9.2
        version: 1.9.2
      '@changesets/cli':
        specifier: 2.27.8
        version: 2.27.8
      '@changesets/config':
        specifier: 3.0.3
        version: 3.0.3
      '@moonrepo/cli':
        specifier: 1.28.3
        version: 1.28.3
      typescript:
        specifier: 'catalog:'
        version: 5.5.4

  packages/studiocms:
    dependencies:
      '@astrojs/db':
        specifier: catalog:min
        version: 0.14.0(@cloudflare/workers-types@4.20240725.0)(@types/react@18.3.5)(react@18.3.1)
      '@cloudinary/url-gen':
        specifier: catalog:studiocms-imagehandler
        version: 1.19.0
      '@inox-tools/runtime-logger':
        specifier: catalog:studiocms-shared
        version: 0.3.1(astro@4.15.1(@types/node@22.0.0)(rollup@4.21.0)(typescript@5.5.4))
      '@markdoc/markdoc':
        specifier: catalog:studiocms-shared
        version: 0.4.0(@types/react@18.3.5)(react@18.3.1)
      '@matthiesenxyz/astrolace':
        specifier: catalog:studiocms-shared
        version: 0.3.2(@types/react@18.3.5)(astro@4.15.1(@types/node@22.0.0)(rollup@4.21.0)(typescript@5.5.4))
      '@matthiesenxyz/integration-utils':
        specifier: catalog:studiocms-shared
        version: 0.2.0(astro@4.15.1(@types/node@22.0.0)(rollup@4.21.0)(typescript@5.5.4))
      '@matthiesenxyz/unocss-preset-daisyui':
        specifier: catalog:studiocms-shared
        version: 0.1.2(daisyui@4.12.10(postcss@8.4.47))(unocss@0.62.3(postcss@8.4.47)(rollup@4.21.0)(vite@5.4.2(@types/node@22.0.0)))
      '@noble/hashes':
        specifier: catalog:studiocms-shared
        version: 1.4.0
      '@shikijs/transformers':
        specifier: catalog:studiocms-renderer
        version: 1.14.1
      '@studiocms/assets':
        specifier: workspace:*
        version: link:../studiocms_assets
      '@studiocms/auth':
        specifier: workspace:*
        version: link:../studiocms_auth
      '@studiocms/betaresources':
        specifier: workspace:*
        version: link:../studiocms_betaresources
      '@studiocms/blog':
        specifier: workspace:*
        version: link:../studiocms_blog
      '@studiocms/core':
        specifier: workspace:*
        version: link:../studiocms_core
      '@studiocms/dashboard':
        specifier: workspace:*
        version: link:../studiocms_dashboard
      '@studiocms/frontend':
        specifier: workspace:*
        version: link:../studiocms_frontend
      '@studiocms/imagehandler':
        specifier: workspace:*
        version: link:../studiocms_imagehandler
      '@studiocms/renderers':
        specifier: workspace:*
        version: link:../studiocms_renderers
      '@studiocms/robotstxt':
        specifier: workspace:*
        version: link:../studiocms_robotstxt
      '@unocss/astro':
        specifier: catalog:studiocms-shared
        version: 0.62.3(rollup@4.21.0)(vite@5.4.2(@types/node@22.0.0))
      '@unocss/reset':
        specifier: catalog:studiocms-shared
        version: 0.62.3
      '@unpic/astro':
        specifier: catalog:studiocms-imagehandler
        version: 0.0.46(astro@4.15.1(@types/node@22.0.0)(rollup@4.21.0)(typescript@5.5.4))
      arctic:
        specifier: catalog:studiocms-shared
        version: 1.9.2
      astro:
        specifier: catalog:min
        version: 4.15.1(@types/node@22.0.0)(rollup@4.21.0)(typescript@5.5.4)
      astro-integration-kit:
        specifier: 'catalog:'
        version: 0.16.1(astro@4.15.1(@types/node@22.0.0)(rollup@4.21.0)(typescript@5.5.4))
      daisyui:
        specifier: catalog:studiocms-shared
        version: 4.12.10(postcss@8.4.47)
      lucia:
        specifier: catalog:studiocms-shared
        version: 3.2.0
      marked:
        specifier: catalog:studiocms-shared
        version: 13.0.3
      marked-alert:
        specifier: catalog:studiocms-renderer
        version: 2.0.1(marked@13.0.3)
      marked-emoji:
        specifier: catalog:studiocms-renderer
        version: 1.4.1(marked@13.0.3)
      marked-footnote:
        specifier: catalog:studiocms-renderer
        version: 1.2.2(marked@13.0.3)
      marked-shiki:
        specifier: catalog:studiocms-renderer
        version: 1.1.0(marked@13.0.3)(shiki@1.14.1)
      marked-smartypants:
        specifier: catalog:studiocms-renderer
        version: 1.1.7(marked@13.0.3)
      micromatch:
        specifier: catalog:studiocms-shared
        version: 4.0.7
      mrmime:
        specifier: catalog:studiocms-shared
        version: 2.0.0
      package-json:
        specifier: catalog:studiocms
        version: 10.0.1
      semver:
        specifier: catalog:studiocms
        version: 7.6.3
      shiki:
        specifier: catalog:studiocms-shared
        version: 1.14.1
      unocss:
        specifier: catalog:studiocms-shared
        version: 0.62.3(postcss@8.4.47)(rollup@4.21.0)(vite@5.4.2(@types/node@22.0.0))
      unpic:
        specifier: catalog:studiocms-shared
        version: 3.18.0
    devDependencies:
      '@types/micromatch':
        specifier: catalog:studiocms-shared
        version: 4.0.9
      '@types/semver':
        specifier: catalog:studiocms
        version: 7.5.8
      typescript:
        specifier: 'catalog:'
        version: 5.5.4
      vite:
        specifier: 'catalog:'
        version: 5.4.2(@types/node@22.0.0)

  packages/studiocms_assets:
    dependencies:
      astro:
        specifier: catalog:min
        version: 4.15.1(@types/node@22.0.0)(rollup@4.21.0)(typescript@5.5.4)
    devDependencies:
      typescript:
        specifier: 'catalog:'
        version: 5.5.4
      vite:
        specifier: 'catalog:'
        version: 5.4.2(@types/node@22.0.0)

  packages/studiocms_auth:
    dependencies:
      '@astrojs/db':
        specifier: catalog:min
        version: 0.14.0(@cloudflare/workers-types@4.20240725.0)(@types/react@18.3.5)(react@18.3.1)
      '@inox-tools/runtime-logger':
        specifier: catalog:studiocms-shared
        version: 0.3.1(astro@4.15.1(@types/node@22.0.0)(rollup@4.21.0)(typescript@5.5.4))
      '@matthiesenxyz/astrodtsbuilder':
        specifier: catalog:studiocms-shared
        version: 0.1.2(astro@4.15.1(@types/node@22.0.0)(rollup@4.21.0)(typescript@5.5.4))
      '@matthiesenxyz/astrolace':
        specifier: catalog:studiocms-shared
        version: 0.3.2(@types/react@18.3.5)(astro@4.15.1(@types/node@22.0.0)(rollup@4.21.0)(typescript@5.5.4))
      '@matthiesenxyz/integration-utils':
        specifier: catalog:studiocms-shared
        version: 0.2.0(astro@4.15.1(@types/node@22.0.0)(rollup@4.21.0)(typescript@5.5.4))
      '@noble/hashes':
        specifier: catalog:studiocms-shared
        version: 1.4.0
      '@studiocms/assets':
        specifier: workspace:*
        version: link:../studiocms_assets
      '@studiocms/core':
        specifier: workspace:*
        version: link:../studiocms_core
      '@studiocms/dashboard':
        specifier: workspace:*
        version: link:../studiocms_dashboard
      arctic:
        specifier: catalog:studiocms-shared
        version: 1.9.2
      astro:
        specifier: catalog:min
        version: 4.15.1(@types/node@22.0.0)(rollup@4.21.0)(typescript@5.5.4)
      astro-integration-kit:
        specifier: 'catalog:'
        version: 0.16.1(astro@4.15.1(@types/node@22.0.0)(rollup@4.21.0)(typescript@5.5.4))
      lucia:
        specifier: catalog:studiocms-shared
        version: 3.2.0
      micromatch:
        specifier: catalog:studiocms-shared
        version: 4.0.7
    devDependencies:
      '@types/micromatch':
        specifier: catalog:studiocms-shared
        version: 4.0.9
      typescript:
        specifier: 'catalog:'
        version: 5.5.4
      vite:
        specifier: 'catalog:'
        version: 5.4.2(@types/node@22.0.0)

  packages/studiocms_betaresources:
    dependencies:
      '@studiocms/assets':
        specifier: workspace:*
        version: link:../studiocms_assets
      '@studiocms/core':
        specifier: workspace:*
        version: link:../studiocms_core
      astro:
        specifier: catalog:min
        version: 4.15.1(@types/node@22.0.0)(rollup@4.21.0)(typescript@5.5.4)
    devDependencies:
      typescript:
        specifier: 'catalog:'
        version: 5.5.4
      vite:
        specifier: 'catalog:'
        version: 5.4.2(@types/node@22.0.0)

  packages/studiocms_blog:
    dependencies:
      '@astrojs/rss':
        specifier: 'catalog:'
        version: 4.0.7
      '@studiocms/core':
        specifier: workspace:*
        version: link:../studiocms_core
      '@studiocms/frontend':
        specifier: workspace:*
        version: link:../studiocms_frontend
      astro:
        specifier: catalog:min
        version: 4.15.1(@types/node@20.14.13)(rollup@4.21.0)(typescript@5.5.4)
      astro-theme-provider:
        specifier: 'catalog:'
        version: 0.6.1(astro@4.15.1(@types/node@20.14.13)(rollup@4.21.0)(typescript@5.5.4))
    devDependencies:
      '@types/node':
        specifier: 'catalog:'
        version: 20.14.13

  packages/studiocms_core:
    dependencies:
      '@astrojs/db':
        specifier: catalog:min
        version: 0.14.0(@cloudflare/workers-types@4.20240725.0)(@types/react@18.3.5)(react@18.3.1)
      '@markdoc/markdoc':
        specifier: catalog:studiocms-shared
        version: 0.4.0(@types/react@18.3.5)(react@18.3.1)
      '@matthiesenxyz/astrodtsbuilder':
        specifier: catalog:studiocms-shared
        version: 0.1.2(astro@4.15.1(@types/node@22.0.0)(rollup@4.21.0)(typescript@5.5.4))
      '@matthiesenxyz/astrolace':
        specifier: catalog:studiocms-shared
        version: 0.3.2(@types/react@18.3.5)(astro@4.15.1(@types/node@22.0.0)(rollup@4.21.0)(typescript@5.5.4))
      '@matthiesenxyz/integration-utils':
        specifier: catalog:studiocms-shared
        version: 0.2.0(astro@4.15.1(@types/node@22.0.0)(rollup@4.21.0)(typescript@5.5.4))
      '@noble/hashes':
        specifier: catalog:studiocms-shared
        version: 1.4.0
      '@studiocms/robotstxt':
        specifier: workspace:*
        version: link:../studiocms_robotstxt
      astro:
        specifier: catalog:min
        version: 4.15.1(@types/node@22.0.0)(rollup@4.21.0)(typescript@5.5.4)
      astro-integration-kit:
        specifier: 'catalog:'
        version: 0.16.1(astro@4.15.1(@types/node@22.0.0)(rollup@4.21.0)(typescript@5.5.4))
      lucia:
        specifier: catalog:studiocms-shared
        version: 3.2.0
      marked:
        specifier: catalog:studiocms-shared
        version: 13.0.3
      mdast-util-to-hast:
        specifier: catalog:studiocms-core
        version: 13.2.0
      mrmime:
        specifier: catalog:studiocms-shared
        version: 2.0.0
      remark-rehype:
        specifier: catalog:studiocms-core
        version: 11.1.0
      shiki:
        specifier: catalog:studiocms-shared
        version: 1.14.1
      unified:
        specifier: catalog:studiocms-shared
        version: 11.0.5
      unpic:
        specifier: catalog:studiocms-shared
        version: 3.18.0
    devDependencies:
      typescript:
        specifier: 'catalog:'
        version: 5.5.4
      vite:
        specifier: 'catalog:'
        version: 5.4.2(@types/node@22.0.0)

  packages/studiocms_dashboard:
    dependencies:
      '@inox-tools/runtime-logger':
        specifier: catalog:studiocms-shared
        version: 0.3.1(astro@4.15.1(@types/node@22.0.0)(rollup@4.21.0)(typescript@5.5.4))
      '@matthiesenxyz/astrodtsbuilder':
        specifier: catalog:studiocms-shared
        version: 0.1.2(astro@4.15.1(@types/node@22.0.0)(rollup@4.21.0)(typescript@5.5.4))
      '@matthiesenxyz/astrolace':
        specifier: catalog:studiocms-shared
        version: 0.3.2(@types/react@18.3.5)(astro@4.15.1(@types/node@22.0.0)(rollup@4.21.0)(typescript@5.5.4))
      '@matthiesenxyz/integration-utils':
        specifier: catalog:studiocms-shared
        version: 0.2.0(astro@4.15.1(@types/node@22.0.0)(rollup@4.21.0)(typescript@5.5.4))
      '@matthiesenxyz/unocss-preset-daisyui':
        specifier: catalog:studiocms-shared
        version: 0.1.2(daisyui@4.12.10(postcss@8.4.47))(unocss@0.62.3(postcss@8.4.47)(rollup@4.21.0)(vite@5.4.2(@types/node@22.0.0)))
      '@noble/hashes':
        specifier: catalog:studiocms-shared
        version: 1.4.0
      '@studiocms/assets':
        specifier: workspace:*
        version: link:../studiocms_assets
      '@studiocms/betaresources':
        specifier: workspace:*
        version: link:../studiocms_betaresources
      '@studiocms/core':
        specifier: workspace:*
        version: link:../studiocms_core
      '@studiocms/renderers':
        specifier: workspace:*
        version: link:../studiocms_renderers
      '@unocss/astro':
        specifier: catalog:studiocms-shared
        version: 0.62.3(rollup@4.21.0)(vite@5.4.2(@types/node@22.0.0))
      '@unocss/reset':
        specifier: catalog:studiocms-shared
        version: 0.62.3
      astro:
        specifier: catalog:min
        version: 4.15.1(@types/node@22.0.0)(rollup@4.21.0)(typescript@5.5.4)
      astro-integration-kit:
        specifier: 'catalog:'
        version: 0.16.1(astro@4.15.1(@types/node@22.0.0)(rollup@4.21.0)(typescript@5.5.4))
      daisyui:
        specifier: catalog:studiocms-shared
        version: 4.12.10(postcss@8.4.47)
      unocss:
        specifier: catalog:studiocms-shared
        version: 0.62.3(postcss@8.4.47)(rollup@4.21.0)(vite@5.4.2(@types/node@22.0.0))
    devDependencies:
      typescript:
        specifier: 'catalog:'
        version: 5.5.4
      vite:
        specifier: 'catalog:'
        version: 5.4.2(@types/node@22.0.0)

  packages/studiocms_frontend:
    dependencies:
      '@matthiesenxyz/integration-utils':
        specifier: catalog:studiocms-shared
        version: 0.2.0(astro@4.15.1(@types/node@22.0.0)(rollup@4.21.0)(typescript@5.5.4))
      '@studiocms/core':
        specifier: workspace:*
        version: link:../studiocms_core
      '@studiocms/renderers':
        specifier: workspace:*
        version: link:../studiocms_renderers
      astro:
        specifier: catalog:min
        version: 4.15.1(@types/node@22.0.0)(rollup@4.21.0)(typescript@5.5.4)
      astro-integration-kit:
        specifier: 'catalog:'
        version: 0.16.1(astro@4.15.1(@types/node@22.0.0)(rollup@4.21.0)(typescript@5.5.4))
    devDependencies:
      typescript:
        specifier: 'catalog:'
        version: 5.5.4
      vite:
        specifier: 'catalog:'
        version: 5.4.2(@types/node@22.0.0)

  packages/studiocms_imagehandler:
    dependencies:
      '@cloudinary/url-gen':
        specifier: catalog:studiocms-imagehandler
        version: 1.19.0
      '@matthiesenxyz/astrodtsbuilder':
        specifier: catalog:studiocms-shared
        version: 0.1.2(astro@4.15.1(@types/node@22.0.0)(rollup@4.21.0)(typescript@5.5.4))
      '@matthiesenxyz/integration-utils':
        specifier: catalog:studiocms-shared
        version: 0.2.0(astro@4.15.1(@types/node@22.0.0)(rollup@4.21.0)(typescript@5.5.4))
      '@studiocms/core':
        specifier: workspace:*
        version: link:../studiocms_core
      '@unpic/astro':
        specifier: catalog:studiocms-imagehandler
        version: 0.0.46(astro@4.15.1(@types/node@22.0.0)(rollup@4.21.0)(typescript@5.5.4))
      astro:
        specifier: catalog:min
        version: 4.15.1(@types/node@22.0.0)(rollup@4.21.0)(typescript@5.5.4)
      astro-integration-kit:
        specifier: 'catalog:'
        version: 0.16.1(astro@4.15.1(@types/node@22.0.0)(rollup@4.21.0)(typescript@5.5.4))
      unpic:
        specifier: catalog:studiocms-shared
        version: 3.18.0
    devDependencies:
      typescript:
        specifier: 'catalog:'
        version: 5.5.4
      vite:
        specifier: 'catalog:'
        version: 5.4.2(@types/node@22.0.0)

  packages/studiocms_renderers:
    dependencies:
      '@astrojs/markdown-remark':
        specifier: 'catalog:'
        version: 5.2.0
      '@astrojs/react':
        specifier: catalog:studiocms-shared
        version: 3.6.2(@types/react-dom@18.3.0)(@types/react@18.3.5)(react-dom@18.3.1(react@18.3.1))(react@18.3.1)(vite@5.4.2(@types/node@22.0.0))
      '@inox-tools/runtime-logger':
        specifier: catalog:studiocms-shared
        version: 0.3.1(astro@4.15.1(@types/node@22.0.0)(rollup@4.21.0)(typescript@5.5.4))
      '@markdoc/markdoc':
        specifier: catalog:studiocms-shared
        version: 0.4.0(@types/react@18.3.5)(react@18.3.1)
      '@matthiesenxyz/astrodtsbuilder':
        specifier: catalog:studiocms-shared
        version: 0.1.2(astro@4.15.1(@types/node@22.0.0)(rollup@4.21.0)(typescript@5.5.4))
      '@matthiesenxyz/integration-utils':
        specifier: catalog:studiocms-shared
        version: 0.2.0(astro@4.15.1(@types/node@22.0.0)(rollup@4.21.0)(typescript@5.5.4))
      '@mdx-js/mdx':
        specifier: catalog:studiocms-renderer
        version: 3.0.1
      '@shikijs/transformers':
        specifier: catalog:studiocms-renderer
        version: 1.14.1
      '@studiocms/core':
        specifier: workspace:*
        version: link:../studiocms_core
      astro:
        specifier: catalog:min
        version: 4.15.1(@types/node@22.0.0)(rollup@4.21.0)(typescript@5.5.4)
      astro-integration-kit:
        specifier: 'catalog:'
        version: 0.16.1(astro@4.15.1(@types/node@22.0.0)(rollup@4.21.0)(typescript@5.5.4))
      marked:
        specifier: catalog:studiocms-shared
        version: 13.0.3
      marked-alert:
        specifier: catalog:studiocms-renderer
        version: 2.0.1(marked@13.0.3)
      marked-emoji:
        specifier: catalog:studiocms-renderer
        version: 1.4.1(marked@13.0.3)
      marked-footnote:
        specifier: catalog:studiocms-renderer
        version: 1.2.2(marked@13.0.3)
      marked-shiki:
        specifier: catalog:studiocms-renderer
        version: 1.1.0(marked@13.0.3)(shiki@1.14.1)
      marked-smartypants:
        specifier: catalog:studiocms-renderer
        version: 1.1.7(marked@13.0.3)
      react:
        specifier: catalog:studiocms-shared
        version: 18.3.1
      react-dom:
        specifier: catalog:studiocms-shared
        version: 18.3.1(react@18.3.1)
      rehype-highlight:
        specifier: catalog:studiocms-renderer
        version: 7.0.0
      remark-gfm:
        specifier: catalog:studiocms-renderer
        version: 4.0.0
      shiki:
        specifier: catalog:studiocms-shared
        version: 1.14.1
      unified:
        specifier: catalog:studiocms-shared
        version: 11.0.5
    devDependencies:
      '@types/react':
        specifier: catalog:studiocms-shared
        version: 18.3.5
      '@types/react-dom':
        specifier: catalog:studiocms-shared
        version: 18.3.0
      typescript:
        specifier: 'catalog:'
        version: 5.5.4
      vite:
        specifier: 'catalog:'
        version: 5.4.2(@types/node@22.0.0)

  packages/studiocms_robotstxt:
    dependencies:
      astro:
        specifier: catalog:min
        version: 4.15.1(@types/node@22.0.0)(rollup@4.21.0)(typescript@5.5.4)

  packages/studiocms_ui:
    dependencies:
      '@fontsource-variable/onest':
        specifier: 5.1.0
        version: 5.1.0
      astro:
        specifier: catalog:min
        version: 4.15.1(@types/node@22.0.0)(rollup@4.21.0)(typescript@5.5.4)
    devDependencies:
      typescript:
        specifier: 'catalog:'
        version: 5.5.4
      vite:
        specifier: 'catalog:'
        version: 5.4.2(@types/node@22.0.0)

  playgrounds/node:
    dependencies:
      '@astrojs/db':
        specifier: 'catalog:'
        version: 0.14.1(@cloudflare/workers-types@4.20240725.0)(@types/react@18.3.5)(react@18.3.1)
      '@astrojs/node':
        specifier: 'catalog:'
        version: 8.3.3(astro@4.15.9(@types/node@20.14.13)(rollup@4.21.0)(typescript@5.5.4))
      '@astrojs/web-vitals':
        specifier: 'catalog:'
        version: 3.0.0(@astrojs/db@0.14.1(@cloudflare/workers-types@4.20240725.0)(@types/react@18.3.5)(react@18.3.1))
      '@studiocms/blog':
        specifier: workspace:*
        version: link:../../packages/studiocms_blog
      astro:
        specifier: 'catalog:'
        version: 4.15.9(@types/node@20.14.13)(rollup@4.21.0)(typescript@5.5.4)
      studiocms:
        specifier: workspace:*
        version: link:../../packages/studiocms
    devDependencies:
      '@types/node':
        specifier: 'catalog:'
        version: 20.14.13
      typescript:
        specifier: 'catalog:'
        version: 5.5.4

  playgrounds/ui:
    dependencies:
      '@astrojs/node':
        specifier: 'catalog:'
        version: 8.3.3(astro@4.15.9(@types/node@20.14.13)(rollup@4.21.0)(typescript@5.5.4))
      '@fontsource-variable/onest':
        specifier: 5.1.0
        version: 5.1.0
      '@studiocms/ui':
        specifier: workspace:*
        version: link:../../packages/studiocms_ui
      astro:
        specifier: 'catalog:'
        version: 4.15.9(@types/node@20.14.13)(rollup@4.21.0)(typescript@5.5.4)
    devDependencies:
      '@types/node':
        specifier: 'catalog:'
        version: 20.14.13
      typescript:
        specifier: 'catalog:'
        version: 5.5.4

  www/docs:
    dependencies:
      '@astrojs/check':
        specifier: 'catalog:'
        version: 0.9.3(typescript@5.5.4)
      '@astrojs/starlight':
        specifier: 'catalog:'
        version: 0.28.2(astro@4.15.9(@types/node@22.0.0)(rollup@4.21.0)(typescript@5.5.4))
      '@shoelace-style/shoelace':
        specifier: catalog:docs
        version: 2.16.0(@types/react@18.3.5)
      '@types/hast':
        specifier: catalog:docs
        version: 3.0.4
      astro:
        specifier: 'catalog:'
        version: 4.15.9(@types/node@22.0.0)(rollup@4.21.0)(typescript@5.5.4)
      astro-embed:
        specifier: catalog:docs
        version: 0.7.2(astro@4.15.9(@types/node@22.0.0)(rollup@4.21.0)(typescript@5.5.4))
      hast:
        specifier: catalog:docs
        version: 1.0.0
      hast-util-select:
        specifier: ^6.0.2
        version: 6.0.2
      rehype:
        specifier: catalog:docs
        version: 13.0.1
      sharp:
        specifier: 'catalog:'
        version: 0.33.4
      starlight-package-managers:
        specifier: catalog:docs
        version: 0.7.0(@astrojs/starlight@0.28.2(astro@4.15.9(@types/node@22.0.0)(rollup@4.21.0)(typescript@5.5.4)))(astro@4.15.9(@types/node@22.0.0)(rollup@4.21.0)(typescript@5.5.4))
      starlight-typedoc:
        specifier: catalog:docs
        version: 0.16.0(@astrojs/starlight@0.28.2(astro@4.15.9(@types/node@22.0.0)(rollup@4.21.0)(typescript@5.5.4)))(astro@4.15.9(@types/node@22.0.0)(rollup@4.21.0)(typescript@5.5.4))(typedoc-plugin-markdown@4.2.7(typedoc@0.26.6(typescript@5.5.4)))(typedoc@0.26.6(typescript@5.5.4))
      starlight-versions:
        specifier: catalog:docs
        version: 0.3.0(@astrojs/starlight@0.28.2(astro@4.15.9(@types/node@22.0.0)(rollup@4.21.0)(typescript@5.5.4)))
      typedoc:
        specifier: catalog:docs
        version: 0.26.6(typescript@5.5.4)
      typedoc-plugin-markdown:
        specifier: catalog:docs
        version: 4.2.7(typedoc@0.26.6(typescript@5.5.4))
      typescript:
        specifier: 'catalog:'
        version: 5.5.4

  www/web:
    dependencies:
      '@astrojs/check':
        specifier: 'catalog:'
        version: 0.9.3(typescript@5.5.4)
      '@astrojs/tailwind':
        specifier: 'catalog:'
        version: 5.1.0(astro@4.15.9(@types/node@22.0.0)(rollup@4.21.0)(typescript@5.5.4))(tailwindcss@3.4.7)
      '@fontsource-variable/onest':
        specifier: catalog:landing
        version: 5.1.0
      '@iconify-json/heroicons':
        specifier: catalog:studiocms-shared
        version: 1.2.0
      '@tailwindcss/typography':
        specifier: catalog:landing
        version: 0.5.15(tailwindcss@3.4.7)
      astro:
        specifier: 'catalog:'
        version: 4.15.9(@types/node@22.0.0)(rollup@4.21.0)(typescript@5.5.4)
      astro-icon:
        specifier: catalog:landing
        version: 1.1.1
      motion:
        specifier: catalog:landing
        version: 10.18.0
      powerglitch:
        specifier: catalog:landing
        version: 2.3.3
      sharp:
<<<<<<< HEAD
        specifier: ^0.33.4
        version: 0.33.5
=======
        specifier: 'catalog:'
        version: 0.33.4
>>>>>>> 76f66bbe
      tailwind-merge:
        specifier: catalog:landing
        version: 2.5.2
      tailwind-scrollbar:
        specifier: catalog:landing
        version: 3.1.0(tailwindcss@3.4.7)
      tailwindcss:
        specifier: catalog:landing
        version: 3.4.7
      typescript:
        specifier: 'catalog:'
        version: 5.5.4

packages:

  '@alloc/quick-lru@5.2.0':
    resolution: {integrity: sha512-UrcABB+4bUrFABwbluTIBErXwvbsU/V7TZWfmbgJfbkwiBuziS9gxdODUyuiecfdGQ85jglMW6juS3+z5TsKLw==}
    engines: {node: '>=10'}

  '@ampproject/remapping@2.3.0':
    resolution: {integrity: sha512-30iZtAPgz+LTIYoeivqYo853f02jBYSd5uGnGpkFV0M3xOt9aN73erkgYAmZU43x4VfqcnLxW9Kpg3R5LC4YYw==}
    engines: {node: '>=6.0.0'}

  '@antfu/install-pkg@0.4.0':
    resolution: {integrity: sha512-vI73C0pFA9L+5v+djh0WSLXb8qYQGH5fX8nczaFe1OTI/8Fh03JS1Mov1V7urb6P3A2cBlBqZNjJIKv54+zVRw==}

  '@antfu/utils@0.7.10':
    resolution: {integrity: sha512-+562v9k4aI80m1+VuMHehNJWLOFjBnXn3tdOitzD0il5b7smkSBal4+a3oKiQTbrwMmN/TBUMDvbdoWDehgOww==}

  '@astro-community/astro-embed-integration@0.7.1':
    resolution: {integrity: sha512-uPpVx/CluktB3nOnCTUB7tQ3jms2acYWTe/JgX5tFqTjjtiL686+FcjOaQ/Ej+FNErdg+36Y66WTeIxlYw4pvQ==}
    peerDependencies:
      astro: ^2.0.0 || ^3.0.0-beta || ^4.0.0-beta

  '@astro-community/astro-embed-link-preview@0.2.1':
    resolution: {integrity: sha512-pl+KYhv5l2VpvvSwmZXTrCV+x3FxY3js4FX7/V/ABpLiSUsgF0yno90m0qd4Hx2y0XoeC4b/TB4T/Eu4AQIBTQ==}

  '@astro-community/astro-embed-twitter@0.5.4':
    resolution: {integrity: sha512-wQyros0Uh4L8fDOCZ9+UYMoq4u+YiJZEvjnL6ZP0KL6dcsyfma/XC2/Q2DBL5SBBiIkkFcFHmzDBIPl4HsENXw==}
    peerDependencies:
      astro: ^2.0.0 || ^3.0.0-beta || ^4.0.0-beta

  '@astro-community/astro-embed-utils@0.1.3':
    resolution: {integrity: sha512-eiMO+vfCdE9GtW6qE7X5Xl6YCKZDCoXJEWqRofQcoC3GHjqN2/WhJlnaxNVRq3demSO03UNtho57Em5p7o7AOA==}

  '@astro-community/astro-embed-vimeo@0.3.7':
    resolution: {integrity: sha512-0Y08IOudqSLC/RKiYZagaG/uvfblSt7of+hrIcRky7u+KZK3VrTbZ/Np+nIq81jXLGJQPXN8TNGsOUsY0mw9lw==}
    peerDependencies:
      astro: ^2.0.0 || ^3.0.0-beta || ^4.0.0-beta

  '@astro-community/astro-embed-youtube@0.5.2':
    resolution: {integrity: sha512-cckWcq7mFCmI6uPpIlRolSafSQRYZBOaxIc8DaCUh8+JQAtPF7O4EdpRpZBUcvbARrWEEyHJCWrt0XOGppMniw==}
    peerDependencies:
      astro: ^2.0.0 || ^3.0.0-beta || ^4.0.0-beta

  '@astrojs/check@0.9.3':
    resolution: {integrity: sha512-I6Dz45bMI5YRbp4yK2LKWsHH3/kkHRGdPGruGkLap6pqxhdcNh7oCgN04Ac+haDfc9ow5BYPGPmEhkwef15GQQ==}
    hasBin: true
    peerDependencies:
      typescript: ^5.0.0

  '@astrojs/compiler@2.10.3':
    resolution: {integrity: sha512-bL/O7YBxsFt55YHU021oL+xz+B/9HvGNId3F9xURN16aeqDK9juHGktdkCSXz+U4nqFACq6ZFvWomOzhV+zfPw==}

  '@astrojs/db@0.14.0':
    resolution: {integrity: sha512-8If3Z0FN2Mdto/jrKGQ4sisrO/rpGdteogPmZCjvTnSzNo5GECFBkxflpOyWX4Xw9qaU865f1BeDgGdU27xeXg==}

  '@astrojs/db@0.14.1':
    resolution: {integrity: sha512-IkZNd965/u0EsWRWwA+HtvXqRJb3Dy72c2BZXjKbIiCMwiHYSXUADlyHTy1ed5lkuJVz4AS7oujt2f6hrFB/tw==}

  '@astrojs/internal-helpers@0.4.1':
    resolution: {integrity: sha512-bMf9jFihO8YP940uD70SI/RDzIhUHJAolWVcO1v5PUivxGKvfLZTLTVVxEYzGYyPsA3ivdLNqMnL5VgmQySa+g==}

  '@astrojs/language-server@2.14.1':
    resolution: {integrity: sha512-mkKtCTPRD4dyKdAqIP0zmmPyO/ZABOqFESnaVca47Dg/sAagJnDSEsDUDzNbHFh1+9Dj1o5y4iwNsxJboGdaNg==}
    hasBin: true
    peerDependencies:
      prettier: ^3.0.0
      prettier-plugin-astro: '>=0.11.0'
    peerDependenciesMeta:
      prettier:
        optional: true
      prettier-plugin-astro:
        optional: true

  '@astrojs/markdown-remark@5.2.0':
    resolution: {integrity: sha512-vWGM24KZXz11jR3JO+oqYU3T2qpuOi4uGivJ9SQLCAI01+vEkHC60YJMRvHPc+hwd60F7euNs1PeOEixIIiNQw==}

  '@astrojs/mdx@3.1.3':
    resolution: {integrity: sha512-hOM4dMM4RfJI254d3p/AnOZuk2VyKszRtuY5FBm+Xc4XdhIpGrR56OXMNEcWchtwz4HQyPe/eJSgvBjSROcQIQ==}
    engines: {node: ^18.17.1 || ^20.3.0 || >=21.0.0}
    peerDependencies:
      astro: ^4.8.0

  '@astrojs/node@8.3.3':
    resolution: {integrity: sha512-idrKhnnPSi0ABV+PCQsRQqVNwpOvVDF/+fkwcIiE8sr9J8EMvW9g/oyAt8T4X2OBJ8FUzYPL8klfCdG7r0eB5g==}
    peerDependencies:
      astro: ^4.2.0

  '@astrojs/prism@3.1.0':
    resolution: {integrity: sha512-Z9IYjuXSArkAUx3N6xj6+Bnvx8OdUSHA8YoOgyepp3+zJmtVYJIl/I18GozdJVW1p5u/CNpl3Km7/gwTJK85cw==}
    engines: {node: ^18.17.1 || ^20.3.0 || >=21.0.0}

  '@astrojs/react@3.6.2':
    resolution: {integrity: sha512-fK29lYI7zK/KG4ZBy956x4dmauZcZ18osFkuyGa8r3gmmCQa2NZ9XNu9WaVYEUm0j89f4Gii4tbxLoyM8nk2MA==}
    engines: {node: ^18.17.1 || ^20.3.0 || >=21.0.0}
    peerDependencies:
      '@types/react': ^17.0.50 || ^18.0.21
      '@types/react-dom': ^17.0.17 || ^18.0.6
      react: ^17.0.2 || ^18.0.0 || ^19.0.0-beta
      react-dom: ^17.0.2 || ^18.0.0 || ^19.0.0-beta

  '@astrojs/rss@4.0.7':
    resolution: {integrity: sha512-ZEG55XFB19l+DplUvBISmz04UbjDtKliRO4Y5+ERRhAMjgCVVobEBNE6ZwWG1h6orWUocy4nfPihKXDyB73x9g==}

  '@astrojs/sitemap@3.1.6':
    resolution: {integrity: sha512-1Qp2NvAzVImqA6y+LubKi1DVhve/hXXgFvB0szxiipzh7BvtuKe4oJJ9dXSqaubaTkt4nMa6dv6RCCAYeB6xaQ==}

  '@astrojs/starlight@0.28.2':
    resolution: {integrity: sha512-Q1/Ujl2EzWX71qwqdt/0KP3wOyX6Rvyzcep/zD3hRCtw/Vi2TReh4Q2wLwz7mnbuYU9H7YvBKYknbkmjC+K/0w==}
    peerDependencies:
      astro: ^4.14.0

  '@astrojs/studio@0.1.1':
    resolution: {integrity: sha512-X4PxYQZmkXhgw9rlNKVeCzU6q+U9Cy3k3J5oP4jOTmqTE8TyjCadAad3NweDJCY9Rhgv/w+qhGfjl2JG2lcTaw==}

  '@astrojs/tailwind@5.1.0':
    resolution: {integrity: sha512-BJoCDKuWhU9FT2qYg+fr6Nfb3qP4ShtyjXGHKA/4mHN94z7BGcmauQK23iy+YH5qWvTnhqkd6mQPQ1yTZTe9Ig==}
    peerDependencies:
      astro: ^3.0.0 || ^4.0.0
      tailwindcss: ^3.0.24

  '@astrojs/telemetry@3.1.0':
    resolution: {integrity: sha512-/ca/+D8MIKEC8/A9cSaPUqQNZm+Es/ZinRv0ZAzvu2ios7POQSsVD+VOj7/hypWNsNM3T7RpfgNq7H2TU1KEHA==}
    engines: {node: ^18.17.1 || ^20.3.0 || >=21.0.0}

  '@astrojs/web-vitals@3.0.0':
    resolution: {integrity: sha512-/VxsxwhgPV7I6n+y2kqiFT8tmcfR4XRK1BobtnLAR8zzjqR7ZV7+qGl2G92maAZW1mF58HGAYDO+C6/79XEN+g==}
    peerDependencies:
      '@astrojs/db': ^0.14.0

  '@astrojs/yaml2ts@0.2.1':
    resolution: {integrity: sha512-CBaNwDQJz20E5WxzQh4thLVfhB3JEEGz72wRA+oJp6fQR37QLAqXZJU0mHC+yqMOQ6oj0GfRPJrz6hjf+zm6zA==}

  '@babel/code-frame@7.24.7':
    resolution: {integrity: sha512-BcYH1CVJBO9tvyIZ2jVeXgSIMvGZ2FDRvDdOIVQyuklNKSsx+eppDEBq/g47Ayw+RqNFE+URvOShmf+f/qwAlA==}
    engines: {node: '>=6.9.0'}

  '@babel/compat-data@7.25.2':
    resolution: {integrity: sha512-bYcppcpKBvX4znYaPEeFau03bp89ShqNMLs+rmdptMw+heSZh9+z84d2YG+K7cYLbWwzdjtDoW/uqZmPjulClQ==}
    engines: {node: '>=6.9.0'}

  '@babel/core@7.25.2':
    resolution: {integrity: sha512-BBt3opiCOxUr9euZ5/ro/Xv8/V7yJ5bjYMqG/C1YAo8MIKAnumZalCN+msbci3Pigy4lIQfPUpfMM27HMGaYEA==}
    engines: {node: '>=6.9.0'}

  '@babel/generator@7.25.5':
    resolution: {integrity: sha512-abd43wyLfbWoxC6ahM8xTkqLpGB2iWBVyuKC9/srhFunCd1SDNrV1s72bBpK4hLj8KLzHBBcOblvLQZBNw9r3w==}
    engines: {node: '>=6.9.0'}

  '@babel/helper-annotate-as-pure@7.24.7':
    resolution: {integrity: sha512-BaDeOonYvhdKw+JoMVkAixAAJzG2jVPIwWoKBPdYuY9b452e2rPuI9QPYh3KpofZ3pW2akOmwZLOiOsHMiqRAg==}
    engines: {node: '>=6.9.0'}

  '@babel/helper-compilation-targets@7.25.2':
    resolution: {integrity: sha512-U2U5LsSaZ7TAt3cfaymQ8WHh0pxvdHoEk6HVpaexxixjyEquMh0L0YNJNM6CTGKMXV1iksi0iZkGw4AcFkPaaw==}
    engines: {node: '>=6.9.0'}

  '@babel/helper-create-class-features-plugin@7.25.0':
    resolution: {integrity: sha512-GYM6BxeQsETc9mnct+nIIpf63SAyzvyYN7UB/IlTyd+MBg06afFGp0mIeUqGyWgS2mxad6vqbMrHVlaL3m70sQ==}
    engines: {node: '>=6.9.0'}
    peerDependencies:
      '@babel/core': ^7.0.0

  '@babel/helper-member-expression-to-functions@7.24.8':
    resolution: {integrity: sha512-LABppdt+Lp/RlBxqrh4qgf1oEH/WxdzQNDJIu5gC/W1GyvPVrOBiItmmM8wan2fm4oYqFuFfkXmlGpLQhPY8CA==}
    engines: {node: '>=6.9.0'}

  '@babel/helper-module-imports@7.24.7':
    resolution: {integrity: sha512-8AyH3C+74cgCVVXow/myrynrAGv+nTVg5vKu2nZph9x7RcRwzmh0VFallJuFTZ9mx6u4eSdXZfcOzSqTUm0HCA==}
    engines: {node: '>=6.9.0'}

  '@babel/helper-module-transforms@7.25.2':
    resolution: {integrity: sha512-BjyRAbix6j/wv83ftcVJmBt72QtHI56C7JXZoG2xATiLpmoC7dpd8WnkikExHDVPpi/3qCmO6WY1EaXOluiecQ==}
    engines: {node: '>=6.9.0'}
    peerDependencies:
      '@babel/core': ^7.0.0

  '@babel/helper-optimise-call-expression@7.24.7':
    resolution: {integrity: sha512-jKiTsW2xmWwxT1ixIdfXUZp+P5yURx2suzLZr5Hi64rURpDYdMW0pv+Uf17EYk2Rd428Lx4tLsnjGJzYKDM/6A==}
    engines: {node: '>=6.9.0'}

  '@babel/helper-plugin-utils@7.24.8':
    resolution: {integrity: sha512-FFWx5142D8h2Mgr/iPVGH5G7w6jDn4jUSpZTyDnQO0Yn7Ks2Kuz6Pci8H6MPCoUJegd/UZQ3tAvfLCxQSnWWwg==}
    engines: {node: '>=6.9.0'}

  '@babel/helper-replace-supers@7.25.0':
    resolution: {integrity: sha512-q688zIvQVYtZu+i2PsdIu/uWGRpfxzr5WESsfpShfZECkO+d2o+WROWezCi/Q6kJ0tfPa5+pUGUlfx2HhrA3Bg==}
    engines: {node: '>=6.9.0'}
    peerDependencies:
      '@babel/core': ^7.0.0

  '@babel/helper-simple-access@7.24.7':
    resolution: {integrity: sha512-zBAIvbCMh5Ts+b86r/CjU+4XGYIs+R1j951gxI3KmmxBMhCg4oQMsv6ZXQ64XOm/cvzfU1FmoCyt6+owc5QMYg==}
    engines: {node: '>=6.9.0'}

  '@babel/helper-skip-transparent-expression-wrappers@7.24.7':
    resolution: {integrity: sha512-IO+DLT3LQUElMbpzlatRASEyQtfhSE0+m465v++3jyyXeBTBUjtVZg28/gHeV5mrTJqvEKhKroBGAvhW+qPHiQ==}
    engines: {node: '>=6.9.0'}

  '@babel/helper-string-parser@7.24.8':
    resolution: {integrity: sha512-pO9KhhRcuUyGnJWwyEgnRJTSIZHiT+vMD0kPeD+so0l7mxkMT19g3pjY9GTnHySck/hDzq+dtW/4VgnMkippsQ==}
    engines: {node: '>=6.9.0'}

  '@babel/helper-validator-identifier@7.24.7':
    resolution: {integrity: sha512-rR+PBcQ1SMQDDyF6X0wxtG8QyLCgUB0eRAGguqRLfkCA87l7yAP7ehq8SNj96OOGTO8OBV70KhuFYcIkHXOg0w==}
    engines: {node: '>=6.9.0'}

  '@babel/helper-validator-option@7.24.8':
    resolution: {integrity: sha512-xb8t9tD1MHLungh/AIoWYN+gVHaB9kwlu8gffXGSt3FFEIT7RjS+xWbc2vUD1UTZdIpKj/ab3rdqJ7ufngyi2Q==}
    engines: {node: '>=6.9.0'}

  '@babel/helpers@7.25.0':
    resolution: {integrity: sha512-MjgLZ42aCm0oGjJj8CtSM3DB8NOOf8h2l7DCTePJs29u+v7yO/RBX9nShlKMgFnRks/Q4tBAe7Hxnov9VkGwLw==}
    engines: {node: '>=6.9.0'}

  '@babel/highlight@7.24.7':
    resolution: {integrity: sha512-EStJpq4OuY8xYfhGVXngigBJRWxftKX9ksiGDnmlY3o7B/V7KIAc9X4oiK87uPJSc/vs5L869bem5fhZa8caZw==}
    engines: {node: '>=6.9.0'}

  '@babel/parser@7.25.4':
    resolution: {integrity: sha512-nq+eWrOgdtu3jG5Os4TQP3x3cLA8hR8TvJNjD8vnPa20WGycimcparWnLK4jJhElTK6SDyuJo1weMKO/5LpmLA==}
    engines: {node: '>=6.0.0'}
    hasBin: true

  '@babel/plugin-syntax-jsx@7.24.7':
    resolution: {integrity: sha512-6ddciUPe/mpMnOKv/U+RSd2vvVy+Yw/JfBB0ZHYjEZt9NLHmCUylNYlsbqCCS1Bffjlb0fCwC9Vqz+sBz6PsiQ==}
    engines: {node: '>=6.9.0'}
    peerDependencies:
      '@babel/core': ^7.0.0-0

  '@babel/plugin-syntax-typescript@7.24.7':
    resolution: {integrity: sha512-c/+fVeJBB0FeKsFvwytYiUD+LBvhHjGSI0g446PRGdSVGZLRNArBUno2PETbAly3tpiNAQR5XaZ+JslxkotsbA==}
    engines: {node: '>=6.9.0'}
    peerDependencies:
      '@babel/core': ^7.0.0-0

  '@babel/plugin-transform-modules-commonjs@7.24.8':
    resolution: {integrity: sha512-WHsk9H8XxRs3JXKWFiqtQebdh9b/pTk4EgueygFzYlTKAg0Ud985mSevdNjdXdFBATSKVJGQXP1tv6aGbssLKA==}
    engines: {node: '>=6.9.0'}
    peerDependencies:
      '@babel/core': ^7.0.0-0

  '@babel/plugin-transform-react-jsx-self@7.24.7':
    resolution: {integrity: sha512-fOPQYbGSgH0HUp4UJO4sMBFjY6DuWq+2i8rixyUMb3CdGixs/gccURvYOAhajBdKDoGajFr3mUq5rH3phtkGzw==}
    engines: {node: '>=6.9.0'}
    peerDependencies:
      '@babel/core': ^7.0.0-0

  '@babel/plugin-transform-react-jsx-source@7.24.7':
    resolution: {integrity: sha512-J2z+MWzZHVOemyLweMqngXrgGC42jQ//R0KdxqkIz/OrbVIIlhFI3WigZ5fO+nwFvBlncr4MGapd8vTyc7RPNQ==}
    engines: {node: '>=6.9.0'}
    peerDependencies:
      '@babel/core': ^7.0.0-0

  '@babel/plugin-transform-react-jsx@7.25.2':
    resolution: {integrity: sha512-KQsqEAVBpU82NM/B/N9j9WOdphom1SZH3R+2V7INrQUH+V9EBFwZsEJl8eBIVeQE62FxJCc70jzEZwqU7RcVqA==}
    engines: {node: '>=6.9.0'}
    peerDependencies:
      '@babel/core': ^7.0.0-0

  '@babel/plugin-transform-typescript@7.25.2':
    resolution: {integrity: sha512-lBwRvjSmqiMYe/pS0+1gggjJleUJi7NzjvQ1Fkqtt69hBa/0t1YuW/MLQMAPixfwaQOHUXsd6jeU3Z+vdGv3+A==}
    engines: {node: '>=6.9.0'}
    peerDependencies:
      '@babel/core': ^7.0.0-0

  '@babel/preset-typescript@7.24.7':
    resolution: {integrity: sha512-SyXRe3OdWwIwalxDg5UtJnJQO+YPcTfwiIY2B0Xlddh9o7jpWLvv8X1RthIeDOxQ+O1ML5BLPCONToObyVQVuQ==}
    engines: {node: '>=6.9.0'}
    peerDependencies:
      '@babel/core': ^7.0.0-0

  '@babel/runtime@7.25.0':
    resolution: {integrity: sha512-7dRy4DwXwtzBrPbZflqxnvfxLF8kdZXPkhymtDeFoFqE6ldzjQFgYTtYIFARcLEYDrqfBfYcZt1WqFxRoyC9Rw==}
    engines: {node: '>=6.9.0'}

  '@babel/template@7.25.0':
    resolution: {integrity: sha512-aOOgh1/5XzKvg1jvVz7AVrx2piJ2XBi227DHmbY6y+bM9H2FlN+IfecYu4Xl0cNiiVejlsCri89LUsbj8vJD9Q==}
    engines: {node: '>=6.9.0'}

  '@babel/traverse@7.25.4':
    resolution: {integrity: sha512-VJ4XsrD+nOvlXyLzmLzUs/0qjFS4sK30te5yEFlvbbUNEgKaVb2BHZUpAL+ttLPQAHNrsI3zZisbfha5Cvr8vg==}
    engines: {node: '>=6.9.0'}

  '@babel/types@7.25.6':
    resolution: {integrity: sha512-/l42B1qxpG6RdfYf343Uw1vmDjeNhneUXtzhojE7pDgfpEypmRhI6j1kr17XCVv4Cgl9HdAiQY2x0GwKm7rWCw==}
    engines: {node: '>=6.9.0'}

  '@biomejs/biome@1.9.2':
    resolution: {integrity: sha512-4j2Gfwft8Jqp1X0qLYvK4TEy4xhTo4o6rlvJPsjPeEame8gsmbGQfOPBkw7ur+7/Z/f0HZmCZKqbMvR7vTXQYQ==}
    engines: {node: '>=14.21.3'}
    hasBin: true

  '@biomejs/cli-darwin-arm64@1.9.2':
    resolution: {integrity: sha512-rbs9uJHFmhqB3Td0Ro+1wmeZOHhAPTL3WHr8NtaVczUmDhXkRDWScaxicG9+vhSLj1iLrW47itiK6xiIJy6vaA==}
    engines: {node: '>=14.21.3'}
    cpu: [arm64]
    os: [darwin]

  '@biomejs/cli-darwin-x64@1.9.2':
    resolution: {integrity: sha512-BlfULKijNaMigQ9GH9fqJVt+3JTDOSiZeWOQtG/1S1sa8Lp046JHG3wRJVOvekTPL9q/CNFW1NVG8J0JN+L1OA==}
    engines: {node: '>=14.21.3'}
    cpu: [x64]
    os: [darwin]

  '@biomejs/cli-linux-arm64-musl@1.9.2':
    resolution: {integrity: sha512-ZATvbUWhNxegSALUnCKWqetTZqrK72r2RsFD19OK5jXDj/7o1hzI1KzDNG78LloZxftrwr3uI9SqCLh06shSZw==}
    engines: {node: '>=14.21.3'}
    cpu: [arm64]
    os: [linux]

  '@biomejs/cli-linux-arm64@1.9.2':
    resolution: {integrity: sha512-T8TJuSxuBDeQCQzxZu2o3OU4eyLumTofhCxxFd3+aH2AEWVMnH7Z/c3QP1lHI5RRMBP9xIJeMORqDQ5j+gVZzw==}
    engines: {node: '>=14.21.3'}
    cpu: [arm64]
    os: [linux]

  '@biomejs/cli-linux-x64-musl@1.9.2':
    resolution: {integrity: sha512-CjPM6jT1miV5pry9C7qv8YJk0FIZvZd86QRD3atvDgfgeh9WQU0k2Aoo0xUcPdTnoz0WNwRtDicHxwik63MmSg==}
    engines: {node: '>=14.21.3'}
    cpu: [x64]
    os: [linux]

  '@biomejs/cli-linux-x64@1.9.2':
    resolution: {integrity: sha512-T0cPk3C3Jr2pVlsuQVTBqk2qPjTm8cYcTD9p/wmR9MeVqui1C/xTVfOIwd3miRODFMrJaVQ8MYSXnVIhV9jTjg==}
    engines: {node: '>=14.21.3'}
    cpu: [x64]
    os: [linux]

  '@biomejs/cli-win32-arm64@1.9.2':
    resolution: {integrity: sha512-2x7gSty75bNIeD23ZRPXyox6Z/V0M71ObeJtvQBhi1fgrvPdtkEuw7/0wEHg6buNCubzOFuN9WYJm6FKoUHfhg==}
    engines: {node: '>=14.21.3'}
    cpu: [arm64]
    os: [win32]

  '@biomejs/cli-win32-x64@1.9.2':
    resolution: {integrity: sha512-JC3XvdYcjmu1FmAehVwVV0SebLpeNTnO2ZaMdGCSOdS7f8O9Fq14T2P1gTG1Q29Q8Dt1S03hh0IdVpIZykOL8g==}
    engines: {node: '>=14.21.3'}
    cpu: [x64]
    os: [win32]

  '@changesets/apply-release-plan@7.0.5':
    resolution: {integrity: sha512-1cWCk+ZshEkSVEZrm2fSj1Gz8sYvxgUL4Q78+1ZZqeqfuevPTPk033/yUZ3df8BKMohkqqHfzj0HOOrG0KtXTw==}

  '@changesets/assemble-release-plan@6.0.4':
    resolution: {integrity: sha512-nqICnvmrwWj4w2x0fOhVj2QEGdlUuwVAwESrUo5HLzWMI1rE5SWfsr9ln+rDqWB6RQ2ZyaMZHUcU7/IRaUJS+Q==}

  '@changesets/changelog-git@0.2.0':
    resolution: {integrity: sha512-bHOx97iFI4OClIT35Lok3sJAwM31VbUM++gnMBV16fdbtBhgYu4dxsphBF/0AZZsyAHMrnM0yFcj5gZM1py6uQ==}

  '@changesets/cli@2.27.8':
    resolution: {integrity: sha512-gZNyh+LdSsI82wBSHLQ3QN5J30P4uHKJ4fXgoGwQxfXwYFTJzDdvIJasZn8rYQtmKhyQuiBj4SSnLuKlxKWq4w==}
    hasBin: true

  '@changesets/config@3.0.3':
    resolution: {integrity: sha512-vqgQZMyIcuIpw9nqFIpTSNyc/wgm/Lu1zKN5vECy74u95Qx/Wa9g27HdgO4NkVAaq+BGA8wUc/qvbvVNs93n6A==}

  '@changesets/errors@0.2.0':
    resolution: {integrity: sha512-6BLOQUscTpZeGljvyQXlWOItQyU71kCdGz7Pi8H8zdw6BI0g3m43iL4xKUVPWtG+qrrL9DTjpdn8eYuCQSRpow==}

  '@changesets/get-dependents-graph@2.1.2':
    resolution: {integrity: sha512-sgcHRkiBY9i4zWYBwlVyAjEM9sAzs4wYVwJUdnbDLnVG3QwAaia1Mk5P8M7kraTOZN+vBET7n8KyB0YXCbFRLQ==}

  '@changesets/get-release-plan@4.0.4':
    resolution: {integrity: sha512-SicG/S67JmPTrdcc9Vpu0wSQt7IiuN0dc8iR5VScnnTVPfIaLvKmEGRvIaF0kcn8u5ZqLbormZNTO77bCEvyWw==}

  '@changesets/get-version-range-type@0.4.0':
    resolution: {integrity: sha512-hwawtob9DryoGTpixy1D3ZXbGgJu1Rhr+ySH2PvTLHvkZuQ7sRT4oQwMh0hbqZH1weAooedEjRsbrWcGLCeyVQ==}

  '@changesets/git@3.0.1':
    resolution: {integrity: sha512-pdgHcYBLCPcLd82aRcuO0kxCDbw/yISlOtkmwmE8Odo1L6hSiZrBOsRl84eYG7DRCab/iHnOkWqExqc4wxk2LQ==}

  '@changesets/logger@0.1.1':
    resolution: {integrity: sha512-OQtR36ZlnuTxKqoW4Sv6x5YIhOmClRd5pWsjZsddYxpWs517R0HkyiefQPIytCVh4ZcC5x9XaG8KTdd5iRQUfg==}

  '@changesets/parse@0.4.0':
    resolution: {integrity: sha512-TS/9KG2CdGXS27S+QxbZXgr8uPsP4yNJYb4BC2/NeFUj80Rni3TeD2qwWmabymxmrLo7JEsytXH1FbpKTbvivw==}

  '@changesets/pre@2.0.1':
    resolution: {integrity: sha512-vvBJ/If4jKM4tPz9JdY2kGOgWmCowUYOi5Ycv8dyLnEE8FgpYYUo1mgJZxcdtGGP3aG8rAQulGLyyXGSLkIMTQ==}

  '@changesets/read@0.6.1':
    resolution: {integrity: sha512-jYMbyXQk3nwP25nRzQQGa1nKLY0KfoOV7VLgwucI0bUO8t8ZLCr6LZmgjXsiKuRDc+5A6doKPr9w2d+FEJ55zQ==}

  '@changesets/should-skip-package@0.1.1':
    resolution: {integrity: sha512-H9LjLbF6mMHLtJIc/eHR9Na+MifJ3VxtgP/Y+XLn4BF7tDTEN1HNYtH6QMcjP1uxp9sjaFYmW8xqloaCi/ckTg==}

  '@changesets/types@4.1.0':
    resolution: {integrity: sha512-LDQvVDv5Kb50ny2s25Fhm3d9QSZimsoUGBsUioj6MC3qbMUCuC8GPIvk/M6IvXx3lYhAs0lwWUQLb+VIEUCECw==}

  '@changesets/types@6.0.0':
    resolution: {integrity: sha512-b1UkfNulgKoWfqyHtzKS5fOZYSJO+77adgL7DLRDr+/7jhChN+QcHnbjiQVOz/U+Ts3PGNySq7diAItzDgugfQ==}

  '@changesets/write@0.3.2':
    resolution: {integrity: sha512-kDxDrPNpUgsjDbWBvUo27PzKX4gqeKOlhibaOXDJA6kuBisGqNHv/HwGJrAu8U/dSf8ZEFIeHIPtvSlZI1kULw==}

  '@cloudflare/workers-types@4.20240725.0':
    resolution: {integrity: sha512-L6T/Bg50zm9IIACQVQ0CdVcQL+2nLkRXdPz6BsXF3SlzgjyWR5ndVctAbfr/HLV7aKYxWnnEZsIORsTWb+FssA==}

  '@cloudinary/transformation-builder-sdk@1.14.1':
    resolution: {integrity: sha512-z49To4r3byg7zHsOGKsw/nHef5B9W3wSBdDsGoY7JOj75kbvmSlP4MCkS0JU3Bv57EvYYw5ymalPz+bvRXmPlA==}

  '@cloudinary/url-gen@1.19.0':
    resolution: {integrity: sha512-3WSqYAMEe8lcYMFmkNPhOfv6Ql76mpf8O7YEC+CCaoIYrfBubzzeF8yENCaZK9tFJEHvMepI+uWWfilNrz48XA==}

  '@ctrl/tinycolor@4.1.0':
    resolution: {integrity: sha512-WyOx8cJQ+FQus4Mm4uPIZA64gbk3Wxh0so5Lcii0aJifqwoVOlfFtorjLE0Hen4OYyHZMXDWqMmaQemBhgxFRQ==}
    engines: {node: '>=14'}

  '@emmetio/abbreviation@2.3.3':
    resolution: {integrity: sha512-mgv58UrU3rh4YgbE/TzgLQwJ3pFsHHhCLqY20aJq+9comytTXUDNGG/SMtSeMJdkpxgXSXunBGLD8Boka3JyVA==}

  '@emmetio/css-abbreviation@2.1.8':
    resolution: {integrity: sha512-s9yjhJ6saOO/uk1V74eifykk2CBYi01STTK3WlXWGOepyKa23ymJ053+DNQjpFcy1ingpaO7AxCcwLvHFY9tuw==}

  '@emmetio/css-parser@0.4.0':
    resolution: {integrity: sha512-z7wkxRSZgrQHXVzObGkXG+Vmj3uRlpM11oCZ9pbaz0nFejvCDmAiNDpY75+wgXOcffKpj4rzGtwGaZxfJKsJxw==}

  '@emmetio/html-matcher@1.3.0':
    resolution: {integrity: sha512-NTbsvppE5eVyBMuyGfVu2CRrLvo7J4YHb6t9sBFLyY03WYhXET37qA4zOYUjBWFCRHO7pS1B9khERtY0f5JXPQ==}

  '@emmetio/scanner@1.0.4':
    resolution: {integrity: sha512-IqRuJtQff7YHHBk4G8YZ45uB9BaAGcwQeVzgj/zj8/UdOhtQpEIupUhSk8dys6spFIWVZVeK20CzGEnqR5SbqA==}

  '@emmetio/stream-reader-utils@0.1.0':
    resolution: {integrity: sha512-ZsZ2I9Vzso3Ho/pjZFsmmZ++FWeEd/txqybHTm4OgaZzdS8V9V/YYWQwg5TC38Z7uLWUV1vavpLLbjJtKubR1A==}

  '@emmetio/stream-reader@2.2.0':
    resolution: {integrity: sha512-fXVXEyFA5Yv3M3n8sUGT7+fvecGrZP4k6FnWWMSZVQf69kAq0LLpaBQLGcPR30m3zMmKYhECP4k/ZkzvhEW5kw==}

  '@emnapi/core@0.45.0':
    resolution: {integrity: sha512-DPWjcUDQkCeEM4VnljEOEcXdAD7pp8zSZsgOujk/LGIwCXWbXJngin+MO4zbH429lzeC3WbYLGjE2MaUOwzpyw==}

  '@emnapi/runtime@0.45.0':
    resolution: {integrity: sha512-Txumi3td7J4A/xTTwlssKieHKTGl3j4A1tglBx72auZ49YK7ePY6XZricgIg9mnZT4xPfA+UPCUdnhRuEFDL+w==}

  '@emnapi/runtime@1.2.0':
    resolution: {integrity: sha512-bV21/9LQmcQeCPEg3BDFtvwL6cwiTMksYNWQQ4KOxCZikEGalWtenoZ0wCiukJINlGCIi2KXx01g4FoH/LxpzQ==}

  '@esbuild/aix-ppc64@0.21.5':
    resolution: {integrity: sha512-1SDgH6ZSPTlggy1yI6+Dbkiz8xzpHJEVAlF/AM1tHPLsf5STom9rwtjE4hKAF20FfXXNTFqEYXyJNWh1GiZedQ==}
    engines: {node: '>=12'}
    cpu: [ppc64]
    os: [aix]

  '@esbuild/aix-ppc64@0.23.0':
    resolution: {integrity: sha512-3sG8Zwa5fMcA9bgqB8AfWPQ+HFke6uD3h1s3RIwUNK8EG7a4buxvuFTs3j1IMs2NXAk9F30C/FF4vxRgQCcmoQ==}
    engines: {node: '>=18'}
    cpu: [ppc64]
    os: [aix]

  '@esbuild/android-arm64@0.21.5':
    resolution: {integrity: sha512-c0uX9VAUBQ7dTDCjq+wdyGLowMdtR/GoC2U5IYk/7D1H1JYC0qseD7+11iMP2mRLN9RcCMRcjC4YMclCzGwS/A==}
    engines: {node: '>=12'}
    cpu: [arm64]
    os: [android]

  '@esbuild/android-arm64@0.23.0':
    resolution: {integrity: sha512-EuHFUYkAVfU4qBdyivULuu03FhJO4IJN9PGuABGrFy4vUuzk91P2d+npxHcFdpUnfYKy0PuV+n6bKIpHOB3prQ==}
    engines: {node: '>=18'}
    cpu: [arm64]
    os: [android]

  '@esbuild/android-arm@0.21.5':
    resolution: {integrity: sha512-vCPvzSjpPHEi1siZdlvAlsPxXl7WbOVUBBAowWug4rJHb68Ox8KualB+1ocNvT5fjv6wpkX6o/iEpbDrf68zcg==}
    engines: {node: '>=12'}
    cpu: [arm]
    os: [android]

  '@esbuild/android-arm@0.23.0':
    resolution: {integrity: sha512-+KuOHTKKyIKgEEqKbGTK8W7mPp+hKinbMBeEnNzjJGyFcWsfrXjSTNluJHCY1RqhxFurdD8uNXQDei7qDlR6+g==}
    engines: {node: '>=18'}
    cpu: [arm]
    os: [android]

  '@esbuild/android-x64@0.21.5':
    resolution: {integrity: sha512-D7aPRUUNHRBwHxzxRvp856rjUHRFW1SdQATKXH2hqA0kAZb1hKmi02OpYRacl0TxIGz/ZmXWlbZgjwWYaCakTA==}
    engines: {node: '>=12'}
    cpu: [x64]
    os: [android]

  '@esbuild/android-x64@0.23.0':
    resolution: {integrity: sha512-WRrmKidLoKDl56LsbBMhzTTBxrsVwTKdNbKDalbEZr0tcsBgCLbEtoNthOW6PX942YiYq8HzEnb4yWQMLQuipQ==}
    engines: {node: '>=18'}
    cpu: [x64]
    os: [android]

  '@esbuild/darwin-arm64@0.21.5':
    resolution: {integrity: sha512-DwqXqZyuk5AiWWf3UfLiRDJ5EDd49zg6O9wclZ7kUMv2WRFr4HKjXp/5t8JZ11QbQfUS6/cRCKGwYhtNAY88kQ==}
    engines: {node: '>=12'}
    cpu: [arm64]
    os: [darwin]

  '@esbuild/darwin-arm64@0.23.0':
    resolution: {integrity: sha512-YLntie/IdS31H54Ogdn+v50NuoWF5BDkEUFpiOChVa9UnKpftgwzZRrI4J132ETIi+D8n6xh9IviFV3eXdxfow==}
    engines: {node: '>=18'}
    cpu: [arm64]
    os: [darwin]

  '@esbuild/darwin-x64@0.21.5':
    resolution: {integrity: sha512-se/JjF8NlmKVG4kNIuyWMV/22ZaerB+qaSi5MdrXtd6R08kvs2qCN4C09miupktDitvh8jRFflwGFBQcxZRjbw==}
    engines: {node: '>=12'}
    cpu: [x64]
    os: [darwin]

  '@esbuild/darwin-x64@0.23.0':
    resolution: {integrity: sha512-IMQ6eme4AfznElesHUPDZ+teuGwoRmVuuixu7sv92ZkdQcPbsNHzutd+rAfaBKo8YK3IrBEi9SLLKWJdEvJniQ==}
    engines: {node: '>=18'}
    cpu: [x64]
    os: [darwin]

  '@esbuild/freebsd-arm64@0.21.5':
    resolution: {integrity: sha512-5JcRxxRDUJLX8JXp/wcBCy3pENnCgBR9bN6JsY4OmhfUtIHe3ZW0mawA7+RDAcMLrMIZaf03NlQiX9DGyB8h4g==}
    engines: {node: '>=12'}
    cpu: [arm64]
    os: [freebsd]

  '@esbuild/freebsd-arm64@0.23.0':
    resolution: {integrity: sha512-0muYWCng5vqaxobq6LB3YNtevDFSAZGlgtLoAc81PjUfiFz36n4KMpwhtAd4he8ToSI3TGyuhyx5xmiWNYZFyw==}
    engines: {node: '>=18'}
    cpu: [arm64]
    os: [freebsd]

  '@esbuild/freebsd-x64@0.21.5':
    resolution: {integrity: sha512-J95kNBj1zkbMXtHVH29bBriQygMXqoVQOQYA+ISs0/2l3T9/kj42ow2mpqerRBxDJnmkUDCaQT/dfNXWX/ZZCQ==}
    engines: {node: '>=12'}
    cpu: [x64]
    os: [freebsd]

  '@esbuild/freebsd-x64@0.23.0':
    resolution: {integrity: sha512-XKDVu8IsD0/q3foBzsXGt/KjD/yTKBCIwOHE1XwiXmrRwrX6Hbnd5Eqn/WvDekddK21tfszBSrE/WMaZh+1buQ==}
    engines: {node: '>=18'}
    cpu: [x64]
    os: [freebsd]

  '@esbuild/linux-arm64@0.21.5':
    resolution: {integrity: sha512-ibKvmyYzKsBeX8d8I7MH/TMfWDXBF3db4qM6sy+7re0YXya+K1cem3on9XgdT2EQGMu4hQyZhan7TeQ8XkGp4Q==}
    engines: {node: '>=12'}
    cpu: [arm64]
    os: [linux]

  '@esbuild/linux-arm64@0.23.0':
    resolution: {integrity: sha512-j1t5iG8jE7BhonbsEg5d9qOYcVZv/Rv6tghaXM/Ug9xahM0nX/H2gfu6X6z11QRTMT6+aywOMA8TDkhPo8aCGw==}
    engines: {node: '>=18'}
    cpu: [arm64]
    os: [linux]

  '@esbuild/linux-arm@0.21.5':
    resolution: {integrity: sha512-bPb5AHZtbeNGjCKVZ9UGqGwo8EUu4cLq68E95A53KlxAPRmUyYv2D6F0uUI65XisGOL1hBP5mTronbgo+0bFcA==}
    engines: {node: '>=12'}
    cpu: [arm]
    os: [linux]

  '@esbuild/linux-arm@0.23.0':
    resolution: {integrity: sha512-SEELSTEtOFu5LPykzA395Mc+54RMg1EUgXP+iw2SJ72+ooMwVsgfuwXo5Fn0wXNgWZsTVHwY2cg4Vi/bOD88qw==}
    engines: {node: '>=18'}
    cpu: [arm]
    os: [linux]

  '@esbuild/linux-ia32@0.21.5':
    resolution: {integrity: sha512-YvjXDqLRqPDl2dvRODYmmhz4rPeVKYvppfGYKSNGdyZkA01046pLWyRKKI3ax8fbJoK5QbxblURkwK/MWY18Tg==}
    engines: {node: '>=12'}
    cpu: [ia32]
    os: [linux]

  '@esbuild/linux-ia32@0.23.0':
    resolution: {integrity: sha512-P7O5Tkh2NbgIm2R6x1zGJJsnacDzTFcRWZyTTMgFdVit6E98LTxO+v8LCCLWRvPrjdzXHx9FEOA8oAZPyApWUA==}
    engines: {node: '>=18'}
    cpu: [ia32]
    os: [linux]

  '@esbuild/linux-loong64@0.21.5':
    resolution: {integrity: sha512-uHf1BmMG8qEvzdrzAqg2SIG/02+4/DHB6a9Kbya0XDvwDEKCoC8ZRWI5JJvNdUjtciBGFQ5PuBlpEOXQj+JQSg==}
    engines: {node: '>=12'}
    cpu: [loong64]
    os: [linux]

  '@esbuild/linux-loong64@0.23.0':
    resolution: {integrity: sha512-InQwepswq6urikQiIC/kkx412fqUZudBO4SYKu0N+tGhXRWUqAx+Q+341tFV6QdBifpjYgUndV1hhMq3WeJi7A==}
    engines: {node: '>=18'}
    cpu: [loong64]
    os: [linux]

  '@esbuild/linux-mips64el@0.21.5':
    resolution: {integrity: sha512-IajOmO+KJK23bj52dFSNCMsz1QP1DqM6cwLUv3W1QwyxkyIWecfafnI555fvSGqEKwjMXVLokcV5ygHW5b3Jbg==}
    engines: {node: '>=12'}
    cpu: [mips64el]
    os: [linux]

  '@esbuild/linux-mips64el@0.23.0':
    resolution: {integrity: sha512-J9rflLtqdYrxHv2FqXE2i1ELgNjT+JFURt/uDMoPQLcjWQA5wDKgQA4t/dTqGa88ZVECKaD0TctwsUfHbVoi4w==}
    engines: {node: '>=18'}
    cpu: [mips64el]
    os: [linux]

  '@esbuild/linux-ppc64@0.21.5':
    resolution: {integrity: sha512-1hHV/Z4OEfMwpLO8rp7CvlhBDnjsC3CttJXIhBi+5Aj5r+MBvy4egg7wCbe//hSsT+RvDAG7s81tAvpL2XAE4w==}
    engines: {node: '>=12'}
    cpu: [ppc64]
    os: [linux]

  '@esbuild/linux-ppc64@0.23.0':
    resolution: {integrity: sha512-cShCXtEOVc5GxU0fM+dsFD10qZ5UpcQ8AM22bYj0u/yaAykWnqXJDpd77ublcX6vdDsWLuweeuSNZk4yUxZwtw==}
    engines: {node: '>=18'}
    cpu: [ppc64]
    os: [linux]

  '@esbuild/linux-riscv64@0.21.5':
    resolution: {integrity: sha512-2HdXDMd9GMgTGrPWnJzP2ALSokE/0O5HhTUvWIbD3YdjME8JwvSCnNGBnTThKGEB91OZhzrJ4qIIxk/SBmyDDA==}
    engines: {node: '>=12'}
    cpu: [riscv64]
    os: [linux]

  '@esbuild/linux-riscv64@0.23.0':
    resolution: {integrity: sha512-HEtaN7Y5UB4tZPeQmgz/UhzoEyYftbMXrBCUjINGjh3uil+rB/QzzpMshz3cNUxqXN7Vr93zzVtpIDL99t9aRw==}
    engines: {node: '>=18'}
    cpu: [riscv64]
    os: [linux]

  '@esbuild/linux-s390x@0.21.5':
    resolution: {integrity: sha512-zus5sxzqBJD3eXxwvjN1yQkRepANgxE9lgOW2qLnmr8ikMTphkjgXu1HR01K4FJg8h1kEEDAqDcZQtbrRnB41A==}
    engines: {node: '>=12'}
    cpu: [s390x]
    os: [linux]

  '@esbuild/linux-s390x@0.23.0':
    resolution: {integrity: sha512-WDi3+NVAuyjg/Wxi+o5KPqRbZY0QhI9TjrEEm+8dmpY9Xir8+HE/HNx2JoLckhKbFopW0RdO2D72w8trZOV+Wg==}
    engines: {node: '>=18'}
    cpu: [s390x]
    os: [linux]

  '@esbuild/linux-x64@0.21.5':
    resolution: {integrity: sha512-1rYdTpyv03iycF1+BhzrzQJCdOuAOtaqHTWJZCWvijKD2N5Xu0TtVC8/+1faWqcP9iBCWOmjmhoH94dH82BxPQ==}
    engines: {node: '>=12'}
    cpu: [x64]
    os: [linux]

  '@esbuild/linux-x64@0.23.0':
    resolution: {integrity: sha512-a3pMQhUEJkITgAw6e0bWA+F+vFtCciMjW/LPtoj99MhVt+Mfb6bbL9hu2wmTZgNd994qTAEw+U/r6k3qHWWaOQ==}
    engines: {node: '>=18'}
    cpu: [x64]
    os: [linux]

  '@esbuild/netbsd-x64@0.21.5':
    resolution: {integrity: sha512-Woi2MXzXjMULccIwMnLciyZH4nCIMpWQAs049KEeMvOcNADVxo0UBIQPfSmxB3CWKedngg7sWZdLvLczpe0tLg==}
    engines: {node: '>=12'}
    cpu: [x64]
    os: [netbsd]

  '@esbuild/netbsd-x64@0.23.0':
    resolution: {integrity: sha512-cRK+YDem7lFTs2Q5nEv/HHc4LnrfBCbH5+JHu6wm2eP+d8OZNoSMYgPZJq78vqQ9g+9+nMuIsAO7skzphRXHyw==}
    engines: {node: '>=18'}
    cpu: [x64]
    os: [netbsd]

  '@esbuild/openbsd-arm64@0.23.0':
    resolution: {integrity: sha512-suXjq53gERueVWu0OKxzWqk7NxiUWSUlrxoZK7usiF50C6ipColGR5qie2496iKGYNLhDZkPxBI3erbnYkU0rQ==}
    engines: {node: '>=18'}
    cpu: [arm64]
    os: [openbsd]

  '@esbuild/openbsd-x64@0.21.5':
    resolution: {integrity: sha512-HLNNw99xsvx12lFBUwoT8EVCsSvRNDVxNpjZ7bPn947b8gJPzeHWyNVhFsaerc0n3TsbOINvRP2byTZ5LKezow==}
    engines: {node: '>=12'}
    cpu: [x64]
    os: [openbsd]

  '@esbuild/openbsd-x64@0.23.0':
    resolution: {integrity: sha512-6p3nHpby0DM/v15IFKMjAaayFhqnXV52aEmv1whZHX56pdkK+MEaLoQWj+H42ssFarP1PcomVhbsR4pkz09qBg==}
    engines: {node: '>=18'}
    cpu: [x64]
    os: [openbsd]

  '@esbuild/sunos-x64@0.21.5':
    resolution: {integrity: sha512-6+gjmFpfy0BHU5Tpptkuh8+uw3mnrvgs+dSPQXQOv3ekbordwnzTVEb4qnIvQcYXq6gzkyTnoZ9dZG+D4garKg==}
    engines: {node: '>=12'}
    cpu: [x64]
    os: [sunos]

  '@esbuild/sunos-x64@0.23.0':
    resolution: {integrity: sha512-BFelBGfrBwk6LVrmFzCq1u1dZbG4zy/Kp93w2+y83Q5UGYF1d8sCzeLI9NXjKyujjBBniQa8R8PzLFAUrSM9OA==}
    engines: {node: '>=18'}
    cpu: [x64]
    os: [sunos]

  '@esbuild/win32-arm64@0.21.5':
    resolution: {integrity: sha512-Z0gOTd75VvXqyq7nsl93zwahcTROgqvuAcYDUr+vOv8uHhNSKROyU961kgtCD1e95IqPKSQKH7tBTslnS3tA8A==}
    engines: {node: '>=12'}
    cpu: [arm64]
    os: [win32]

  '@esbuild/win32-arm64@0.23.0':
    resolution: {integrity: sha512-lY6AC8p4Cnb7xYHuIxQ6iYPe6MfO2CC43XXKo9nBXDb35krYt7KGhQnOkRGar5psxYkircpCqfbNDB4uJbS2jQ==}
    engines: {node: '>=18'}
    cpu: [arm64]
    os: [win32]

  '@esbuild/win32-ia32@0.21.5':
    resolution: {integrity: sha512-SWXFF1CL2RVNMaVs+BBClwtfZSvDgtL//G/smwAc5oVK/UPu2Gu9tIaRgFmYFFKrmg3SyAjSrElf0TiJ1v8fYA==}
    engines: {node: '>=12'}
    cpu: [ia32]
    os: [win32]

  '@esbuild/win32-ia32@0.23.0':
    resolution: {integrity: sha512-7L1bHlOTcO4ByvI7OXVI5pNN6HSu6pUQq9yodga8izeuB1KcT2UkHaH6118QJwopExPn0rMHIseCTx1CRo/uNA==}
    engines: {node: '>=18'}
    cpu: [ia32]
    os: [win32]

  '@esbuild/win32-x64@0.21.5':
    resolution: {integrity: sha512-tQd/1efJuzPC6rCFwEvLtci/xNFcTZknmXs98FYDfGE4wP9ClFV98nyKrzJKVPMhdDnjzLhdUyMX4PsQAPjwIw==}
    engines: {node: '>=12'}
    cpu: [x64]
    os: [win32]

  '@esbuild/win32-x64@0.23.0':
    resolution: {integrity: sha512-Arm+WgUFLUATuoxCJcahGuk6Yj9Pzxd6l11Zb/2aAuv5kWWvvfhLFo2fni4uSK5vzlUdCGZ/BdV5tH8klj8p8g==}
    engines: {node: '>=18'}
    cpu: [x64]
    os: [win32]

  '@expressive-code/core@0.35.6':
    resolution: {integrity: sha512-xGqCkmfkgT7lr/rvmfnYdDSeTdCSp1otAHgoFS6wNEeO7wGDPpxdosVqYiIcQ8CfWUABh/pGqWG90q+MV3824A==}

  '@expressive-code/plugin-frames@0.35.6':
    resolution: {integrity: sha512-CqjSWjDJ3wabMJZfL9ZAzH5UAGKg7KWsf1TBzr4xvUbZvWoBtLA/TboBML0U1Ls8h/4TRCIvR4VEb8dv5+QG3w==}

  '@expressive-code/plugin-shiki@0.35.6':
    resolution: {integrity: sha512-xm+hzi9BsmhkDUGuyAWIydOAWer7Cs9cj8FM0t4HXaQ+qCubprT6wJZSKUxuvFJIUsIOqk1xXFaJzGJGnWtKMg==}

  '@expressive-code/plugin-text-markers@0.35.6':
    resolution: {integrity: sha512-/k9eWVZSCs+uEKHR++22Uu6eIbHWEciVHbIuD8frT8DlqTtHYaaiwHPncO6KFWnGDz5i/gL7oyl6XmOi/E6GVg==}

  '@floating-ui/core@1.6.5':
    resolution: {integrity: sha512-8GrTWmoFhm5BsMZOTHeGD2/0FLKLQQHvO/ZmQga4tKempYRLz8aqJGqXVuQgisnMObq2YZ2SgkwctN1LOOxcqA==}

  '@floating-ui/dom@1.6.8':
    resolution: {integrity: sha512-kx62rP19VZ767Q653wsP1XZCGIirkE09E0QUGNYTM/ttbbQHqcGPdSfWFxUyyNLc/W6aoJRBajOSXhP6GXjC0Q==}

  '@floating-ui/utils@0.2.5':
    resolution: {integrity: sha512-sTcG+QZ6fdEUObICavU+aB3Mp8HY4n14wYHdxK4fXjPmv3PXZZeY5RaguJmGyeH/CJQhX3fqKUtS4qc1LoHwhQ==}

  '@fontsource-variable/onest@5.1.0':
    resolution: {integrity: sha512-8jspwmuPWtC2p4gxmjUIQ2JugqCcClFwlD1DEJt+gARgZMm3PI62rYivoKVUDB3Q6hdQxeL5wdzjxCOnzTU5BA==}

<<<<<<< HEAD
=======
  '@iconify-json/heroicons@1.2.0':
    resolution: {integrity: sha512-EmvGN0L9EUJCmQ82rkLGZ4tkz0YGQfZV7ugKT6UvHni/bxNitQrD0gLj6NJj2W9zsSoXyNHyCX236+EJmO4pmA==}

>>>>>>> 76f66bbe
  '@iconify/tools@4.0.5':
    resolution: {integrity: sha512-l8KoA1lxlN/FFjlMd3vjfD7BtcX/QnFWtlBapILMlJSBgM5zhDYak/ldw/LkKG3258q/0YmXa48sO/QpxX7ptg==}

  '@iconify/types@2.0.0':
    resolution: {integrity: sha512-+wluvCrRhXrhyOmRDJ3q8mux9JkKy5SJ/v8ol2tu4FVjyYvtEzkc/3pK15ET6RKg4b4w4BmTk1+gsCUhf21Ykg==}

  '@iconify/utils@2.1.32':
    resolution: {integrity: sha512-LeifFZPPKu28O3AEDpYJNdEbvS4/ojAPyIW+pF/vUpJTYnbTiXUHkCh0bwgFRzKvdpb8H4Fbfd/742++MF4fPQ==}

  '@img/sharp-darwin-arm64@0.33.4':
    resolution: {integrity: sha512-p0suNqXufJs9t3RqLBO6vvrgr5OhgbWp76s5gTRvdmxmuv9E1rcaqGUsl3l4mKVmXPkTkTErXediAui4x+8PSA==}
    engines: {glibc: '>=2.26', node: ^18.17.0 || ^20.3.0 || >=21.0.0, npm: '>=9.6.5', pnpm: '>=7.1.0', yarn: '>=3.2.0'}
    cpu: [arm64]
    os: [darwin]

  '@img/sharp-darwin-arm64@0.33.5':
    resolution: {integrity: sha512-UT4p+iz/2H4twwAoLCqfA9UH5pI6DggwKEGuaPy7nCVQ8ZsiY5PIcrRvD1DzuY3qYL07NtIQcWnBSY/heikIFQ==}
    engines: {node: ^18.17.0 || ^20.3.0 || >=21.0.0}
    cpu: [arm64]
    os: [darwin]

  '@img/sharp-darwin-x64@0.33.4':
    resolution: {integrity: sha512-0l7yRObwtTi82Z6ebVI2PnHT8EB2NxBgpK2MiKJZJ7cz32R4lxd001ecMhzzsZig3Yv9oclvqqdV93jo9hy+Dw==}
    engines: {glibc: '>=2.26', node: ^18.17.0 || ^20.3.0 || >=21.0.0, npm: '>=9.6.5', pnpm: '>=7.1.0', yarn: '>=3.2.0'}
    cpu: [x64]
    os: [darwin]

  '@img/sharp-darwin-x64@0.33.5':
    resolution: {integrity: sha512-fyHac4jIc1ANYGRDxtiqelIbdWkIuQaI84Mv45KvGRRxSAa7o7d1ZKAOBaYbnepLC1WqxfpimdeWfvqqSGwR2Q==}
    engines: {node: ^18.17.0 || ^20.3.0 || >=21.0.0}
    cpu: [x64]
    os: [darwin]

  '@img/sharp-libvips-darwin-arm64@1.0.2':
    resolution: {integrity: sha512-tcK/41Rq8IKlSaKRCCAuuY3lDJjQnYIW1UXU1kxcEKrfL8WR7N6+rzNoOxoQRJWTAECuKwgAHnPvqXGN8XfkHA==}
    engines: {macos: '>=11', npm: '>=9.6.5', pnpm: '>=7.1.0', yarn: '>=3.2.0'}
    cpu: [arm64]
    os: [darwin]

  '@img/sharp-libvips-darwin-arm64@1.0.4':
    resolution: {integrity: sha512-XblONe153h0O2zuFfTAbQYAX2JhYmDHeWikp1LM9Hul9gVPjFY427k6dFEcOL72O01QxQsWi761svJ/ev9xEDg==}
    cpu: [arm64]
    os: [darwin]

  '@img/sharp-libvips-darwin-x64@1.0.2':
    resolution: {integrity: sha512-Ofw+7oaWa0HiiMiKWqqaZbaYV3/UGL2wAPeLuJTx+9cXpCRdvQhCLG0IH8YGwM0yGWGLpsF4Su9vM1o6aer+Fw==}
    engines: {macos: '>=10.13', npm: '>=9.6.5', pnpm: '>=7.1.0', yarn: '>=3.2.0'}
    cpu: [x64]
    os: [darwin]

  '@img/sharp-libvips-darwin-x64@1.0.4':
    resolution: {integrity: sha512-xnGR8YuZYfJGmWPvmlunFaWJsb9T/AO2ykoP3Fz/0X5XV2aoYBPkX6xqCQvUTKKiLddarLaxpzNe+b1hjeWHAQ==}
    cpu: [x64]
    os: [darwin]

  '@img/sharp-libvips-linux-arm64@1.0.2':
    resolution: {integrity: sha512-x7kCt3N00ofFmmkkdshwj3vGPCnmiDh7Gwnd4nUwZln2YjqPxV1NlTyZOvoDWdKQVDL911487HOueBvrpflagw==}
    engines: {glibc: '>=2.26', npm: '>=9.6.5', pnpm: '>=7.1.0', yarn: '>=3.2.0'}
    cpu: [arm64]
    os: [linux]

  '@img/sharp-libvips-linux-arm64@1.0.4':
    resolution: {integrity: sha512-9B+taZ8DlyyqzZQnoeIvDVR/2F4EbMepXMc/NdVbkzsJbzkUjhXv/70GQJ7tdLA4YJgNP25zukcxpX2/SueNrA==}
    cpu: [arm64]
    os: [linux]

  '@img/sharp-libvips-linux-arm@1.0.2':
    resolution: {integrity: sha512-iLWCvrKgeFoglQxdEwzu1eQV04o8YeYGFXtfWU26Zr2wWT3q3MTzC+QTCO3ZQfWd3doKHT4Pm2kRmLbupT+sZw==}
    engines: {glibc: '>=2.28', npm: '>=9.6.5', pnpm: '>=7.1.0', yarn: '>=3.2.0'}
    cpu: [arm]
    os: [linux]

  '@img/sharp-libvips-linux-arm@1.0.5':
    resolution: {integrity: sha512-gvcC4ACAOPRNATg/ov8/MnbxFDJqf/pDePbBnuBDcjsI8PssmjoKMAz4LtLaVi+OnSb5FK/yIOamqDwGmXW32g==}
    cpu: [arm]
    os: [linux]

  '@img/sharp-libvips-linux-s390x@1.0.2':
    resolution: {integrity: sha512-cmhQ1J4qVhfmS6szYW7RT+gLJq9dH2i4maq+qyXayUSn9/3iY2ZeWpbAgSpSVbV2E1JUL2Gg7pwnYQ1h8rQIog==}
    engines: {glibc: '>=2.28', npm: '>=9.6.5', pnpm: '>=7.1.0', yarn: '>=3.2.0'}
    cpu: [s390x]
    os: [linux]

  '@img/sharp-libvips-linux-s390x@1.0.4':
    resolution: {integrity: sha512-u7Wz6ntiSSgGSGcjZ55im6uvTrOxSIS8/dgoVMoiGE9I6JAfU50yH5BoDlYA1tcuGS7g/QNtetJnxA6QEsCVTA==}
    cpu: [s390x]
    os: [linux]

  '@img/sharp-libvips-linux-x64@1.0.2':
    resolution: {integrity: sha512-E441q4Qdb+7yuyiADVi5J+44x8ctlrqn8XgkDTwr4qPJzWkaHwD489iZ4nGDgcuya4iMN3ULV6NwbhRZJ9Z7SQ==}
    engines: {glibc: '>=2.26', npm: '>=9.6.5', pnpm: '>=7.1.0', yarn: '>=3.2.0'}
    cpu: [x64]
    os: [linux]

  '@img/sharp-libvips-linux-x64@1.0.4':
    resolution: {integrity: sha512-MmWmQ3iPFZr0Iev+BAgVMb3ZyC4KeFc3jFxnNbEPas60e1cIfevbtuyf9nDGIzOaW9PdnDciJm+wFFaTlj5xYw==}
    cpu: [x64]
    os: [linux]

  '@img/sharp-libvips-linuxmusl-arm64@1.0.2':
    resolution: {integrity: sha512-3CAkndNpYUrlDqkCM5qhksfE+qSIREVpyoeHIU6jd48SJZViAmznoQQLAv4hVXF7xyUB9zf+G++e2v1ABjCbEQ==}
    engines: {musl: '>=1.2.2', npm: '>=9.6.5', pnpm: '>=7.1.0', yarn: '>=3.2.0'}
    cpu: [arm64]
    os: [linux]

  '@img/sharp-libvips-linuxmusl-arm64@1.0.4':
    resolution: {integrity: sha512-9Ti+BbTYDcsbp4wfYib8Ctm1ilkugkA/uscUn6UXK1ldpC1JjiXbLfFZtRlBhjPZ5o1NCLiDbg8fhUPKStHoTA==}
    cpu: [arm64]
    os: [linux]

  '@img/sharp-libvips-linuxmusl-x64@1.0.2':
    resolution: {integrity: sha512-VI94Q6khIHqHWNOh6LLdm9s2Ry4zdjWJwH56WoiJU7NTeDwyApdZZ8c+SADC8OH98KWNQXnE01UdJ9CSfZvwZw==}
    engines: {musl: '>=1.2.2', npm: '>=9.6.5', pnpm: '>=7.1.0', yarn: '>=3.2.0'}
    cpu: [x64]
    os: [linux]

  '@img/sharp-libvips-linuxmusl-x64@1.0.4':
    resolution: {integrity: sha512-viYN1KX9m+/hGkJtvYYp+CCLgnJXwiQB39damAO7WMdKWlIhmYTfHjwSbQeUK/20vY154mwezd9HflVFM1wVSw==}
    cpu: [x64]
    os: [linux]

  '@img/sharp-linux-arm64@0.33.4':
    resolution: {integrity: sha512-2800clwVg1ZQtxwSoTlHvtm9ObgAax7V6MTAB/hDT945Tfyy3hVkmiHpeLPCKYqYR1Gcmv1uDZ3a4OFwkdBL7Q==}
    engines: {glibc: '>=2.26', node: ^18.17.0 || ^20.3.0 || >=21.0.0, npm: '>=9.6.5', pnpm: '>=7.1.0', yarn: '>=3.2.0'}
    cpu: [arm64]
    os: [linux]

  '@img/sharp-linux-arm64@0.33.5':
    resolution: {integrity: sha512-JMVv+AMRyGOHtO1RFBiJy/MBsgz0x4AWrT6QoEVVTyh1E39TrCUpTRI7mx9VksGX4awWASxqCYLCV4wBZHAYxA==}
    engines: {node: ^18.17.0 || ^20.3.0 || >=21.0.0}
    cpu: [arm64]
    os: [linux]

  '@img/sharp-linux-arm@0.33.4':
    resolution: {integrity: sha512-RUgBD1c0+gCYZGCCe6mMdTiOFS0Zc/XrN0fYd6hISIKcDUbAW5NtSQW9g/powkrXYm6Vzwd6y+fqmExDuCdHNQ==}
    engines: {glibc: '>=2.28', node: ^18.17.0 || ^20.3.0 || >=21.0.0, npm: '>=9.6.5', pnpm: '>=7.1.0', yarn: '>=3.2.0'}
    cpu: [arm]
    os: [linux]

  '@img/sharp-linux-arm@0.33.5':
    resolution: {integrity: sha512-JTS1eldqZbJxjvKaAkxhZmBqPRGmxgu+qFKSInv8moZ2AmT5Yib3EQ1c6gp493HvrvV8QgdOXdyaIBrhvFhBMQ==}
    engines: {node: ^18.17.0 || ^20.3.0 || >=21.0.0}
    cpu: [arm]
    os: [linux]

  '@img/sharp-linux-s390x@0.33.4':
    resolution: {integrity: sha512-h3RAL3siQoyzSoH36tUeS0PDmb5wINKGYzcLB5C6DIiAn2F3udeFAum+gj8IbA/82+8RGCTn7XW8WTFnqag4tQ==}
    engines: {glibc: '>=2.31', node: ^18.17.0 || ^20.3.0 || >=21.0.0, npm: '>=9.6.5', pnpm: '>=7.1.0', yarn: '>=3.2.0'}
    cpu: [s390x]
    os: [linux]

  '@img/sharp-linux-s390x@0.33.5':
    resolution: {integrity: sha512-y/5PCd+mP4CA/sPDKl2961b+C9d+vPAveS33s6Z3zfASk2j5upL6fXVPZi7ztePZ5CuH+1kW8JtvxgbuXHRa4Q==}
    engines: {node: ^18.17.0 || ^20.3.0 || >=21.0.0}
    cpu: [s390x]
    os: [linux]

  '@img/sharp-linux-x64@0.33.4':
    resolution: {integrity: sha512-GoR++s0XW9DGVi8SUGQ/U4AeIzLdNjHka6jidVwapQ/JebGVQIpi52OdyxCNVRE++n1FCLzjDovJNozif7w/Aw==}
    engines: {glibc: '>=2.26', node: ^18.17.0 || ^20.3.0 || >=21.0.0, npm: '>=9.6.5', pnpm: '>=7.1.0', yarn: '>=3.2.0'}
    cpu: [x64]
    os: [linux]

  '@img/sharp-linux-x64@0.33.5':
    resolution: {integrity: sha512-opC+Ok5pRNAzuvq1AG0ar+1owsu842/Ab+4qvU879ippJBHvyY5n2mxF1izXqkPYlGuP/M556uh53jRLJmzTWA==}
    engines: {node: ^18.17.0 || ^20.3.0 || >=21.0.0}
    cpu: [x64]
    os: [linux]

  '@img/sharp-linuxmusl-arm64@0.33.4':
    resolution: {integrity: sha512-nhr1yC3BlVrKDTl6cO12gTpXMl4ITBUZieehFvMntlCXFzH2bvKG76tBL2Y/OqhupZt81pR7R+Q5YhJxW0rGgQ==}
    engines: {musl: '>=1.2.2', node: ^18.17.0 || ^20.3.0 || >=21.0.0, npm: '>=9.6.5', pnpm: '>=7.1.0', yarn: '>=3.2.0'}
    cpu: [arm64]
    os: [linux]

  '@img/sharp-linuxmusl-arm64@0.33.5':
    resolution: {integrity: sha512-XrHMZwGQGvJg2V/oRSUfSAfjfPxO+4DkiRh6p2AFjLQztWUuY/o8Mq0eMQVIY7HJ1CDQUJlxGGZRw1a5bqmd1g==}
    engines: {node: ^18.17.0 || ^20.3.0 || >=21.0.0}
    cpu: [arm64]
    os: [linux]

  '@img/sharp-linuxmusl-x64@0.33.4':
    resolution: {integrity: sha512-uCPTku0zwqDmZEOi4ILyGdmW76tH7dm8kKlOIV1XC5cLyJ71ENAAqarOHQh0RLfpIpbV5KOpXzdU6XkJtS0daw==}
    engines: {musl: '>=1.2.2', node: ^18.17.0 || ^20.3.0 || >=21.0.0, npm: '>=9.6.5', pnpm: '>=7.1.0', yarn: '>=3.2.0'}
    cpu: [x64]
    os: [linux]

  '@img/sharp-linuxmusl-x64@0.33.5':
    resolution: {integrity: sha512-WT+d/cgqKkkKySYmqoZ8y3pxx7lx9vVejxW/W4DOFMYVSkErR+w7mf2u8m/y4+xHe7yY9DAXQMWQhpnMuFfScw==}
    engines: {node: ^18.17.0 || ^20.3.0 || >=21.0.0}
    cpu: [x64]
    os: [linux]

  '@img/sharp-wasm32@0.33.4':
    resolution: {integrity: sha512-Bmmauh4sXUsUqkleQahpdNXKvo+wa1V9KhT2pDA4VJGKwnKMJXiSTGphn0gnJrlooda0QxCtXc6RX1XAU6hMnQ==}
    engines: {node: ^18.17.0 || ^20.3.0 || >=21.0.0, npm: '>=9.6.5', pnpm: '>=7.1.0', yarn: '>=3.2.0'}
    cpu: [wasm32]

  '@img/sharp-wasm32@0.33.5':
    resolution: {integrity: sha512-ykUW4LVGaMcU9lu9thv85CbRMAwfeadCJHRsg2GmeRa/cJxsVY9Rbd57JcMxBkKHag5U/x7TSBpScF4U8ElVzg==}
    engines: {node: ^18.17.0 || ^20.3.0 || >=21.0.0}
    cpu: [wasm32]

  '@img/sharp-win32-ia32@0.33.4':
    resolution: {integrity: sha512-99SJ91XzUhYHbx7uhK3+9Lf7+LjwMGQZMDlO/E/YVJ7Nc3lyDFZPGhjwiYdctoH2BOzW9+TnfqcaMKt0jHLdqw==}
    engines: {node: ^18.17.0 || ^20.3.0 || >=21.0.0, npm: '>=9.6.5', pnpm: '>=7.1.0', yarn: '>=3.2.0'}
    cpu: [ia32]
    os: [win32]

  '@img/sharp-win32-ia32@0.33.5':
    resolution: {integrity: sha512-T36PblLaTwuVJ/zw/LaH0PdZkRz5rd3SmMHX8GSmR7vtNSP5Z6bQkExdSK7xGWyxLw4sUknBuugTelgw2faBbQ==}
    engines: {node: ^18.17.0 || ^20.3.0 || >=21.0.0}
    cpu: [ia32]
    os: [win32]

  '@img/sharp-win32-x64@0.33.4':
    resolution: {integrity: sha512-3QLocdTRVIrFNye5YocZl+KKpYKP+fksi1QhmOArgx7GyhIbQp/WrJRu176jm8IxromS7RIkzMiMINVdBtC8Aw==}
    engines: {node: ^18.17.0 || ^20.3.0 || >=21.0.0, npm: '>=9.6.5', pnpm: '>=7.1.0', yarn: '>=3.2.0'}
    cpu: [x64]
    os: [win32]

  '@img/sharp-win32-x64@0.33.5':
    resolution: {integrity: sha512-MpY/o8/8kj+EcnxwvrP4aTJSWw/aZ7JIGR4aBeZkZw5B7/Jn+tY9/VNwtcoGmdT7GfggGIU4kygOMSbYnOrAbg==}
    engines: {node: ^18.17.0 || ^20.3.0 || >=21.0.0}
    cpu: [x64]
    os: [win32]

  '@inox-tools/modular-station@0.3.0':
    resolution: {integrity: sha512-aRUm5afEIamsBAkAuD9u3cDsHOwojCOzUdOr7r4dSThM9cV5UkNk8pksGk7VD7OwbTysSadFvZDR6HHvTkaU1g==}
    peerDependencies:
      astro: ^4.12.2

  '@inox-tools/runtime-logger@0.3.1':
    resolution: {integrity: sha512-ZaV/Ri1bn60AbLeBIgebkGG+b6wfF5aBDkKMf4LqXp41yUWADIDm4nmvjAF9blXpUTWki1j9767rIyaZeXNEAQ==}
    peerDependencies:
      astro: ^4

  '@inox-tools/utils@0.1.3':
    resolution: {integrity: sha512-UhneOA5PwcPhvcvcH1pW9wGZXRKASD7/MWHCrE+DbSzbMhzBTeUn1rKpssys8rDF51pr3FwgLFz1Cvjj2TMIwA==}

  '@isaacs/cliui@8.0.2':
    resolution: {integrity: sha512-O8jcjabXaleOG9DQ0+ARXWZBTfnP4WNAqzuiJK7ll44AmxGKv/J2M4TPjxjY3znBCfvBXFzucm1twdyFybFqEA==}
    engines: {node: '>=12'}

  '@jridgewell/gen-mapping@0.3.5':
    resolution: {integrity: sha512-IzL8ZoEDIBRWEzlCcRhOaCupYyN5gdIK+Q6fbFdPDg6HqX6jpkItn7DFIpW9LQzXG6Df9sA7+OKnq0qlz/GaQg==}
    engines: {node: '>=6.0.0'}

  '@jridgewell/resolve-uri@3.1.2':
    resolution: {integrity: sha512-bRISgCIjP20/tbWSPWMEi54QVPRZExkuD9lJL+UIxUKtwVJA8wW1Trb1jMs1RFXo1CBTNZ/5hpC9QvmKWdopKw==}
    engines: {node: '>=6.0.0'}

  '@jridgewell/set-array@1.2.1':
    resolution: {integrity: sha512-R8gLRTZeyp03ymzP/6Lil/28tGeGEzhx1q2k703KGWRAI1VdvPIXdG70VJc2pAMw3NA6JKL5hhFu1sJX0Mnn/A==}
    engines: {node: '>=6.0.0'}

  '@jridgewell/sourcemap-codec@1.5.0':
    resolution: {integrity: sha512-gv3ZRaISU3fjPAgNsriBRqGWQL6quFx04YMPW/zD8XMLsU32mhCCbfbO6KZFLjvYpCZ8zyDEgqsgf+PwPaM7GQ==}

  '@jridgewell/trace-mapping@0.3.25':
    resolution: {integrity: sha512-vNk6aEwybGtawWmy/PzwnGDOjCkLWSD2wqvjGGAgOAwCGWySYXfYoxt00IJkTF+8Lb57DwOb3Aa0o9CApepiYQ==}

  '@libsql/client@0.10.0':
    resolution: {integrity: sha512-2ERn08T4XOVx34yBtUPq0RDjAdd9TJ5qNH/izugr208ml2F94mk92qC64kXyDVQINodWJvp3kAdq6P4zTtCZ7g==}

  '@libsql/core@0.10.0':
    resolution: {integrity: sha512-rqynAXGaiSpTsykOZdBtI1N4z4O+KZ6mt33K/aHeXAY0gSIfK/ctxuWa0Y1Bjo4FMz1idBTCXz4Ps5kITOvZZw==}

  '@libsql/darwin-arm64@0.3.19':
    resolution: {integrity: sha512-rmOqsLcDI65zzxlUOoEiPJLhqmbFsZF6p4UJQ2kMqB+Kc0Rt5/A1OAdOZ/Wo8fQfJWjR1IbkbpEINFioyKf+nQ==}
    cpu: [arm64]
    os: [darwin]

  '@libsql/darwin-arm64@0.4.1':
    resolution: {integrity: sha512-XICT9/OyU8Aa9Iv1xZIHgvM09n/1OQUk3VC+s5uavzdiGHrDMkOWzN47JN7/FiMa/NWrcgoEiDMk3+e7mE53Ig==}
    cpu: [arm64]
    os: [darwin]

  '@libsql/darwin-x64@0.3.19':
    resolution: {integrity: sha512-q9O55B646zU+644SMmOQL3FIfpmEvdWpRpzubwFc2trsa+zoBlSkHuzU9v/C+UNoPHQVRMP7KQctJ455I/h/xw==}
    cpu: [x64]
    os: [darwin]

  '@libsql/darwin-x64@0.4.1':
    resolution: {integrity: sha512-pSKxhRrhu4SsTD+IBRZXcs1SkwMdeAG1tv6Z/Ctp/sOEYrgkU8MDKLqkOr9NsmwpK4S0+JdwjkLMyhTkct/5TQ==}
    cpu: [x64]
    os: [darwin]

  '@libsql/hrana-client@0.6.2':
    resolution: {integrity: sha512-MWxgD7mXLNf9FXXiM0bc90wCjZSpErWKr5mGza7ERy2FJNNMXd7JIOv+DepBA1FQTIfI8TFO4/QDYgaQC0goNw==}

  '@libsql/isomorphic-fetch@0.2.1':
    resolution: {integrity: sha512-Sv07QP1Aw8A5OOrmKgRUBKe2fFhF2hpGJhtHe3d1aRnTESZCGkn//0zDycMKTGamVWb3oLYRroOsCV8Ukes9GA==}

  '@libsql/isomorphic-ws@0.1.5':
    resolution: {integrity: sha512-DtLWIH29onUYR00i0GlQ3UdcTRC6EP4u9w/h9LxpUZJWRMARk6dQwZ6Jkd+QdwVpuAOrdxt18v0K2uIYR3fwFg==}

  '@libsql/linux-arm64-gnu@0.3.19':
    resolution: {integrity: sha512-mgeAUU1oqqh57k7I3cQyU6Trpdsdt607eFyEmH5QO7dv303ti+LjUvh1pp21QWV6WX7wZyjeJV1/VzEImB+jRg==}
    cpu: [arm64]
    os: [linux]

  '@libsql/linux-arm64-gnu@0.4.1':
    resolution: {integrity: sha512-9lpvb24tO2qZd9nq5dlq3ESA3hSKYWBIK7lJjfiCM6f7a70AUwBY9QoPJV9q4gILIyVnR1YBGrlm50nnb+dYgw==}
    cpu: [arm64]
    os: [linux]

  '@libsql/linux-arm64-musl@0.3.19':
    resolution: {integrity: sha512-VEZtxghyK6zwGzU9PHohvNxthruSxBEnRrX7BSL5jQ62tN4n2JNepJ6SdzXp70pdzTfwroOj/eMwiPt94gkVRg==}
    cpu: [arm64]
    os: [linux]

  '@libsql/linux-arm64-musl@0.4.1':
    resolution: {integrity: sha512-lyxi+lFxE+NcBRDMQCxCtDg3c4WcKAbc9u63d5+B23Vm+UgphD9XY4seu+tGrBy1MU2tuNVix7r9S7ECpAaVrA==}
    cpu: [arm64]
    os: [linux]

  '@libsql/linux-x64-gnu@0.3.19':
    resolution: {integrity: sha512-2t/J7LD5w2f63wGihEO+0GxfTyYIyLGEvTFEsMO16XI5o7IS9vcSHrxsvAJs4w2Pf907uDjmc7fUfMg6L82BrQ==}
    cpu: [x64]
    os: [linux]

  '@libsql/linux-x64-gnu@0.4.1':
    resolution: {integrity: sha512-psvuQ3UFBEmDFV8ZHG+WkUHIJiWv+elZ+zIPvOVedlIKdxG1O+8WthWUAhFHOGnbiyzc4sAZ4c3de1oCvyHxyQ==}
    cpu: [x64]
    os: [linux]

  '@libsql/linux-x64-musl@0.3.19':
    resolution: {integrity: sha512-BLsXyJaL8gZD8+3W2LU08lDEd9MIgGds0yPy5iNPp8tfhXx3pV/Fge2GErN0FC+nzt4DYQtjL+A9GUMglQefXQ==}
    cpu: [x64]
    os: [linux]

  '@libsql/linux-x64-musl@0.4.1':
    resolution: {integrity: sha512-PDidJ3AhGDqosGg3OAZzGxMFIbnuOALya4BoezJKl667AFv3x7BBQ30H81Mngsq3Fh8RkJkXSdWfL91+Txb1iA==}
    cpu: [x64]
    os: [linux]

  '@libsql/win32-x64-msvc@0.3.19':
    resolution: {integrity: sha512-ay1X9AobE4BpzG0XPw1gplyLZPGHIgJOovvW23gUrukRegiUP62uzhpRbKNogLlUOynyXeq//prHgPXiebUfWg==}
    cpu: [x64]
    os: [win32]

  '@libsql/win32-x64-msvc@0.4.1':
    resolution: {integrity: sha512-IdODVqV/PrdOnHA/004uWyorZQuRsB7U7bCRCE3vXgABj3eJLJGc6cv2C6ksEaEoVxJbD8k53H4VVAGrtYwXzQ==}
    cpu: [x64]
    os: [win32]

  '@lit-labs/ssr-dom-shim@1.2.0':
    resolution: {integrity: sha512-yWJKmpGE6lUURKAaIltoPIE/wrbY3TEkqQt+X0m+7fQNnAv0keydnYvbiJFP1PnMhizmIWRWOG5KLhYyc/xl+g==}

  '@lit/react@1.0.5':
    resolution: {integrity: sha512-RSHhrcuSMa4vzhqiTenzXvtQ6QDq3hSPsnHHO3jaPmmvVFeoNNm4DHoQ0zLdKAUvY3wP3tTENSUf7xpyVfrDEA==}
    peerDependencies:
      '@types/react': 17 || 18

  '@lit/reactive-element@2.0.4':
    resolution: {integrity: sha512-GFn91inaUa2oHLak8awSIigYz0cU0Payr1rcFsrkf5OJ5eSPxElyZfKh0f2p9FsTiZWXQdWGJeXZICEfXXYSXQ==}

  '@manypkg/find-root@1.1.0':
    resolution: {integrity: sha512-mki5uBvhHzO8kYYix/WRy2WX8S3B5wdVSc9D6KcU5lQNglP2yt58/VfLuAK49glRXChosY8ap2oJ1qgma3GUVA==}

  '@manypkg/get-packages@1.1.3':
    resolution: {integrity: sha512-fo+QhuU3qE/2TQMQmbVMqaQ6EWbMhi4ABWP+O4AM1NqPBuy0OrApV5LO6BrrgnhtAHS2NH6RrVk9OL181tTi8A==}

  '@markdoc/markdoc@0.4.0':
    resolution: {integrity: sha512-fSh4P3Y4E7oaKYc2oNzSIJVPDto7SMzAuQN1Iyx53UxzleA6QzRdNWRxmiPqtVDaDi5dELd2yICoG91csrGrAw==}
    engines: {node: '>=14.7.0'}
    peerDependencies:
      '@types/react': '*'
      react: '*'
    peerDependenciesMeta:
      '@types/react':
        optional: true
      react:
        optional: true

  '@matthiesenxyz/astrodtsbuilder@0.1.2':
    resolution: {integrity: sha512-Sy8R9Kd4WIsYrHm0D+uHMf/5QLyttMdJSVrR4wdXSjVExLC/k4myBUh2mHzUVKbfCvtgsVl/EUEYJiQYeWscIQ==}
    peerDependencies:
      astro: ^4.14

  '@matthiesenxyz/astrolace@0.3.2':
    resolution: {integrity: sha512-w1fO4FGxf6xB57otJS1JdsLe8xv1R9og3ci3dTE0Nm2NsoKvv96nqC6HRX7BOEAWNthoprvkD1k1VxHOGpz/nw==}
    peerDependencies:
      astro: '>=4.14'

  '@matthiesenxyz/integration-utils@0.2.0':
    resolution: {integrity: sha512-gS5QZ2Kwn4Es2niShuo0YunnYa3+vDbOHOeq/0E2/31LqbReipZwqiHzkkuN/d5nGfBzjvD2VD+uU9QTR4LZRA==}
    peerDependencies:
      astro: ^4.14

  '@matthiesenxyz/unocss-preset-daisyui@0.1.2':
    resolution: {integrity: sha512-ErhWcbsNQXVCVkM4AWn+5T/t8oupspdcRCPFGu0D98EEE2HKSrj882iF36ZcRqcChuivQpmxSuHL6ZTe0vRhUw==}
    peerDependencies:
      daisyui: ^4.12.10
      unocss: ^0.62.3

  '@mdx-js/mdx@3.0.1':
    resolution: {integrity: sha512-eIQ4QTrOWyL3LWEe/bu6Taqzq2HQvHcyTMaOrI95P2/LmJE7AsfPfgJGuFLPVqBUE1BC1rik3VIhU+s9u72arA==}

  '@moonrepo/cli@1.28.3':
    resolution: {integrity: sha512-/zBs8RPOsGddZ5KmzQsoE9DPWN67+nVcF6nPFipNNe7ufC876SoVR7n4kkyMOzcgfoF+c/NEv+5fFPweKsmAsA==}
    hasBin: true

  '@moonrepo/core-linux-arm64-gnu@1.28.3':
    resolution: {integrity: sha512-nf+V/0yuMftZHPoQObzpLQJSh4g3tdF3ssgNSxoEBaY0JZaYiEvdGx0M9VYCg9WlJEFquH3NErhapqEi5pV+Sg==}
    cpu: [arm64]
    os: [linux]

  '@moonrepo/core-linux-arm64-musl@1.28.3':
    resolution: {integrity: sha512-mzUfVbjxL+/GESTO/4WwS7zpXwmiOKFmRJjpBjBv2kxplbj46jQUXyvGXm2VjB40+0EYJjq+9g3rhKeE5mmzTQ==}
    cpu: [arm64]
    os: [linux]

  '@moonrepo/core-linux-x64-gnu@1.28.3':
    resolution: {integrity: sha512-UbHtZK+NS9T76uNEvw66RjaCPUwkkekIWBn7ma88W8LXC7onoKfPsQtMHO7XD50XlRuGonzZONY7Wq4wSJprcA==}
    cpu: [x64]
    os: [linux]

  '@moonrepo/core-linux-x64-musl@1.28.3':
    resolution: {integrity: sha512-vbg9Wih32mYShTinPDU7A5Yg/5XWojFjMc8IQ8KPVNdCPGEuk2f6s6yWMc5iOX9s0LCkZ88kZpGMhWi2EaPWaw==}
    cpu: [x64]
    os: [linux]

  '@moonrepo/core-macos-arm64@1.28.3':
    resolution: {integrity: sha512-d8FOQyOW77AolThZqFYFVabWTAr+4GsVY0nybZR3zIKd47++hCPCGnus2XA5uuf08chsYK3wi5w2TkHSKtN7gw==}
    cpu: [arm64]
    os: [darwin]

  '@moonrepo/core-macos-x64@1.28.3':
    resolution: {integrity: sha512-0iEfr2JvE4JVEG6CoA9rWD5zUI5xQev9gnOdTmGeXvrrzOASM3bnp8C9jqDu++o4K3jMRWpgNFTIyz5vWIAXKw==}
    cpu: [x64]
    os: [darwin]

  '@moonrepo/core-windows-x64-msvc@1.28.3':
    resolution: {integrity: sha512-ix+82sXXq4dH9CSM2xYLlQ1wqFHX1l+rsw86YjoSy+K48vbpvTvKqkQP7trs0EQMlrW25sNJRiuEebdtm9/CLg==}
    cpu: [x64]
    os: [win32]

  '@motionone/animation@10.18.0':
    resolution: {integrity: sha512-9z2p5GFGCm0gBsZbi8rVMOAJCtw1WqBTIPw3ozk06gDvZInBPIsQcHgYogEJ4yuHJ+akuW8g1SEIOpTOvYs8hw==}

  '@motionone/dom@10.18.0':
    resolution: {integrity: sha512-bKLP7E0eyO4B2UaHBBN55tnppwRnaE3KFfh3Ps9HhnAkar3Cb69kUCJY9as8LrccVYKgHA+JY5dOQqJLOPhF5A==}

  '@motionone/easing@10.18.0':
    resolution: {integrity: sha512-VcjByo7XpdLS4o9T8t99JtgxkdMcNWD3yHU/n6CLEz3bkmKDRZyYQ/wmSf6daum8ZXqfUAgFeCZSpJZIMxaCzg==}

  '@motionone/generators@10.18.0':
    resolution: {integrity: sha512-+qfkC2DtkDj4tHPu+AFKVfR/C30O1vYdvsGYaR13W/1cczPrrcjdvYCj0VLFuRMN+lP1xvpNZHCRNM4fBzn1jg==}

  '@motionone/types@10.17.1':
    resolution: {integrity: sha512-KaC4kgiODDz8hswCrS0btrVrzyU2CSQKO7Ps90ibBVSQmjkrt2teqta6/sOG59v7+dPnKMAg13jyqtMKV2yJ7A==}

  '@motionone/utils@10.18.0':
    resolution: {integrity: sha512-3XVF7sgyTSI2KWvTf6uLlBJ5iAgRgmvp3bpuOiQJvInd4nZ19ET8lX5unn30SlmRH7hXbBbH+Gxd0m0klJ3Xtw==}

  '@neon-rs/load@0.0.4':
    resolution: {integrity: sha512-kTPhdZyTQxB+2wpiRcFWrDcejc4JI6tkPuS7UZCG4l6Zvc5kU/gGQ/ozvHTh1XR5tS+UlfAfGuPajjzQjCiHCw==}

  '@noble/hashes@1.4.0':
    resolution: {integrity: sha512-V1JJ1WTRUqHHrOSh597hURcMqVKVGL/ea3kv0gSnEdsEZ0/+VyPghM1lMNGc00z7CIQorSvbKpuJkxvuHbvdbg==}
    engines: {node: '>= 16'}

  '@node-rs/argon2-android-arm-eabi@1.7.0':
    resolution: {integrity: sha512-udDqkr5P9E+wYX1SZwAVPdyfYvaF4ry9Tm+R9LkfSHbzWH0uhU6zjIwNRp7m+n4gx691rk+lqqDAIP8RLKwbhg==}
    engines: {node: '>= 10'}
    cpu: [arm]
    os: [android]

  '@node-rs/argon2-android-arm64@1.7.0':
    resolution: {integrity: sha512-s9j/G30xKUx8WU50WIhF0fIl1EdhBGq0RQ06lEhZ0Gi0ap8lhqbE2Bn5h3/G2D1k0Dx+yjeVVNmt/xOQIRG38A==}
    engines: {node: '>= 10'}
    cpu: [arm64]
    os: [android]

  '@node-rs/argon2-darwin-arm64@1.7.0':
    resolution: {integrity: sha512-ZIz4L6HGOB9U1kW23g+m7anGNuTZ0RuTw0vNp3o+2DWpb8u8rODq6A8tH4JRL79S+Co/Nq608m9uackN2pe0Rw==}
    engines: {node: '>= 10'}
    cpu: [arm64]
    os: [darwin]

  '@node-rs/argon2-darwin-x64@1.7.0':
    resolution: {integrity: sha512-5oi/pxqVhODW/pj1+3zElMTn/YukQeywPHHYDbcAW3KsojFjKySfhcJMd1DjKTc+CHQI+4lOxZzSUzK7mI14Hw==}
    engines: {node: '>= 10'}
    cpu: [x64]
    os: [darwin]

  '@node-rs/argon2-freebsd-x64@1.7.0':
    resolution: {integrity: sha512-Ify08683hA4QVXYoIm5SUWOY5DPIT/CMB0CQT+IdxQAg/F+qp342+lUkeAtD5bvStQuCx/dFO3bnnzoe2clMhA==}
    engines: {node: '>= 10'}
    cpu: [x64]
    os: [freebsd]

  '@node-rs/argon2-linux-arm-gnueabihf@1.7.0':
    resolution: {integrity: sha512-7DjDZ1h5AUHAtRNjD19RnQatbhL+uuxBASuuXIBu4/w6Dx8n7YPxwTP4MXfsvuRgKuMWiOb/Ub/HJ3kXVCXRkg==}
    engines: {node: '>= 10'}
    cpu: [arm]
    os: [linux]

  '@node-rs/argon2-linux-arm64-gnu@1.7.0':
    resolution: {integrity: sha512-nJDoMP4Y3YcqGswE4DvP080w6O24RmnFEDnL0emdI8Nou17kNYBzP2546Nasx9GCyLzRcYQwZOUjrtUuQ+od2g==}
    engines: {node: '>= 10'}
    cpu: [arm64]
    os: [linux]

  '@node-rs/argon2-linux-arm64-musl@1.7.0':
    resolution: {integrity: sha512-BKWS8iVconhE3jrb9mj6t1J9vwUqQPpzCbUKxfTGJfc+kNL58F1SXHBoe2cDYGnHrFEHTY0YochzXoAfm4Dm/A==}
    engines: {node: '>= 10'}
    cpu: [arm64]
    os: [linux]

  '@node-rs/argon2-linux-x64-gnu@1.7.0':
    resolution: {integrity: sha512-EmgqZOlf4Jurk/szW1iTsVISx25bKksVC5uttJDUloTgsAgIGReCpUUO1R24pBhu9ESJa47iv8NSf3yAfGv6jQ==}
    engines: {node: '>= 10'}
    cpu: [x64]
    os: [linux]

  '@node-rs/argon2-linux-x64-musl@1.7.0':
    resolution: {integrity: sha512-/o1efYCYIxjfuoRYyBTi2Iy+1iFfhqHCvvVsnjNSgO1xWiWrX0Rrt/xXW5Zsl7vS2Y+yu8PL8KFWRzZhaVxfKA==}
    engines: {node: '>= 10'}
    cpu: [x64]
    os: [linux]

  '@node-rs/argon2-wasm32-wasi@1.7.0':
    resolution: {integrity: sha512-Evmk9VcxqnuwQftfAfYEr6YZYSPLzmKUsbFIMep5nTt9PT4XYRFAERj7wNYp+rOcBenF3X4xoB+LhwcOMTNE5w==}
    engines: {node: '>=14.0.0'}
    cpu: [wasm32]

  '@node-rs/argon2-win32-arm64-msvc@1.7.0':
    resolution: {integrity: sha512-qgsU7T004COWWpSA0tppDqDxbPLgg8FaU09krIJ7FBl71Sz8SFO40h7fDIjfbTT5w7u6mcaINMQ5bSHu75PCaA==}
    engines: {node: '>= 10'}
    cpu: [arm64]
    os: [win32]

  '@node-rs/argon2-win32-ia32-msvc@1.7.0':
    resolution: {integrity: sha512-JGafwWYQ/HpZ3XSwP4adQ6W41pRvhcdXvpzIWtKvX+17+xEXAe2nmGWM6s27pVkg1iV2ZtoYLRDkOUoGqZkCcg==}
    engines: {node: '>= 10'}
    cpu: [ia32]
    os: [win32]

  '@node-rs/argon2-win32-x64-msvc@1.7.0':
    resolution: {integrity: sha512-9oq4ShyFakw8AG3mRls0AoCpxBFcimYx7+jvXeAf2OqKNO+mSA6eZ9z7KQeVCi0+SOEUYxMGf5UiGiDb9R6+9Q==}
    engines: {node: '>= 10'}
    cpu: [x64]
    os: [win32]

  '@node-rs/argon2@1.7.0':
    resolution: {integrity: sha512-zfULc+/tmcWcxn+nHkbyY8vP3+MpEqKORbszt4UkpqZgBgDAAIYvuDN/zukfTgdmo6tmJKKVfzigZOPk4LlIog==}
    engines: {node: '>= 10'}

  '@node-rs/bcrypt-android-arm-eabi@1.9.0':
    resolution: {integrity: sha512-nOCFISGtnodGHNiLrG0WYLWr81qQzZKYfmwHc7muUeq+KY0sQXyHOwZk9OuNQAWv/lnntmtbwkwT0QNEmOyLvA==}
    engines: {node: '>= 10'}
    cpu: [arm]
    os: [android]

  '@node-rs/bcrypt-android-arm64@1.9.0':
    resolution: {integrity: sha512-+ZrIAtigVmjYkqZQTThHVlz0+TG6D+GDHWhVKvR2DifjtqJ0i+mb9gjo++hN+fWEQdWNGxKCiBBjwgT4EcXd6A==}
    engines: {node: '>= 10'}
    cpu: [arm64]
    os: [android]

  '@node-rs/bcrypt-darwin-arm64@1.9.0':
    resolution: {integrity: sha512-CQiS+F9Pa0XozvkXR1g7uXE9QvBOPOplDg0iCCPRYTN9PqA5qYxhwe48G3o+v2UeQceNRrbnEtWuANm7JRqIhw==}
    engines: {node: '>= 10'}
    cpu: [arm64]
    os: [darwin]

  '@node-rs/bcrypt-darwin-x64@1.9.0':
    resolution: {integrity: sha512-4pTKGawYd7sNEjdJ7R/R67uwQH1VvwPZ0SSUMmeNHbxD5QlwAPXdDH11q22uzVXsvNFZ6nGQBg8No5OUGpx6Ug==}
    engines: {node: '>= 10'}
    cpu: [x64]
    os: [darwin]

  '@node-rs/bcrypt-freebsd-x64@1.9.0':
    resolution: {integrity: sha512-UmWzySX4BJhT/B8xmTru6iFif3h0Rpx3TqxRLCcbgmH43r7k5/9QuhpiyzpvKGpKHJCFNm4F3rC2wghvw5FCIg==}
    engines: {node: '>= 10'}
    cpu: [x64]
    os: [freebsd]

  '@node-rs/bcrypt-linux-arm-gnueabihf@1.9.0':
    resolution: {integrity: sha512-8qoX4PgBND2cVwsbajoAWo3NwdfJPEXgpCsZQZURz42oMjbGyhhSYbovBCskGU3EBLoC8RA2B1jFWooeYVn5BA==}
    engines: {node: '>= 10'}
    cpu: [arm]
    os: [linux]

  '@node-rs/bcrypt-linux-arm64-gnu@1.9.0':
    resolution: {integrity: sha512-TuAC6kx0SbcIA4mSEWPi+OCcDjTQUMl213v5gMNlttF+D4ieIZx6pPDGTaMO6M2PDHTeCG0CBzZl0Lu+9b0c7Q==}
    engines: {node: '>= 10'}
    cpu: [arm64]
    os: [linux]

  '@node-rs/bcrypt-linux-arm64-musl@1.9.0':
    resolution: {integrity: sha512-/sIvKDABOI8QOEnLD7hIj02BVaNOuCIWBKvxcJOt8+TuwJ6zmY1UI5kSv9d99WbiHjTp97wtAUbZQwauU4b9ew==}
    engines: {node: '>= 10'}
    cpu: [arm64]
    os: [linux]

  '@node-rs/bcrypt-linux-x64-gnu@1.9.0':
    resolution: {integrity: sha512-DyyhDHDsLBsCKz1tZ1hLvUZSc1DK0FU0v52jK6IBQxrj24WscSU9zZe7ie/V9kdmA4Ep57BfpWX8Dsa2JxGdgQ==}
    engines: {node: '>= 10'}
    cpu: [x64]
    os: [linux]

  '@node-rs/bcrypt-linux-x64-musl@1.9.0':
    resolution: {integrity: sha512-duIiuqQ+Lew8ASSAYm6ZRqcmfBGWwsi81XLUwz86a2HR7Qv6V4yc3ZAUQovAikhjCsIqe8C11JlAZSK6+PlXYg==}
    engines: {node: '>= 10'}
    cpu: [x64]
    os: [linux]

  '@node-rs/bcrypt-wasm32-wasi@1.9.0':
    resolution: {integrity: sha512-ylaGmn9Wjwv/D5lxtawttx3H6Uu2WTTR7lWlRHGT6Ga/MB1Vj4OjSGUW8G8zIVnKuXpGbZ92pgHlt4HUpSLctw==}
    engines: {node: '>=14.0.0'}
    cpu: [wasm32]

  '@node-rs/bcrypt-win32-arm64-msvc@1.9.0':
    resolution: {integrity: sha512-2h86gF7QFyEzODuDFml/Dp1MSJoZjxJ4yyT2Erf4NkwsiA5MqowUhUsorRwZhX6+2CtlGa7orbwi13AKMsYndw==}
    engines: {node: '>= 10'}
    cpu: [arm64]
    os: [win32]

  '@node-rs/bcrypt-win32-ia32-msvc@1.9.0':
    resolution: {integrity: sha512-kqxalCvhs4FkN0+gWWfa4Bdy2NQAkfiqq/CEf6mNXC13RSV673Ev9V8sRlQyNpCHCNkeXfOT9pgoBdJmMs9muA==}
    engines: {node: '>= 10'}
    cpu: [ia32]
    os: [win32]

  '@node-rs/bcrypt-win32-x64-msvc@1.9.0':
    resolution: {integrity: sha512-2y0Tuo6ZAT2Cz8V7DHulSlv1Bip3zbzeXyeur+uR25IRNYXKvI/P99Zl85Fbuu/zzYAZRLLlGTRe6/9IHofe/w==}
    engines: {node: '>= 10'}
    cpu: [x64]
    os: [win32]

  '@node-rs/bcrypt@1.9.0':
    resolution: {integrity: sha512-u2OlIxW264bFUfvbFqDz9HZKFjwe8FHFtn7T/U8mYjPZ7DWYpbUB+/dkW/QgYfMSfR0ejkyuWaBBe0coW7/7ig==}
    engines: {node: '>= 10'}

  '@nodelib/fs.scandir@2.1.5':
    resolution: {integrity: sha512-vq24Bq3ym5HEQm2NKCr3yXDwjc7vTsEThRDnkp2DK9p1uqLR+DHurm/NOTo0KG7HYHU7eppKZj3MyqYuMBf62g==}
    engines: {node: '>= 8'}

  '@nodelib/fs.stat@2.0.5':
    resolution: {integrity: sha512-RkhPPp2zrqDAQA/2jNhnztcPAlv64XdhIp7a7454A5ovI7Bukxgt7MX7udwAu3zg1DcpPU0rz3VV1SeaqvY4+A==}
    engines: {node: '>= 8'}

  '@nodelib/fs.walk@1.2.8':
    resolution: {integrity: sha512-oGB+UxlgWcgQkgwo8GcEGwemoTFt3FIO9ababBmaGwXIoBKZ+GTy0pP185beGg7Llih/NSHSV2XAs1lnznocSg==}
    engines: {node: '>= 8'}

  '@oslojs/encoding@0.4.1':
    resolution: {integrity: sha512-hkjo6MuIK/kQR5CrGNdAPZhS01ZCXuWDRJ187zh6qqF2+yMHZpD9fAYpX8q2bOO6Ryhl3XpCT6kUX76N8hhm4Q==}

  '@oslojs/encoding@1.1.0':
    resolution: {integrity: sha512-70wQhgYmndg4GCPxPPxPGevRKqTIJ2Nh4OkiMWmDAVYsTQ+Ta7Sq+rPevXyXGdzr30/qZBnyOalCszoMxlyldQ==}

  '@pagefind/darwin-arm64@1.1.0':
    resolution: {integrity: sha512-SLsXNLtSilGZjvqis8sX42fBWsWAVkcDh1oerxwqbac84HbiwxpxOC2jm8hRwcR0Z55HPZPWO77XeRix/8GwTg==}
    cpu: [arm64]
    os: [darwin]

  '@pagefind/darwin-x64@1.1.0':
    resolution: {integrity: sha512-QjQSE/L5oS1C8N8GdljGaWtjCBMgMtfrPAoiCmINTu9Y9dp0ggAyXvF8K7Qg3VyIMYJ6v8vg2PN7Z3b+AaAqUA==}
    cpu: [x64]
    os: [darwin]

  '@pagefind/default-ui@1.1.0':
    resolution: {integrity: sha512-+XiAJAK++C64nQcD7s3Prdmd5S92lT05fwjOxm0L1jj80jbL+tmvcqkkFnPpoqhnicIPgcAX/Y5W0HRZnBt35w==}

  '@pagefind/linux-arm64@1.1.0':
    resolution: {integrity: sha512-8zjYCa2BtNEL7KnXtysPtBELCyv5DSQ4yHeK/nsEq6w4ToAMTBl0K06khqxdSGgjMSwwrxvLzq3so0LC5Q14dA==}
    cpu: [arm64]
    os: [linux]

  '@pagefind/linux-x64@1.1.0':
    resolution: {integrity: sha512-4lsg6VB7A6PWTwaP8oSmXV4O9H0IHX7AlwTDcfyT+YJo/sPXOVjqycD5cdBgqNLfUk8B9bkWcTDCRmJbHrKeCw==}
    cpu: [x64]
    os: [linux]

  '@pagefind/windows-x64@1.1.0':
    resolution: {integrity: sha512-OboCM76BcMKT9IoSfZuFhiqMRgTde8x4qDDvKulFmycgiJrlL5WnIqBHJLQxZq+o2KyZpoHF97iwsGAm8c32sQ==}
    cpu: [x64]
    os: [win32]

  '@pkgjs/parseargs@0.11.0':
    resolution: {integrity: sha512-+1VkjdD0QBLPodGrJUeqarH8VAIvQODIbwh9XpP5Syisf7YoQgsJKPNFoqqLQlu+VQ/tVSshMR6loPMn8U+dPg==}
    engines: {node: '>=14'}

  '@pnpm/config.env-replace@1.1.0':
    resolution: {integrity: sha512-htyl8TWnKL7K/ESFa1oW2UB5lVDxuF5DpM7tBi6Hu2LNL3mWkIzNLG6N4zoCUP1lCKNxWy/3iu8mS8MvToGd6w==}
    engines: {node: '>=12.22.0'}

  '@pnpm/network.ca-file@1.0.2':
    resolution: {integrity: sha512-YcPQ8a0jwYU9bTdJDpXjMi7Brhkr1mXsXrUJvjqM2mQDgkRiz8jFaQGOdaLxgjtUfQgZhKy/O3cG/YwmgKaxLA==}
    engines: {node: '>=12.22.0'}

  '@pnpm/npm-conf@2.2.2':
    resolution: {integrity: sha512-UA91GwWPhFExt3IizW6bOeY/pQ0BkuNwKjk9iQW9KqxluGCrg4VenZ0/L+2Y0+ZOtme72EVvg6v0zo3AMQRCeA==}
    engines: {node: '>=12'}

  '@polka/url@1.0.0-next.25':
    resolution: {integrity: sha512-j7P6Rgr3mmtdkeDGTe0E/aYyWEWVtc5yFXtHCRHs28/jptDEWfaVOc5T7cblqy1XKPPfCxJc/8DwQ5YgLOZOVQ==}

  '@rollup/pluginutils@5.1.0':
    resolution: {integrity: sha512-XTIWOPPcpvyKI6L1NHo0lFlCyznUEyPmPY1mc3KpPVDYulHSTvyeLNVW00QTLIAFNhR3kYnJTQHeGqU4M3n09g==}
    engines: {node: '>=14.0.0'}
    peerDependencies:
      rollup: ^1.20.0||^2.0.0||^3.0.0||^4.0.0
    peerDependenciesMeta:
      rollup:
        optional: true

  '@rollup/rollup-android-arm-eabi@4.21.0':
    resolution: {integrity: sha512-WTWD8PfoSAJ+qL87lE7votj3syLavxunWhzCnx3XFxFiI/BA/r3X7MUM8dVrH8rb2r4AiO8jJsr3ZjdaftmnfA==}
    cpu: [arm]
    os: [android]

  '@rollup/rollup-android-arm64@4.21.0':
    resolution: {integrity: sha512-a1sR2zSK1B4eYkiZu17ZUZhmUQcKjk2/j9Me2IDjk1GHW7LB5Z35LEzj9iJch6gtUfsnvZs1ZNyDW2oZSThrkA==}
    cpu: [arm64]
    os: [android]

  '@rollup/rollup-darwin-arm64@4.21.0':
    resolution: {integrity: sha512-zOnKWLgDld/svhKO5PD9ozmL6roy5OQ5T4ThvdYZLpiOhEGY+dp2NwUmxK0Ld91LrbjrvtNAE0ERBwjqhZTRAA==}
    cpu: [arm64]
    os: [darwin]

  '@rollup/rollup-darwin-x64@4.21.0':
    resolution: {integrity: sha512-7doS8br0xAkg48SKE2QNtMSFPFUlRdw9+votl27MvT46vo44ATBmdZdGysOevNELmZlfd+NEa0UYOA8f01WSrg==}
    cpu: [x64]
    os: [darwin]

  '@rollup/rollup-linux-arm-gnueabihf@4.21.0':
    resolution: {integrity: sha512-pWJsfQjNWNGsoCq53KjMtwdJDmh/6NubwQcz52aEwLEuvx08bzcy6tOUuawAOncPnxz/3siRtd8hiQ32G1y8VA==}
    cpu: [arm]
    os: [linux]

  '@rollup/rollup-linux-arm-musleabihf@4.21.0':
    resolution: {integrity: sha512-efRIANsz3UHZrnZXuEvxS9LoCOWMGD1rweciD6uJQIx2myN3a8Im1FafZBzh7zk1RJ6oKcR16dU3UPldaKd83w==}
    cpu: [arm]
    os: [linux]

  '@rollup/rollup-linux-arm64-gnu@4.21.0':
    resolution: {integrity: sha512-ZrPhydkTVhyeGTW94WJ8pnl1uroqVHM3j3hjdquwAcWnmivjAwOYjTEAuEDeJvGX7xv3Z9GAvrBkEzCgHq9U1w==}
    cpu: [arm64]
    os: [linux]

  '@rollup/rollup-linux-arm64-musl@4.21.0':
    resolution: {integrity: sha512-cfaupqd+UEFeURmqNP2eEvXqgbSox/LHOyN9/d2pSdV8xTrjdg3NgOFJCtc1vQ/jEke1qD0IejbBfxleBPHnPw==}
    cpu: [arm64]
    os: [linux]

  '@rollup/rollup-linux-powerpc64le-gnu@4.21.0':
    resolution: {integrity: sha512-ZKPan1/RvAhrUylwBXC9t7B2hXdpb/ufeu22pG2psV7RN8roOfGurEghw1ySmX/CmDDHNTDDjY3lo9hRlgtaHg==}
    cpu: [ppc64]
    os: [linux]

  '@rollup/rollup-linux-riscv64-gnu@4.21.0':
    resolution: {integrity: sha512-H1eRaCwd5E8eS8leiS+o/NqMdljkcb1d6r2h4fKSsCXQilLKArq6WS7XBLDu80Yz+nMqHVFDquwcVrQmGr28rg==}
    cpu: [riscv64]
    os: [linux]

  '@rollup/rollup-linux-s390x-gnu@4.21.0':
    resolution: {integrity: sha512-zJ4hA+3b5tu8u7L58CCSI0A9N1vkfwPhWd/puGXwtZlsB5bTkwDNW/+JCU84+3QYmKpLi+XvHdmrlwUwDA6kqw==}
    cpu: [s390x]
    os: [linux]

  '@rollup/rollup-linux-x64-gnu@4.21.0':
    resolution: {integrity: sha512-e2hrvElFIh6kW/UNBQK/kzqMNY5mO+67YtEh9OA65RM5IJXYTWiXjX6fjIiPaqOkBthYF1EqgiZ6OXKcQsM0hg==}
    cpu: [x64]
    os: [linux]

  '@rollup/rollup-linux-x64-musl@4.21.0':
    resolution: {integrity: sha512-1vvmgDdUSebVGXWX2lIcgRebqfQSff0hMEkLJyakQ9JQUbLDkEaMsPTLOmyccyC6IJ/l3FZuJbmrBw/u0A0uCQ==}
    cpu: [x64]
    os: [linux]

  '@rollup/rollup-win32-arm64-msvc@4.21.0':
    resolution: {integrity: sha512-s5oFkZ/hFcrlAyBTONFY1TWndfyre1wOMwU+6KCpm/iatybvrRgmZVM+vCFwxmC5ZhdlgfE0N4XorsDpi7/4XQ==}
    cpu: [arm64]
    os: [win32]

  '@rollup/rollup-win32-ia32-msvc@4.21.0':
    resolution: {integrity: sha512-G9+TEqRnAA6nbpqyUqgTiopmnfgnMkR3kMukFBDsiyy23LZvUCpiUwjTRx6ezYCjJODXrh52rBR9oXvm+Fp5wg==}
    cpu: [ia32]
    os: [win32]

  '@rollup/rollup-win32-x64-msvc@4.21.0':
    resolution: {integrity: sha512-2jsCDZwtQvRhejHLfZ1JY6w6kEuEtfF9nzYsZxzSlNVKDX+DpsDJ+Rbjkm74nvg2rdx0gwBS+IMdvwJuq3S9pQ==}
    cpu: [x64]
    os: [win32]

  '@shikijs/core@1.14.1':
    resolution: {integrity: sha512-KyHIIpKNaT20FtFPFjCQB5WVSTpLR/n+jQXhWHWVUMm9MaOaG9BGOG0MSyt7yA4+Lm+4c9rTc03tt3nYzeYSfw==}

  '@shikijs/core@1.16.2':
    resolution: {integrity: sha512-XSVH5OZCvE4WLMgdoBqfPMYmGHGmCC3OgZhw0S7KcSi2XKZ+5oHGe71GFnTljgdOxvxx5WrRks6QoTLKrl1eAA==}

  '@shikijs/transformers@1.14.1':
    resolution: {integrity: sha512-JJqL8QBVCJh3L61jqqEXgFq1cTycwjcGj7aSmqOEsbxnETM9hRlaB74QuXvY/fVJNjbNt8nvWo0VwAXKvMSLRg==}

  '@shikijs/vscode-textmate@9.2.0':
    resolution: {integrity: sha512-5FinaOp6Vdh/dl4/yaOTh0ZeKch+rYS8DUb38V3GMKYVkdqzxw53lViRKUYkVILRiVQT7dcPC7VvAKOR73zVtQ==}

  '@shoelace-style/animations@1.1.0':
    resolution: {integrity: sha512-Be+cahtZyI2dPKRm8EZSx3YJQ+jLvEcn3xzRP7tM4tqBnvd/eW/64Xh0iOf0t2w5P8iJKfdBbpVNE9naCaOf2g==}

  '@shoelace-style/localize@3.2.1':
    resolution: {integrity: sha512-r4C9C/5kSfMBIr0D9imvpRdCNXtUNgyYThc4YlS6K5Hchv1UyxNQ9mxwj+BTRH2i1Neits260sR3OjKMnplsFA==}

  '@shoelace-style/shoelace@2.16.0':
    resolution: {integrity: sha512-OV4XYAAZv0OfOR4RlpxCYOn7pH8ETIL8Pkh5hFvIrL+BN4/vlBLoeESYDU2tB/f9iichu4cfwdPquJITmKdY1w==}
    engines: {node: '>=14.17.0'}

  '@tailwindcss/typography@0.5.15':
    resolution: {integrity: sha512-AqhlCXl+8grUz8uqExv5OTtgpjuVIwFTSXTrh8y9/pw6q2ek7fJ+Y8ZEVw7EB2DCcuCOtEjf9w3+J3rzts01uA==}
    peerDependencies:
      tailwindcss: '>=3.0.0 || insiders || >=4.0.0-alpha.20'

  '@trysound/sax@0.2.0':
    resolution: {integrity: sha512-L7z9BgrNEcYyUYtF+HaEfiS5ebkh9jXqbszz7pC0hRBPaatV0XjSD3+eHrpqFemQfgwiFF0QPIarnIihIDn7OA==}
    engines: {node: '>=10.13.0'}

  '@tybys/wasm-util@0.8.3':
    resolution: {integrity: sha512-Z96T/L6dUFFxgFJ+pQtkPpne9q7i6kIPYCFnQBHSgSPV9idTsKfIhCss0h5iM9irweZCatkrdeP8yi5uM1eX6Q==}

  '@types/acorn@4.0.6':
    resolution: {integrity: sha512-veQTnWP+1D/xbxVrPC3zHnCZRjSrKfhbMUlEA43iMZLu7EsnTtkJklIuwrCPbOi8YkvDQAiW05VQQFvvz9oieQ==}

  '@types/babel__core@7.20.5':
    resolution: {integrity: sha512-qoQprZvz5wQFJwMDqeseRXWv3rqMvhgpbXFfVyWhbx9X47POIA6i/+dXefEmZKoAgOaTdaIgNSMqMIU61yRyzA==}

  '@types/babel__generator@7.6.8':
    resolution: {integrity: sha512-ASsj+tpEDsEiFr1arWrlN6V3mdfjRMZt6LtK/Vp/kreFLnr5QH5+DhvD5nINYZXzwJvXeGq+05iUXcAzVrqWtw==}

  '@types/babel__template@7.4.4':
    resolution: {integrity: sha512-h/NUaSyG5EyxBIp8YRxo4RMe2/qQgvyowRwVMzhYhBCONbW8PUsg4lkFMrhgZhUe5z3L3MiLDuvyJ/CaPa2A8A==}

  '@types/babel__traverse@7.20.6':
    resolution: {integrity: sha512-r1bzfrm0tomOI8g1SzvCaQHo6Lcv6zu0EA+W2kHrt8dyrHQxGzBBL4kdkzIS+jBMV+EYcMAEAqXqYaLJq5rOZg==}

  '@types/braces@3.0.4':
    resolution: {integrity: sha512-0WR3b8eaISjEW7RpZnclONaLFDf7buaowRHdqLp4vLj54AsSAYWfh3DRbfiYJY9XDxMgx1B4sE1Afw2PGpuHOA==}

  '@types/cookie@0.6.0':
    resolution: {integrity: sha512-4Kh9a6B2bQciAhf7FSuMRRkUWecJgJu9nPnx3yzpsfXX/c50REIqpHY4C82bXP90qrLtXtkDxTZosYO3UpOwlA==}

  '@types/debug@4.1.12':
    resolution: {integrity: sha512-vIChWdVG3LG1SMxEvI/AK+FWJthlrqlTu7fbrlywTkkaONwk/UAGaULXRlf8vkzFBLVm0zkMdCquhL5aOjhXPQ==}

  '@types/estree-jsx@1.0.5':
    resolution: {integrity: sha512-52CcUVNFyfb1A2ALocQw/Dd1BQFNmSdkuC3BkZ6iqhdMfQz7JWOFRuJFloOzjk+6WijU56m9oKXFAXc7o3Towg==}

  '@types/estree@1.0.5':
    resolution: {integrity: sha512-/kYRxGDLWzHOB7q+wtSUQlFrtcdUccpfy+X+9iMBpHK8QLLhx2wIPYuS5DYtR9Wa/YlZAbIovy7qVdB1Aq6Lyw==}

  '@types/hast@3.0.4':
    resolution: {integrity: sha512-WPs+bbQw5aCj+x6laNGWLH3wviHtoCv/P3+otBhbOhJgG8qtpdAMlTCxLtsTWA7LH1Oh/bFCHsBn0TPS5m30EQ==}

  '@types/linkify-it@5.0.0':
    resolution: {integrity: sha512-sVDA58zAw4eWAffKOaQH5/5j3XeayukzDk+ewSsnv3p4yJEZHCCzMDiZM8e0OUrRvmpGZ85jf4yDHkHsgBNr9Q==}

  '@types/markdown-it@12.2.3':
    resolution: {integrity: sha512-GKMHFfv3458yYy+v/N8gjufHO6MSZKCOXpZc5GXIWWy8uldwfmPn98vp81gZ5f9SVw8YYBctgfJ22a2d7AOMeQ==}

  '@types/mdast@4.0.4':
    resolution: {integrity: sha512-kGaNbPh1k7AFzgpud/gMdvIm5xuECykRR+JnWKQno9TAXVa6WIVCGTPvYGekIDL4uwCZQSYbUxNBSb1aUo79oA==}

  '@types/mdurl@2.0.0':
    resolution: {integrity: sha512-RGdgjQUZba5p6QEFAVx2OGb8rQDL/cPRG7GiedRzMcJ1tYnUANBncjbSB1NRGwbvjcPeikRABz2nshyPk1bhWg==}

  '@types/mdx@2.0.13':
    resolution: {integrity: sha512-+OWZQfAYyio6YkJb3HLxDrvnx6SWWDbC0zVPfBRzUk0/nqoDyf6dNxQi3eArPe8rJ473nobTMQ/8Zk+LxJ+Yuw==}

  '@types/micromatch@4.0.9':
    resolution: {integrity: sha512-7V+8ncr22h4UoYRLnLXSpTxjQrNUXtWHGeMPRJt1nULXI57G9bIcpyrHlmrQ7QK24EyyuXvYcSSWAM8GA9nqCg==}

  '@types/ms@0.7.34':
    resolution: {integrity: sha512-nG96G3Wp6acyAgJqGasjODb+acrI7KltPiRxzHPXnP3NgI28bpQDRv53olbqGXbfcgF5aiiHmO3xpwEpS5Ld9g==}

  '@types/nlcst@2.0.3':
    resolution: {integrity: sha512-vSYNSDe6Ix3q+6Z7ri9lyWqgGhJTmzRjZRqyq15N0Z/1/UnVsno9G/N40NBijoYx2seFDIl0+B2mgAb9mezUCA==}

  '@types/node@12.20.55':
    resolution: {integrity: sha512-J8xLz7q2OFulZ2cyGTLE1TbbZcjpno7FaN6zdJNrgAdrJ+DZzh/uFR6YrTb4C+nXakvud8Q4+rbhoIWlYQbUFQ==}

  '@types/node@17.0.45':
    resolution: {integrity: sha512-w+tIMs3rq2afQdsPJlODhoUEKzFP1ayaoyl1CcnwtIlsVe7K7bA1NGm4s3PraqTLlXnbIN84zuBlxBWo1u9BLw==}

  '@types/node@18.19.42':
    resolution: {integrity: sha512-d2ZFc/3lnK2YCYhos8iaNIYu9Vfhr92nHiyJHRltXWjXUBjEE+A4I58Tdbnw4VhggSW+2j5y5gTrLs4biNnubg==}

  '@types/node@20.14.13':
    resolution: {integrity: sha512-+bHoGiZb8UiQ0+WEtmph2IWQCjIqg8MDZMAV+ppRRhUZnquF5mQkP/9vpSwJClEiSM/C7fZZExPzfU0vJTyp8w==}

  '@types/node@22.0.0':
    resolution: {integrity: sha512-VT7KSYudcPOzP5Q0wfbowyNLaVR8QWUdw+088uFWwfvpY6uCWaXpqV6ieLAu9WBcnTa7H4Z5RLK8I5t2FuOcqw==}

  '@types/prop-types@15.7.12':
    resolution: {integrity: sha512-5zvhXYtRNRluoE/jAp4GVsSduVUzNWKkOZrCDBWYtE7biZywwdC2AcEzg+cSMLFRfVgeAFqpfNabiPjxFddV1Q==}

  '@types/react-dom@18.3.0':
    resolution: {integrity: sha512-EhwApuTmMBmXuFOikhQLIBUn6uFg81SwLMOAUgodJF14SOBOCMdU04gDoYi0WOJJHD144TL32z4yDqCW3dnkQg==}

  '@types/react@18.3.5':
    resolution: {integrity: sha512-WeqMfGJLGuLCqHGYRGHxnKrXcTitc6L/nBUWfWPcTarG3t9PsquqUMuVeXZeca+mglY4Vo5GZjCi0A3Or2lnxA==}

  '@types/sax@1.2.7':
    resolution: {integrity: sha512-rO73L89PJxeYM3s3pPPjiPgVVcymqU490g0YO5n5By0k2Erzj6tay/4lr1CHAAU4JyOWd1rpQ8bCf6cZfHU96A==}

  '@types/semver@7.5.8':
    resolution: {integrity: sha512-I8EUhyrgfLrcTkzV3TSsGyl1tSuPrEDzr0yd5m90UgNxQkyDXULk3b6MlQqTCpZpNtWe1K0hzclnZkTcLBe2UQ==}

  '@types/tar@6.1.13':
    resolution: {integrity: sha512-IznnlmU5f4WcGTh2ltRu/Ijpmk8wiWXfF0VA4s+HPjHZgvFggk1YaIkbo5krX/zUCzWF8N/l4+W/LNxnvAJ8nw==}

  '@types/trusted-types@2.0.7':
    resolution: {integrity: sha512-ScaPdn1dQczgbl0QFTeTOmVHFULt394XJgOQNoyVhZ6r2vLnMLJfBPd53SB52T/3G36VI1/g2MZaX0cwDuXsfw==}

  '@types/unist@2.0.10':
    resolution: {integrity: sha512-IfYcSBWE3hLpBg8+X2SEa8LVkJdJEkT2Ese2aaLs3ptGdVtABxndrMaxuFlQ1qdFf9Q5rDvDpxI3WwgvKFAsQA==}

  '@types/unist@3.0.2':
    resolution: {integrity: sha512-dqId9J8K/vGi5Zr7oo212BGii5m3q5Hxlkwy3WpYuKPklmBEvsbMYYyLxAQpSffdLl/gdW0XUpKWFvYmyoWCoQ==}

  '@types/ws@8.5.12':
    resolution: {integrity: sha512-3tPRkv1EtkDpzlgyKyI8pGsGZAGPEaXeu0DOj5DI25Ja91bdAYddYHbADRYVrZMRbfW+1l5YwXVDKohDJNQxkQ==}

  '@types/yauzl@2.10.3':
    resolution: {integrity: sha512-oJoftv0LSuaDZE3Le4DbKX+KS9G36NzOeSap90UIK0yMA/NhKJhqlSGtNDORNRaIbQfzjXDrQa0ytJ6mNRGz/Q==}

  '@ungap/structured-clone@1.2.0':
    resolution: {integrity: sha512-zuVdFrMJiuCDQUMCzQaD6KL28MjnqqN8XnAqiEq9PNm/hCPTSGfrXCOfwj1ow4LFb/tNymJPwsNbVePc1xFqrQ==}

  '@unocss/astro@0.62.3':
    resolution: {integrity: sha512-C6ZdyLbLDS0LebwmgwVItLNAOSkL/tvVWNRd1i3Jy5uj1vPxlrw+3lIYiHjEofn0GFpBiwlv5+OCvO1Xpq5MqA==}
    peerDependencies:
      vite: ^2.9.0 || ^3.0.0-0 || ^4.0.0 || ^5.0.0-0
    peerDependenciesMeta:
      vite:
        optional: true

  '@unocss/cli@0.62.3':
    resolution: {integrity: sha512-yEl1iNKkBVpo8+i8gzveM5/0/vOVe6m8+FmuSDuKeSPJnYMhI1mAn+OCKFb/I+qEeLbRPXebbJUUB1xZNzya+w==}
    engines: {node: '>=14'}
    hasBin: true

  '@unocss/config@0.62.3':
    resolution: {integrity: sha512-zYOvFE0HfGIbnP/AvsbAlJpPRx9CQyXzL11m/8zgsHW5SGlJIYxuTll83l/xu026G5mPiksy7quoEOEgCLslqw==}
    engines: {node: '>=14'}

  '@unocss/core@0.62.3':
    resolution: {integrity: sha512-Pfyrj8S7jq9K1QXD6Z5BCeiQavaHpbMN5q958/kmdbNGp57hOg1e346fMJAvgPjLBR+lE/hgZEsDrijtRiZXnw==}

  '@unocss/extractor-arbitrary-variants@0.62.3':
    resolution: {integrity: sha512-9ZscWyXEwDZif+b56xZyJFHwJOjdMXmj+6x96jOsnRNBzwT9eW7YcGCErP1ih/q1S6KmuRrHM/JOXMBQ6H4qlw==}

  '@unocss/inspector@0.62.3':
    resolution: {integrity: sha512-nTSXOf7YimFPxEYJo5VfP5wlMgYOCjlv3c5Ub/0fynCJXZNb89SFeU05ABXkEgg/FfiobVBTscikLc6guW8eHQ==}

  '@unocss/postcss@0.62.3':
    resolution: {integrity: sha512-CwL378ef0QazduXqlaGcWgKJAzemBUxdhapWWiRqI8sXC/eXht5xK6nS1JxqADDuxosgqsGdvcCGmP8ZFrEyiA==}
    engines: {node: '>=14'}
    peerDependencies:
      postcss: ^8.4.21

  '@unocss/preset-attributify@0.62.3':
    resolution: {integrity: sha512-ORNwyLobGTwnn/tK5yHnMabdJU6Mr/C4LyFH7G8VSLit/aVS0fFa795kJXwxfbqQoQ7Gw0Zxs9oE5RXI0/0y7g==}

  '@unocss/preset-icons@0.62.3':
    resolution: {integrity: sha512-Ie+5RTyac1Q5CNB/s/4aB4VTHAQgQqsI5hshMNLkJ0Jj1lWxodUdEbCRKjXDalRjAXOS9vsLjfJ35ozJ1RSTIQ==}

  '@unocss/preset-mini@0.62.3':
    resolution: {integrity: sha512-dn/8ubeW2ry/ZF3iKxdQHnS0l3EBibt0rIOE/XVwx24ub6pRzclU4r7xHnXeqvAFOO9PoiKDGgFR92m6R2MxyQ==}

  '@unocss/preset-tagify@0.62.3':
    resolution: {integrity: sha512-8BpUCZ5sjOZOzBKtu7ecfhRggwwPF78IqeqeNjI+XYRs8r7TBBcUVeF6zUkwhlX/TbtREkw2OZj0Iusa9CBO+A==}

  '@unocss/preset-typography@0.62.3':
    resolution: {integrity: sha512-GjtDgQ1Jec/5RNmnyGMWMgyPdStWcFG/S+NUfOuroRsGSI8PDxihVOwFu5CwvOB2J2r6mRNLeUYMluE05jW3sw==}

  '@unocss/preset-uno@0.62.3':
    resolution: {integrity: sha512-RlsrMlpEzoZqB0lr5VvlkHGpEgr0Vp6z4Q/7DjW5t7mi20Z2i8olaLGWM0TO1wKoRi8bxc6HP0RHUS7pHtZxBA==}

  '@unocss/preset-web-fonts@0.62.3':
    resolution: {integrity: sha512-rGEouncGFwcUY1cjkQ/ZoSmEzOeSi3Yk4YAfHGyS0ff5zKuTDWZgivB8hh/mTtvRzZunIL+FW1+1z5G9rUwjgQ==}

  '@unocss/preset-wind@0.62.3':
    resolution: {integrity: sha512-6+VNce1he1U5EXKlXRwTIPn8KeK6bZ2jAEgcCxk8mFy8SzOlLeYzXCI9lcdiWRTjIeIiK5iSaUqmsQFtKdTyQg==}

  '@unocss/reset@0.62.3':
    resolution: {integrity: sha512-XVKPkbm8y9SGzRaG3x+HygGZURm50MvKLVHXsbxi67RbIir9Ouyt9hQTV6Xs3RicRZFWOpJx3wMRb8iKUOe5Zw==}

  '@unocss/rule-utils@0.62.3':
    resolution: {integrity: sha512-qI37jHH//XzyR5Y2aN3Kpo4lQrQO+CaiXpqPSwMLYh2bIypc2RQVpqGVtU736x0eA6IIx41XEkKzUW+VtvJvmg==}
    engines: {node: '>=14'}

  '@unocss/scope@0.62.3':
    resolution: {integrity: sha512-TJGmFfsMrTo8DBJ7CJupIqObpgij+w4jCHMBf1uu0/9jbm63dH6WGcrl3zf5mm6UBTeLmB0RwJ8K4hs7LtrBDQ==}

  '@unocss/transformer-attributify-jsx-babel@0.62.3':
    resolution: {integrity: sha512-3yFZPSoN8VLiAGUAFIyfDRv9HQYTKFGKawDdMM9ATZmSEYOecJnYjS2HayT1P9kzGwBwuKoFjcX50JH1PuNokg==}

  '@unocss/transformer-attributify-jsx@0.62.3':
    resolution: {integrity: sha512-AutidZj26QW1vLQzuW/aQigC/5ZnIeqGYIBeb/O+FKKt0bU411tHrHnA1iV4CoxIdWJTkw2sGAl6z6YvwAYG6w==}

  '@unocss/transformer-compile-class@0.62.3':
    resolution: {integrity: sha512-1hf+99wJXzQXQPz9xR0AiTB3vBXT5RiEyugIX95HFx7EvSE/P17RP90yKEKZtDZRUwGiz2vIyySlxcKTFak9Vg==}

  '@unocss/transformer-directives@0.62.3':
    resolution: {integrity: sha512-HqHwFOA7DfxD/A1ROZIp8Dr8iZcE0z4w3VQtViWPQ89Fqmb7p2wCPGekk+8yW5PAltpynvHE4ahJEto5xjdg6w==}

  '@unocss/transformer-variant-group@0.62.3':
    resolution: {integrity: sha512-oNX1SdfWemz0GWGSXACu8NevM0t2l44j2ancnooNkNz3l1+z1nbn4vFwfsJCOqOaoVm4ZqxaiQ8HIx81ZSiU1A==}

  '@unocss/vite@0.62.3':
    resolution: {integrity: sha512-RrqF6Go8s0BGpwRfkOiLuO+n3CUE/CXxGqb0ipbUARhmNWJlekE3YPfayqImSEnCcImpaPgtVGv6Y0u3kLGG/w==}
    peerDependencies:
      vite: ^2.9.0 || ^3.0.0-0 || ^4.0.0 || ^5.0.0-0

  '@unpic/astro@0.0.46':
    resolution: {integrity: sha512-NVMwxA9hA6jC9rUrgUb49szB+3OHjuZHm0D8jUYzcDp8NJ3gdBKf5ujcs/ok6ReTmdkAGIy8WHnwN5ASd8QvsQ==}
    peerDependencies:
      astro: ^2.0.0 || ^3.0.0 || ^4.0.0

  '@unpic/core@0.0.49':
    resolution: {integrity: sha512-tAqeJRMPF2TrZbSQe74OZ9O5DzKDDUoFwFbZUpjvLcgwGQ/8aleDCb2Iy3bHFJfzzYZ9iHN0hN1VpTlAGQd+ZA==}

  '@unpic/pixels@1.2.2':
    resolution: {integrity: sha512-zQWLcz/HX6IF1xQPyo1RtxW5aBkK470p8ZpRTtPidOZ26YAoxJhcW8Y59KzwRQSLdQV9B50V4m30TMgdFNxq1A==}

  '@unpic/placeholder@0.1.2':
    resolution: {integrity: sha512-O++tS97biojo5sqn5TeTt+jUjl5gWOdIQuOXe8YluTJWq4L0GM6VuTkaspNpsmxHfioJw/6YBirzOpG4t87l8Q==}

  '@vitejs/plugin-react@4.3.1':
    resolution: {integrity: sha512-m/V2syj5CuVnaxcUJOQRel/Wr31FFXRFlnOoq1TVtkCxsY5veGMTEmpWHndrhB2U8ScHtCQB1e+4hWYExQc6Lg==}
    engines: {node: ^14.18.0 || >=16.0.0}
    peerDependencies:
      vite: ^4.2.0 || ^5.0.0

  '@volar/kit@2.4.0':
    resolution: {integrity: sha512-uqwtPKhrbnP+3f8hs+ltDYXLZ6Wdbs54IzkaPocasI4aBhqWLht5qXctE1MqpZU52wbH359E0u9nhxEFmyon+w==}
    peerDependencies:
      typescript: '*'

  '@volar/language-core@2.4.0':
    resolution: {integrity: sha512-FTla+khE+sYK0qJP+6hwPAAUwiNHVMph4RUXpxf/FIPKUP61NFrVZorml4mjFShnueR2y9/j8/vnh09YwVdH7A==}

  '@volar/language-server@2.4.0':
    resolution: {integrity: sha512-rmGIjAxWekWQiGH97Mosb4juiD/hfFYNQKV5Py9r7vDOLSkbIwRhITbwHm88NJKs8P6TNc6w/PfBXN6yjKadJg==}

  '@volar/language-service@2.4.0':
    resolution: {integrity: sha512-4P3yeQXIL68mLfS3n6P3m02IRg3GnLHUU9k/1PCHEfm5FG9bySkDOc72dbBn2vAa2BxOqm18bmmZXrsWuQ5AOw==}

  '@volar/source-map@2.4.0':
    resolution: {integrity: sha512-2ceY8/NEZvN6F44TXw2qRP6AQsvCYhV2bxaBPWxV9HqIfkbRydSksTFObCF1DBDNBfKiZTS8G/4vqV6cvjdOIQ==}

  '@volar/typescript@2.4.0':
    resolution: {integrity: sha512-9zx3lQWgHmVd+JRRAHUSRiEhe4TlzL7U7e6ulWXOxHH/WNYxzKwCvZD7WYWEZFdw4dHfTD9vUR0yPQO6GilCaQ==}

  '@vscode/emmet-helper@2.9.3':
    resolution: {integrity: sha512-rB39LHWWPQYYlYfpv9qCoZOVioPCftKXXqrsyqN1mTWZM6dTnONT63Db+03vgrBbHzJN45IrgS/AGxw9iiqfEw==}

  '@vscode/l10n@0.0.18':
    resolution: {integrity: sha512-KYSIHVmslkaCDyw013pphY+d7x1qV8IZupYfeIfzNA+nsaWHbn5uPuQRvdRFsa9zFzGeudPuoGoZ1Op4jrJXIQ==}

  acorn-jsx@5.3.2:
    resolution: {integrity: sha512-rq9s+JNhf0IChjtDXxllJ7g41oZk5SlXtp0LHwyA5cejwn7vKmKp4pPri6YEePv2PU65sAsegbXtIinmDFDXgQ==}
    peerDependencies:
      acorn: ^6.0.0 || ^7.0.0 || ^8.0.0

  acorn@8.12.1:
    resolution: {integrity: sha512-tcpGyI9zbizT9JbV6oYE477V6mTlXvvi0T0G3SNIYE2apm/G5huBa1+K89VGeovbg+jycCrfhl3ADxErOuO6Jg==}
    engines: {node: '>=0.4.0'}
    hasBin: true

  ajv@8.17.1:
    resolution: {integrity: sha512-B/gBuNg5SiMTrPkC+A2+cW0RszwxYmn6VYxB/inlBStS5nx6xHIt/ehKRhIMhqusl7a8LjQoZnjCs5vhwxOQ1g==}

  ansi-align@3.0.1:
    resolution: {integrity: sha512-IOfwwBF5iczOjp/WeY4YxyjqAFMQoZufdQWDd19SEExbVLNXqvpzSJ/M7Za4/sCPmQ0+GRquoA7bGcINcxew6w==}

  ansi-colors@4.1.3:
    resolution: {integrity: sha512-/6w/C21Pm1A7aZitlI5Ni/2J6FFQN8i1Cvz3kHABAAbw93v/NlvKdVOqz7CCWz/3iv/JplRSEEZ83XION15ovw==}
    engines: {node: '>=6'}

  ansi-regex@5.0.1:
    resolution: {integrity: sha512-quJQXlTSUGL2LH9SUXo8VwsY4soanhgo6LNSm84E1LBcE8s3O0wpdiRzyR9z/ZZJMlMWv37qOOb9pdJlMUEKFQ==}
    engines: {node: '>=8'}

  ansi-regex@6.0.1:
    resolution: {integrity: sha512-n5M855fKb2SsfMIiFFoVrABHJC8QtHwVx+mHWP3QcEqBHYienj5dHSgjbxtC0WEZXYt4wcD6zrQElDPhFuZgfA==}
    engines: {node: '>=12'}

  ansi-styles@3.2.1:
    resolution: {integrity: sha512-VT0ZI6kZRdTh8YyJw3SMbYm/u+NqfsAxEpWO0Pf9sq8/e94WxxOpPKx9FR1FlyCtOVDNOQ+8ntlqFxiRc+r5qA==}
    engines: {node: '>=4'}

  ansi-styles@4.3.0:
    resolution: {integrity: sha512-zbB9rCJAT1rbjiVDb2hqKFHNYLxgtk8NURxZ3IZwD3F6NtxbXZQCnnSi1Lkx+IDohdPlFp222wVALIheZJQSEg==}
    engines: {node: '>=8'}

  ansi-styles@6.2.1:
    resolution: {integrity: sha512-bN798gFfQX+viw3R7yrGWRqnrN2oRkEkUjjl4JNn4E8GxxbjtG3FbrEIIY3l8/hrwUwIeCZvi4QuOTP4MErVug==}
    engines: {node: '>=12'}

  any-promise@1.3.0:
    resolution: {integrity: sha512-7UvmKalWRt1wgjL1RrGxoSJW/0QZFIegpeGvZG9kjp8vrRu55XTHbwnqq2GpXm9uLbcuhxm3IqX9OB4MZR1b2A==}

  anymatch@3.1.3:
    resolution: {integrity: sha512-KMReFUr0B4t+D+OBkjR3KYqvocp2XaSzO55UcB6mgQMd3KbcE+mWTyvVV7D/zsdEbNnV6acZUutkiHQXvTr1Rw==}
    engines: {node: '>= 8'}

  arctic@1.9.2:
    resolution: {integrity: sha512-VTnGpYx+ypboJdNrWnK17WeD7zN/xSCHnpecd5QYsBfVZde/5i+7DJ1wrf/ioSDMiEjagXmyNWAE3V2C9f1hNg==}

  arg@5.0.2:
    resolution: {integrity: sha512-PYjyFOLKQ9y57JvQ6QLo8dAgNqswh8M1RMJYdQduT6xbWSgK36P/Z/v+p888pM69jMMfS8Xd8F6I1kQ/I9HUGg==}

  argparse@1.0.10:
    resolution: {integrity: sha512-o5Roy6tNG4SL/FOkCAN6RzjiakZS25RLYFrcMttJqbdd8BWrnA+fGz57iN5Pb06pvBGvl5gQ0B48dJlslXvoTg==}

  argparse@2.0.1:
    resolution: {integrity: sha512-8+9WqebbFzpX9OR+Wa6O29asIogeRMzcGtAINdpMHHyAg10f05aSFVBbcEqGf/PXw1EjAZ+q2/bEBg3DvurK3Q==}

  aria-query@5.3.0:
    resolution: {integrity: sha512-b0P0sZPKtyu8HkeRAfCq0IfURZK+SuwMjY1UXGBU27wpAiTwQAIlq56IbIO+ytk/JjS1fMR14ee5WBBfKi5J6A==}

  array-iterate@2.0.1:
    resolution: {integrity: sha512-I1jXZMjAgCMmxT4qxXfPXa6SthSoE8h6gkSI9BGGNv8mP8G/v0blc+qFnZu6K42vTOiuME596QaLO0TP3Lk0xg==}

  array-union@2.1.0:
    resolution: {integrity: sha512-HGyxoOTYUyCM6stUe6EJgnd4EoewAI7zMdfqO+kGjnlZmBDz/cR5pf8r/cR4Wq60sL/p0IkcjUEEPwS3GFrIyw==}
    engines: {node: '>=8'}

  ast-types@0.16.1:
    resolution: {integrity: sha512-6t10qk83GOG8p0vKmaCr8eiilZwO171AvbROMtvvNiwrTly62t+7XkA8RdIIVbpMhCASAsxgAzdRSwh6nw/5Dg==}
    engines: {node: '>=4'}

  astring@1.8.6:
    resolution: {integrity: sha512-ISvCdHdlTDlH5IpxQJIex7BWBywFWgjJSVdwst+/iQCoEYnyOaQ95+X1JGshuBjGp6nxKUy1jMgE3zPqN7fQdg==}
    hasBin: true

  astro-auto-import@0.4.2:
    resolution: {integrity: sha512-ZgWZQ58+EhbEym1+aoUnNyECOy0wsG5uRUs+rVp/7BzHtj1V76J2qkhjaTWLplgNb+8WrzhvTQNxytmXRCW+Ow==}
    engines: {node: '>=16.0.0'}
    peerDependencies:
      astro: ^2.0.0 || ^3.0.0-beta || ^4.0.0-beta

  astro-embed@0.7.2:
    resolution: {integrity: sha512-v/j6yRA9Wa+TEHBV64dQU5bLKuYiy1mNudiKIM+nvFe1bAUh+4wzQOf3lRofrxyBMgHaZbr8Xy7oLS9PVzu5jg==}
    peerDependencies:
      astro: ^2.0.0 || ^3.0.0-beta || ^4.0.0-beta

  astro-expressive-code@0.35.6:
    resolution: {integrity: sha512-1U4KrvFuodaCV3z4I1bIR16SdhQlPkolGsYTtiANxPZUVv/KitGSCTjzksrkPonn1XuwVqvnwmUUVzTLWngnBA==}
    peerDependencies:
      astro: ^4.0.0-beta || ^3.3.0

  astro-icon@1.1.1:
    resolution: {integrity: sha512-HKBesWk2Faw/0+klLX+epQVqdTfSzZz/9+5vxXUjTJaN/HnpDf608gRPgHh7ZtwBPNJMEFoU5GLegxoDcT56OQ==}

  astro-integration-kit@0.14.0:
    resolution: {integrity: sha512-Tg85rlRRKEkTK2a02XJByvNOuzGN1eDIfAJxwHPUTOn/iE7yFxL9RaLqSdO8X8PxnbL4e1H6OkK6AVFnHZob9A==}
    peerDependencies:
      '@astrojs/db': ^0.9 || ^0.10 || ^0.11
      astro: ^4.4.1
    peerDependenciesMeta:
      '@astrojs/db':
        optional: true

  astro-integration-kit@0.16.1:
    resolution: {integrity: sha512-N/iam0PAFrRT9azYZqscP1HowQhC77Dwlp912P0/72k+kwUVgO3m73F26XXukHYoZBsrHgrUrfsWBxuCH3kEUg==}
    peerDependencies:
      astro: ^4.12.0

  astro-pages@0.3.0:
    resolution: {integrity: sha512-fHSXYA1qeTmNi7HA7d8VXn6nXI2r/cw9+ft3kbuizshk+bqXlTEepV/zqI7boWVJsp2uFG1ih/YeHF2mDYaoVQ==}
    peerDependencies:
      astro: '>=3'

  astro-public@0.1.0:
    resolution: {integrity: sha512-e+vIfUohHYIOwUmlKyYOOMvlClHKuTT9AMzZcPCFAJeVEL8EQWyXVc+WCtS3IH16gN56UjnymQ2V2hjuQwPrOg==}
    peerDependencies:
      astro: ^4.4.0

  astro-theme-provider@0.6.1:
    resolution: {integrity: sha512-6cFbq7G5OlhVQqCdhLO7PVp17SMbparSqvr9JJ+HvfTacfTJ+wEIBMujE0/0PGzDkvSw0vi2ETHERQQpH3yk9g==}
    peerDependencies:
      '@astrojs/db': '>=0.8.0'
      astro: '>=3'
    peerDependenciesMeta:
      '@astrojs/db':
        optional: true

  astro@4.15.1:
    resolution: {integrity: sha512-XvKZ2GaDbCsMfcJess4o+4D4cCKja45GJ/9o6EJ6n96xaen8HZMRoJn3YKL9TOjIrL2NuU4mBFMG2JivPJ0foA==}
    engines: {node: ^18.17.1 || ^20.3.0 || >=21.0.0, npm: '>=9.6.5', pnpm: '>=7.1.0'}
    hasBin: true

  astro@4.15.9:
    resolution: {integrity: sha512-51oXq9qrZ5OPWYmEXt1kGrvWmVeWsx28SgBTzi2XW6iwcnW/wC5ONm6ol6qBGSCF93tQvZplXvuzpaw1injECA==}
    engines: {node: ^18.17.1 || ^20.3.0 || >=21.0.0, npm: '>=9.6.5', pnpm: '>=7.1.0'}
    hasBin: true

  async-listen@3.0.1:
    resolution: {integrity: sha512-cWMaNwUJnf37C/S5TfCkk/15MwbPRwVYALA2jtjkbHjCmAPiDXyNJy2q3p1KAZzDLHAWyarUWSujUoHR4pEgrA==}
    engines: {node: '>= 14'}

  asynckit@0.4.0:
    resolution: {integrity: sha512-Oei9OH4tRh0YqU3GxhX79dM/mwVgvbZJaSNaRk+bshkj0S5cfHcgYakreBjrHwatXKbz+IoIdYLxrKim2MjW0Q==}

  autoprefixer@10.4.19:
    resolution: {integrity: sha512-BaENR2+zBZ8xXhM4pUaKUxlVdxZ0EZhjvbopwnXmxRUfqDmwSpC2lAi/QXvx7NRdPCo1WKEcEF6mV64si1z4Ew==}
    engines: {node: ^10 || ^12 || >=14}
    hasBin: true
    peerDependencies:
      postcss: ^8.1.0

  axios@1.7.5:
    resolution: {integrity: sha512-fZu86yCo+svH3uqJ/yTdQ0QHpQu5oL+/QE+QPSv6BZSkDAoky9vytxp7u5qk83OJFS3kEBcesWni9WTZAv3tSw==}

  axobject-query@4.1.0:
    resolution: {integrity: sha512-qIj0G9wZbMGNLjLmg1PT6v2mE9AH2zlnADJD/2tC6E00hgmhUOfEB6greHPAfLRSufHqROIUTkw6E+M3lH0PTQ==}
    engines: {node: '>= 0.4'}

  bail@2.0.2:
    resolution: {integrity: sha512-0xO6mYd7JB2YesxDKplafRpsiOzPt9V02ddPCLbY1xYGPOX24NTyN50qnUxgCPcSoYMhKpAuBTjQoRZCAkUDRw==}

  balanced-match@1.0.2:
    resolution: {integrity: sha512-3oSeUO0TMV67hN1AmbXsK4yaqU7tjiHlbxRDZOpH0KW9+CeX4bRAaX0Anxt0tx2MrpRpWwQaPwIlISEJhYU5Pw==}

  base-64@1.0.0:
    resolution: {integrity: sha512-kwDPIFCGx0NZHog36dj+tHiwP4QMzsZ3AgMViUBKI0+V5n4U0ufTCUMhnQ04diaRI8EX/QcPfql7zlhZ7j4zgg==}

  bcp-47-match@2.0.3:
    resolution: {integrity: sha512-JtTezzbAibu8G0R9op9zb3vcWZd9JF6M0xOYGPn0fNCd7wOpRB1mU2mH9T8gaBGbAAyIIVgB2G7xG0GP98zMAQ==}

  bcp-47@2.1.0:
    resolution: {integrity: sha512-9IIS3UPrvIa1Ej+lVDdDwO7zLehjqsaByECw0bu2RRGP73jALm6FYbzI5gWbgHLvNdkvfXB5YrSbocZdOS0c0w==}

  better-path-resolve@1.0.0:
    resolution: {integrity: sha512-pbnl5XzGBdrFU/wT4jqmJVPn2B6UHPBOhzMQkY/SPUPB6QtUXtmBHBIwCbXJol93mOpGMnQyP/+BB19q04xj7g==}
    engines: {node: '>=4'}

  binary-extensions@2.3.0:
    resolution: {integrity: sha512-Ceh+7ox5qe7LJuLHoY0feh3pHuUDHAcRUeyL2VYghZwfpkNIy/+8Ocg0a3UuSoYzavmylwuLWQOf3hl0jjMMIw==}
    engines: {node: '>=8'}

  blurhash@2.0.5:
    resolution: {integrity: sha512-cRygWd7kGBQO3VEhPiTgq4Wc43ctsM+o46urrmPOiuAe+07fzlSB9OJVdpgDL0jPqXUVQ9ht7aq7kxOeJHRK+w==}

  boolbase@1.0.0:
    resolution: {integrity: sha512-JZOSA7Mo9sNGB8+UjSgzdLtokWAky1zbztM3WRLCbZ70/3cTANmQmOdR7y2g+J0e2WXywy1yS468tY+IruqEww==}

  boxen@7.1.1:
    resolution: {integrity: sha512-2hCgjEmP8YLWQ130n2FerGv7rYpfBmnmp9Uy2Le1vge6X3gZIfSmEzP5QTDElFxcvVcXlEn8Aq6MU/PZygIOog==}
    engines: {node: '>=14.16'}

  brace-expansion@2.0.1:
    resolution: {integrity: sha512-XnAIvQ8eM+kC6aULx6wuQiwVsnzsi9d3WxzV3FpWTGA19F621kwdbsAcFKXgKUHZWsy+mY6iL1sHTxWEFCytDA==}

  braces@3.0.3:
    resolution: {integrity: sha512-yQbXgO/OSZVD2IsiLlro+7Hf6Q18EJrKSEsdoMzKePKXct3gvD8oLcOQdIzGupr5Fj+EDe8gO/lxc1BzfMpxvA==}
    engines: {node: '>=8'}

  browserslist@4.23.2:
    resolution: {integrity: sha512-qkqSyistMYdxAcw+CzbZwlBy8AGmS/eEWs+sEV5TnLRGDOL+C5M2EnH6tlZyg0YoAxGJAFKh61En9BR941GnHA==}
    engines: {node: ^6 || ^7 || ^8 || ^9 || ^10 || ^11 || ^12 || >=13.7}
    hasBin: true

  buffer-crc32@0.2.13:
    resolution: {integrity: sha512-VO9Ht/+p3SN7SKWqcrgEzjGbRSJYTx+Q1pTQC0wrWqHx0vpJraQ6GtHx8tvcg1rlK1byhU5gccxgOgj7B0TDkQ==}

  bundle-name@4.1.0:
    resolution: {integrity: sha512-tjwM5exMg6BGRI+kNmTntNsvdZS1X8BFYS6tnJ2hdH0kVxM6/eVZ2xy+FqStSWvYmtfFMDLIxurorHwDKfDz5Q==}
    engines: {node: '>=18'}

  bundle-require@5.0.0:
    resolution: {integrity: sha512-GuziW3fSSmopcx4KRymQEJVbZUfqlCqcq7dvs6TYwKRZiegK/2buMxQTPs6MGlNv50wms1699qYO54R8XfRX4w==}
    engines: {node: ^12.20.0 || ^14.13.1 || >=16.0.0}
    peerDependencies:
      esbuild: '>=0.18'

  cac@6.7.14:
    resolution: {integrity: sha512-b6Ilus+c3RrdDk+JhLKUAQfzzgLEPy6wcXqS7f/xe1EETvsDP6GORG7SFuOs6cID5YkqchW/LXZbX5bc8j7ZcQ==}
    engines: {node: '>=8'}

  callsites@4.2.0:
    resolution: {integrity: sha512-kfzR4zzQtAE9PC7CzZsjl3aBNbXWuXiSeOCdLcPpBfGW8YuCqQHcRPFDbr/BPVmd3EEPVpuFzLyuT/cUhPr4OQ==}
    engines: {node: '>=12.20'}

  camelcase-css@2.0.1:
    resolution: {integrity: sha512-QOSvevhslijgYwRx6Rv7zKdMF8lbRmx+uQGx2+vDc+KI/eBnsy9kit5aj23AgGu3pa4t9AgwbnXWqS+iOY+2aA==}
    engines: {node: '>= 6'}

  camelcase@7.0.1:
    resolution: {integrity: sha512-xlx1yCK2Oc1APsPXDL2LdlNP6+uu8OCDdhOBSVT279M/S+y75O30C2VuD8T2ogdePBBl7PfPF4504tnLgX3zfw==}
    engines: {node: '>=14.16'}

  camelcase@8.0.0:
    resolution: {integrity: sha512-8WB3Jcas3swSvjIeA2yvCJ+Miyz5l1ZmB6HFb9R1317dt9LCQoswg/BGrmAmkWVEszSrrg4RwmO46qIm2OEnSA==}
    engines: {node: '>=16'}

  caniuse-lite@1.0.30001644:
    resolution: {integrity: sha512-YGvlOZB4QhZuiis+ETS0VXR+MExbFf4fZYYeMTEE0aTQd/RdIjkTyZjLrbYVKnHzppDvnOhritRVv+i7Go6mHw==}

  ccount@2.0.1:
    resolution: {integrity: sha512-eyrF0jiFpY+3drT6383f1qhkbGsLSifNAjA61IUjZjmLCWjItY6LB9ft9YhoDgwfmclB2zhu51Lc7+95b8NRAg==}

  chalk@2.4.2:
    resolution: {integrity: sha512-Mti+f9lpJNcwF4tWV8/OrTTtF1gZi+f8FqlyAdouralcFWFQWF2+NgCHShjkCb+IFBLq9buZwE1xckQU4peSuQ==}
    engines: {node: '>=4'}

  chalk@5.3.0:
    resolution: {integrity: sha512-dLitG79d+GV1Nb/VYcCDFivJeK1hiukt9QjRNVOsUtTy1rR1YJsmpGGTZ3qJos+uw7WmWF4wUwBd9jxjocFC2w==}
    engines: {node: ^12.17.0 || ^14.13 || >=16.0.0}

  character-entities-html4@2.1.0:
    resolution: {integrity: sha512-1v7fgQRj6hnSwFpq1Eu0ynr/CDEw0rXo2B61qXrLNdHZmPKgb7fqS1a2JwF0rISo9q77jDI8VMEHoApn8qDoZA==}

  character-entities-legacy@3.0.0:
    resolution: {integrity: sha512-RpPp0asT/6ufRm//AJVwpViZbGM/MkjQFxJccQRHmISF/22NBtsHqAWmL+/pmkPWoIUJdWyeVleTl1wydHATVQ==}

  character-entities@2.0.2:
    resolution: {integrity: sha512-shx7oQ0Awen/BRIdkjkvz54PnEEI/EjwXDSIZp86/KKdbafHh1Df/RYGBhn4hbe2+uKC9FnT5UCEdyPz3ai9hQ==}

  character-reference-invalid@2.0.1:
    resolution: {integrity: sha512-iBZ4F4wRbyORVsu0jPV7gXkOsGYjGHPmAyv+HiHG8gi5PtC9KI2j1+v8/tlibRvjoWX027ypmG/n0HtO5t7unw==}

  chardet@0.7.0:
    resolution: {integrity: sha512-mT8iDcrh03qDGRRmoA2hmBJnxpllMR+0/0qlzjqZES6NdiWDcZkCNAk4rPFZ9Q85r27unkiNNg8ZOiwZXBHwcA==}

  cheerio-select@2.1.0:
    resolution: {integrity: sha512-9v9kG0LvzrlcungtnJtpGNxY+fzECQKhK4EGJX2vByejiMX84MFNQw4UxPJl3bFbTMw+Dfs37XaIkCwTZfLh4g==}

  cheerio@1.0.0:
    resolution: {integrity: sha512-quS9HgjQpdaXOvsZz82Oz7uxtXiy6UIsIQcpBj7HRw2M63Skasm9qlDocAM7jNuaxdhpPU7c4kJN+gA5MCu4ww==}
    engines: {node: '>=18.17'}

  chokidar@3.6.0:
    resolution: {integrity: sha512-7VT13fmjotKpGipCW9JEQAusEPE+Ei8nl6/g4FBAmIm0GOOLMua9NDDo/DWp0ZAxCr3cPq5ZpBqmPAQgDda2Pw==}
    engines: {node: '>= 8.10.0'}

  chownr@2.0.0:
    resolution: {integrity: sha512-bIomtDF5KGpdogkLd9VspvFzk9KfpyyGlS8YFVZl7TGPBHL5snIOnxeshwVgPteQ9b4Eydl+pVbIyE1DcvCWgQ==}
    engines: {node: '>=10'}

  ci-info@3.9.0:
    resolution: {integrity: sha512-NIxF55hv4nSqQswkAeiOi1r83xy8JldOFDTWiug55KBu9Jnblncd2U6ViHmYgHf01TPZS77NJBhBMKdWj9HQMQ==}
    engines: {node: '>=8'}

  ci-info@4.0.0:
    resolution: {integrity: sha512-TdHqgGf9odd8SXNuxtUBVx8Nv+qZOejE6qyqiy5NtbYYQOeFa6zmHkxlPzmaLxWWHsU6nJmB7AETdVPi+2NBUg==}
    engines: {node: '>=8'}

  cli-boxes@3.0.0:
    resolution: {integrity: sha512-/lzGpEWL/8PfI0BmBOPRwp0c/wFNX1RdUML3jK/RcSBA9T8mZDdQpqYBKtCFTOfQbwPqWEOpjqW+Fnayc0969g==}
    engines: {node: '>=10'}

  cli-cursor@5.0.0:
    resolution: {integrity: sha512-aCj4O5wKyszjMmDT4tZj93kxyydN/K5zPWSCe6/0AV/AA1pqe5ZBIw0a2ZfPQV7lL5/yb5HsUreJ6UFAF1tEQw==}
    engines: {node: '>=18'}

  cli-spinners@2.9.2:
    resolution: {integrity: sha512-ywqV+5MmyL4E7ybXgKys4DugZbX0FC6LnwrhjuykIjnK9k8OQacQ7axGKnjDXWNhns0xot3bZI5h55H8yo9cJg==}
    engines: {node: '>=6'}

  cliui@8.0.1:
    resolution: {integrity: sha512-BSeNnyus75C4//NQ9gQt1/csTXyo/8Sb+afLAkzAptFuMsod9HFokGNudZpi/oQV73hnVK+sR+5PVRMd+Dr7YQ==}
    engines: {node: '>=12'}

  clsx@2.1.1:
    resolution: {integrity: sha512-eYm0QWBtUrBWZWG0d386OGAw16Z995PiOVo2B7bjWSbHedGl5e0ZWaq65kOGgUSNesEIDkB9ISbTg/JK9dhCZA==}
    engines: {node: '>=6'}

  collapse-white-space@2.1.0:
    resolution: {integrity: sha512-loKTxY1zCOuG4j9f6EPnuyyYkf58RnhhWTvRoZEokgB+WbdXehfjFviyOVYkqzEWz1Q5kRiZdBYS5SwxbQYwzw==}

  color-convert@1.9.3:
    resolution: {integrity: sha512-QfAUtd+vFdAtFQcC8CCyYt1fYWxSqAiK2cSD6zDB8N3cpsEBAvRxp9zOGg6G/SHHJYAT88/az/IuDGALsNVbGg==}

  color-convert@2.0.1:
    resolution: {integrity: sha512-RRECPsj7iu/xb5oKYcsFHSppFNnsj/52OVTRKb4zP5onXwVF3zVmmToNcOfGC+CRDpfK/U584fMg38ZHCaElKQ==}
    engines: {node: '>=7.0.0'}

  color-name@1.1.3:
    resolution: {integrity: sha512-72fSenhMw2HZMTVHeCA9KCmpEIbzWiQsjN+BHcBbS9vr1mtt+vJjPdksIBNUmKAW8TFUDPJK5SUU3QhE9NEXDw==}

  color-name@1.1.4:
    resolution: {integrity: sha512-dOy+3AuW3a2wNbZHIuMZpTcgjGuLU/uBL/ubcZF9OXbDo8ff4O8yVp5Bf0efS8uEoYo5q4Fx7dY9OgQGXgAsQA==}

  color-string@1.9.1:
    resolution: {integrity: sha512-shrVawQFojnZv6xM40anx4CkoDP+fZsw/ZerEMsW/pyzsRbElpsL/DBVW7q3ExxwusdNXI3lXpuhEZkzs8p5Eg==}

  color@4.2.3:
    resolution: {integrity: sha512-1rXeuUUiGGrykh+CeBdu5Ie7OJwinCgQY0bc7GCRxy5xVHy+moaqkpL/jqQq0MtQOeYcrqEz4abc5f0KtU7W4A==}
    engines: {node: '>=12.5.0'}

  colorette@2.0.20:
    resolution: {integrity: sha512-IfEDxwoWIjkeXL1eXcDiow4UbKjhLdq6/EuSVR9GMN7KVH3r9gQ83e73hsz1Nd1T3ijd5xv1wcWRYO+D6kCI2w==}

  combined-stream@1.0.8:
    resolution: {integrity: sha512-FQN4MRfuJeHf7cBbBMJFXhKSDq+2kAArBlmRBvcvFE5BB1HZKXtSFASDhdlz9zOYwxh8lDdnvmMOe/+5cdoEdg==}
    engines: {node: '>= 0.8'}

  comma-separated-tokens@2.0.3:
    resolution: {integrity: sha512-Fu4hJdvzeylCfQPp9SGWidpzrMs7tTrlu6Vb8XGaRGck8QSNZJJp538Wrb60Lax4fPwR64ViY468OIUTbRlGZg==}

  commander@4.1.1:
    resolution: {integrity: sha512-NOKm8xhkzAjzFx8B2v5OAHT+u5pRQc2UCa2Vq9jYL/31o2wi9mxBA7LIFs3sV5VSC49z6pEhfbMULvShKj26WA==}
    engines: {node: '>= 6'}

  commander@7.2.0:
    resolution: {integrity: sha512-QrWXB+ZQSVPmIWIhtEO9H+gwHaMGYiF5ChvoJ+K9ZGHG/sVsa6yiesAD1GC/x46sET00Xlwo1u49RVVVzvcSkw==}
    engines: {node: '>= 10'}

  common-ancestor-path@1.0.1:
    resolution: {integrity: sha512-L3sHRo1pXXEqX8VU28kfgUY+YGsk09hPqZiZmLacNib6XNTCM8ubYeT7ryXQw8asB1sKgcU5lkB7ONug08aB8w==}

  composed-offset-position@0.0.4:
    resolution: {integrity: sha512-vMlvu1RuNegVE0YsCDSV/X4X10j56mq7PCIyOKK74FxkXzGLwhOUmdkJLSdOBOMwWycobGUMgft2lp+YgTe8hw==}

  confbox@0.1.7:
    resolution: {integrity: sha512-uJcB/FKZtBMCJpK8MQji6bJHgu1tixKPxRLeGkNzBoOZzpnZUJm0jm2/sBDWcuBx1dYgxV4JU+g5hmNxCyAmdA==}

  config-chain@1.1.13:
    resolution: {integrity: sha512-qj+f8APARXHrM0hraqXYb2/bOVSV4PvJQlNZ/DVj0QrmNM2q2euizkeuVckQ57J+W0mRH6Hvi+k50M4Jul2VRQ==}

  consola@3.2.3:
    resolution: {integrity: sha512-I5qxpzLv+sJhTVEoLYNcTW+bThDCPsit0vLNKShZx6rLtpilNpmmeTPaeqJb9ZE9dV3DGaeby6Vuhrw38WjeyQ==}
    engines: {node: ^14.18.0 || >=16.10.0}

  convert-source-map@2.0.0:
    resolution: {integrity: sha512-Kvp459HrV2FEJ1CAsi1Ku+MY3kasH19TFykTz2xWmMeq6bk2NU3XXvfJ+Q61m0xktWwt+1HSYf3JZsTms3aRJg==}

  cookie@0.6.0:
    resolution: {integrity: sha512-U71cyTamuh1CRNCfpGY6to28lxvNwPG4Guz/EVjgf3Jmzv0vlDp1atT9eS5dDjMYHucpHbWns6Lwf3BKz6svdw==}
    engines: {node: '>= 0.6'}

  cross-spawn@5.1.0:
    resolution: {integrity: sha512-pTgQJ5KC0d2hcY8eyL1IzlBPYjTkyH72XRZPnLyKus2mBfNjQs3klqbJU2VILqZryAZUt9JOb3h/mWMy23/f5A==}

  cross-spawn@7.0.3:
    resolution: {integrity: sha512-iRDPJKUPVEND7dHPO8rkbOnPpyDygcDFtWjpeWNCgy8WP2rXcxXL8TskReQl6OrB2G7+UJrags1q15Fudc7G6w==}
    engines: {node: '>= 8'}

  css-select@5.1.0:
    resolution: {integrity: sha512-nwoRF1rvRRnnCqqY7updORDsuqKzqYJ28+oSMaJMMgOauh3fvwHqMS7EZpIPqK8GL+g9mKxF1vP/ZjSeNjEVHg==}

  css-selector-parser@1.4.1:
    resolution: {integrity: sha512-HYPSb7y/Z7BNDCOrakL4raGO2zltZkbeXyAd6Tg9obzix6QhzxCotdBl6VT0Dv4vZfJGVz3WL/xaEI9Ly3ul0g==}

  css-selector-parser@3.0.5:
    resolution: {integrity: sha512-3itoDFbKUNx1eKmVpYMFyqKX04Ww9osZ+dLgrk6GEv6KMVeXUhUnp4I5X+evw+u3ZxVU6RFXSSRxlTeMh8bA+g==}

  css-selector-tokenizer@0.8.0:
    resolution: {integrity: sha512-Jd6Ig3/pe62/qe5SBPTN8h8LeUg/pT4lLgtavPf7updwwHpvFzxvOQBHYj2LZDMjUnBzgvIUSjRcf6oT5HzHFg==}

  css-tree@2.2.1:
    resolution: {integrity: sha512-OA0mILzGc1kCOCSJerOeqDxDQ4HOh+G8NbOJFOTgOCzpw7fCBubk0fEyxp8AgOL/jvLgYA/uV0cMbe43ElF1JA==}
    engines: {node: ^10 || ^12.20.0 || ^14.13.0 || >=15.0.0, npm: '>=7.0.0'}

  css-tree@2.3.1:
    resolution: {integrity: sha512-6Fv1DV/TYw//QF5IzQdqsNDjx/wc8TrMBZsqjL9eW01tWb7R7k/mq+/VXfJCl7SoD5emsJop9cOByJZfs8hYIw==}
    engines: {node: ^10 || ^12.20.0 || ^14.13.0 || >=15.0.0}

  css-what@6.1.0:
    resolution: {integrity: sha512-HTUrgRJ7r4dsZKU6GjmpfRK1O76h97Z8MfS1G0FozR+oF2kG6Vfe8JE6zwrkbxigziPHinCJ+gCPjA9EaBDtRw==}
    engines: {node: '>= 6'}

  cssesc@3.0.0:
    resolution: {integrity: sha512-/Tb/JcjK111nNScGob5MNtsntNM1aCNUDipB/TkwZFhyDrrE47SOx/18wF2bbjgc3ZzCSKW1T5nt5EbFoAz/Vg==}
    engines: {node: '>=4'}
    hasBin: true

  csso@5.0.5:
    resolution: {integrity: sha512-0LrrStPOdJj+SPCCrGhzryycLjwcgUSHBtxNA8aIDxf0GLsRh1cKYhB00Gd1lDOS4yGH69+SNn13+TWbVHETFQ==}
    engines: {node: ^10 || ^12.20.0 || ^14.13.0 || >=15.0.0, npm: '>=7.0.0'}

  cssom@0.5.0:
    resolution: {integrity: sha512-iKuQcq+NdHqlAcwUY0o/HL69XQrUaQdMjmStJ8JFmUaiiQErlhrmuigkg/CU4E2J0IyUKUrMAgl36TvN67MqTw==}

  csstype@3.1.3:
    resolution: {integrity: sha512-M1uQkMl8rQK/szD0LNhtqxIPLpimGm8sOBwU7lLnCpSbTyY3yeU1Vc7l4KT5zT4s/yOxHH5O7tIuuLOCnLADRw==}

  culori@3.3.0:
    resolution: {integrity: sha512-pHJg+jbuFsCjz9iclQBqyL3B2HLCBF71BwVNujUYEvCeQMvV97R59MNK3R2+jgJ3a1fcZgI9B3vYgz8lzr/BFQ==}
    engines: {node: ^12.20.0 || ^14.13.1 || >=16.0.0}

  daisyui@4.12.10:
    resolution: {integrity: sha512-jp1RAuzbHhGdXmn957Z2XsTZStXGHzFfF0FgIOZj3Wv9sH7OZgLfXTRZNfKVYxltGUOBsG1kbWAdF5SrqjebvA==}
    engines: {node: '>=16.9.0'}

  data-uri-to-buffer@4.0.1:
    resolution: {integrity: sha512-0R9ikRb668HB7QDxT1vkpuUBtqc53YyAwMwGeUFKRojY/NWKvdZ+9UYtRfGmhqNbRkTSVpMbmyhXipFFv2cb/A==}
    engines: {node: '>= 12'}

  debug@2.6.9:
    resolution: {integrity: sha512-bC7ElrdJaJnPbAP+1EotYvqZsb3ecl5wi6Bfi6BJTUcNowp6cvspg0jXznRTKDjm/E7AdgFBVeAPVMNcKGsHMA==}
    peerDependencies:
      supports-color: '*'
    peerDependenciesMeta:
      supports-color:
        optional: true

  debug@4.3.7:
    resolution: {integrity: sha512-Er2nc/H7RrMXZBFCEim6TCmMk02Z8vLC2Rbi1KEBggpo0fS6l0S1nnapwmIi3yW/+GOJap1Krg4w0Hg80oCqgQ==}
    engines: {node: '>=6.0'}
    peerDependencies:
      supports-color: '*'
    peerDependenciesMeta:
      supports-color:
        optional: true

  decode-named-character-reference@1.0.2:
    resolution: {integrity: sha512-O8x12RzrUF8xyVcY0KJowWsmaJxQbmy0/EtnNtHRpsOcT7dFk5W598coHqBVpmWo1oQQfsCqfCmkZN5DJrZVdg==}

  deep-diff@1.0.2:
    resolution: {integrity: sha512-aWS3UIVH+NPGCD1kki+DCU9Dua032iSsO43LqQpcs4R3+dVv7tX0qBGjiVHJHjplsoUM2XRO/KB92glqc68awg==}

  deep-extend@0.6.0:
    resolution: {integrity: sha512-LOHxIOaPYdHlJRtCQfDIVZtfw/ufM8+rVj649RIHzcm/vGwQRXFt6OPqIFWsm2XEMrNIEtWR64sY1LEKD2vAOA==}
    engines: {node: '>=4.0.0'}

  default-browser-id@5.0.0:
    resolution: {integrity: sha512-A6p/pu/6fyBcA1TRz/GqWYPViplrftcW2gZC9q79ngNCKAeR/X3gcEdXQHl4KNXV+3wgIJ1CPkJQ3IHM6lcsyA==}
    engines: {node: '>=18'}

  default-browser@5.2.1:
    resolution: {integrity: sha512-WY/3TUME0x3KPYdRRxEJJvXRHV4PyPoUsxtZa78lwItwRQRHhd2U9xOscaT/YTf8uCXIAjeJOFBVEh/7FtD8Xg==}
    engines: {node: '>=18'}

  define-lazy-prop@3.0.0:
    resolution: {integrity: sha512-N+MeXYoqr3pOgn8xfyRPREN7gHakLYjhsHhWGT3fWAiL4IkAt0iDw14QiiEm2bE30c5XX5q0FtAA3CK5f9/BUg==}
    engines: {node: '>=12'}

  defu@6.1.4:
    resolution: {integrity: sha512-mEQCMmwJu317oSz8CwdIOdwf3xMif1ttiM8LTufzc3g6kR+9Pe236twL8j3IYT1F7GfRgGcW6MWxzZjLIkuHIg==}

  delayed-stream@1.0.0:
    resolution: {integrity: sha512-ZySD7Nf91aLB0RxL4KGrKHBXl7Eds1DAmEdcoVawXnLD7SDhpNgtuII2aAkg7a7QS41jxPSZ17p4VdGnMHk3MQ==}
    engines: {node: '>=0.4.0'}

  depd@2.0.0:
    resolution: {integrity: sha512-g7nH6P6dyDioJogAAGprGpCtVImJhpPk/roCzdb3fIh61/s/nPsfR6onyMwkCAR/OlC3yBC0lESvUoQEAssIrw==}
    engines: {node: '>= 0.8'}

  dequal@2.0.3:
    resolution: {integrity: sha512-0je+qPKHEMohvfRTCEo3CrPG6cAzAYgmzKyxRiYSSDkS6eGJdyVJm7WaYA5ECaAD9wLB2T4EEeymA5aFVcYXCA==}
    engines: {node: '>=6'}

  destr@2.0.3:
    resolution: {integrity: sha512-2N3BOUU4gYMpTP24s5rF5iP7BDr7uNTCs4ozw3kf/eKfvWSIu93GEBi5m427YoyJoeOzQ5smuu4nNAPGb8idSQ==}

  destroy@1.2.0:
    resolution: {integrity: sha512-2sJGJTaXIIaR1w4iJSNoN0hnMY7Gpc/n8D4qSCJw8QqFWXf7cuAgnEHxBpweaVcPevC2l3KpjYCx3NypQQgaJg==}
    engines: {node: '>= 0.8', npm: 1.2.8000 || >= 1.4.16}

  detect-indent@6.1.0:
    resolution: {integrity: sha512-reYkTUJAZb9gUuZ2RvVCNhVHdg62RHnJ7WJl8ftMi4diZ6NWlciOzQN88pUhSELEwflJht4oQDv0F0BMlwaYtA==}
    engines: {node: '>=8'}

  detect-libc@2.0.2:
    resolution: {integrity: sha512-UX6sGumvvqSaXgdKGUsgZWqcUyIXZ/vZTrlRT/iobiKhGL0zL4d3osHj3uqllWJK+i+sixDS/3COVEOFbupFyw==}
    engines: {node: '>=8'}

  detect-libc@2.0.3:
    resolution: {integrity: sha512-bwy0MGW55bG41VqxxypOsdSdGqLwXPI/focwgTYCFMbdUiBAxLg9CFzG08sz2aqzknwiX7Hkl0bQENjg8iLByw==}
    engines: {node: '>=8'}

  deterministic-object-hash@2.0.2:
    resolution: {integrity: sha512-KxektNH63SrbfUyDiwXqRb1rLwKt33AmMv+5Nhsw1kqZ13SJBRTgZHtGbE+hH3a1mVW1cz+4pqSWVPAtLVXTzQ==}
    engines: {node: '>=18'}

  devalue@5.0.0:
    resolution: {integrity: sha512-gO+/OMXF7488D+u3ue+G7Y4AA3ZmUnB3eHJXmBTgNHvr4ZNzl36A0ZtG+XCRNYCkYx/bFmw4qtkoFLa+wSrwAA==}

  devlop@1.1.0:
    resolution: {integrity: sha512-RWmIqhcFf1lRYBvNmr7qTNuyCt/7/ns2jbpp1+PalgE/rDQcBT0fioSMUpJ93irlUhC5hrg4cYqe6U+0ImW0rA==}

  didyoumean@1.2.2:
    resolution: {integrity: sha512-gxtyfqMg7GKyhQmb056K7M3xszy/myH8w+B4RT+QXBQsvAOdc3XymqDDPHx1BgPgsdAA5SIifona89YtRATDzw==}

  diff@5.2.0:
    resolution: {integrity: sha512-uIFDxqpRZGZ6ThOk84hEfqWoHx2devRFvpTZcTHur85vImfaxUbTW9Ryh4CpCuDnToOP1CEtXKIgytHBPVff5A==}
    engines: {node: '>=0.3.1'}

  dir-glob@3.0.1:
    resolution: {integrity: sha512-WkrWp9GR4KXfKGYzOLmTuGVi1UWFfws377n9cc55/tb6DuqyF6pcQ5AbiHEshaDpY9v6oaSr2XCDidGmMwdzIA==}
    engines: {node: '>=8'}

  direction@2.0.1:
    resolution: {integrity: sha512-9S6m9Sukh1cZNknO1CWAr2QAWsbKLafQiyM5gZ7VgXHeuaoUwffKN4q6NC4A/Mf9iiPlOXQEKW/Mv/mh9/3YFA==}
    hasBin: true

  dlv@1.1.3:
    resolution: {integrity: sha512-+HlytyjlPKnIG8XuRG8WvmBP8xs8P71y+SKKS6ZXWoEgLuePxtDoUEiH7WkdePWrQ5JBpE6aoVqfZfJUQkjXwA==}

  dom-serializer@2.0.0:
    resolution: {integrity: sha512-wIkAryiqt/nV5EQKqQpo3SToSOV9J0DnbJqwK7Wv/Trc92zIAYZ4FlMu+JPFW1DfGFt81ZTCGgDEabffXeLyJg==}

  domelementtype@2.3.0:
    resolution: {integrity: sha512-OLETBj6w0OsagBwdXnPdN0cnMfF9opN69co+7ZrbfPGrdpPVNBUj02spi6B1N7wChLQiPn4CSH/zJvXw56gmHw==}

  domhandler@5.0.3:
    resolution: {integrity: sha512-cgwlv/1iFQiFnU96XXgROh8xTeetsnJiDsTc7TYCLFd9+/WNkIqPTxiM/8pSd8VIrhXGTf1Ny1q1hquVqDJB5w==}
    engines: {node: '>= 4'}

  domutils@3.1.0:
    resolution: {integrity: sha512-H78uMmQtI2AhgDJjWeQmHwJJ2bLPD3GMmO7Zja/ZZh84wkm+4ut+IUnUdRa8uCGX88DiVx1j6FRe1XfxEgjEZA==}

  drizzle-orm@0.31.4:
    resolution: {integrity: sha512-VGD9SH9aStF2z4QOTnVlVX/WghV/EnuEzTmsH3fSVp2E4fFgc8jl3viQrS/XUJx1ekW4rVVLJMH42SfGQdjX3Q==}
    peerDependencies:
      '@aws-sdk/client-rds-data': '>=3'
      '@cloudflare/workers-types': '>=3'
      '@electric-sql/pglite': '>=0.1.1'
      '@libsql/client': '*'
      '@neondatabase/serverless': '>=0.1'
      '@op-engineering/op-sqlite': '>=2'
      '@opentelemetry/api': ^1.4.1
      '@planetscale/database': '>=1'
      '@prisma/client': '*'
      '@tidbcloud/serverless': '*'
      '@types/better-sqlite3': '*'
      '@types/pg': '*'
      '@types/react': '>=18'
      '@types/sql.js': '*'
      '@vercel/postgres': '>=0.8.0'
      '@xata.io/client': '*'
      better-sqlite3: '>=7'
      bun-types: '*'
      expo-sqlite: '>=13.2.0'
      knex: '*'
      kysely: '*'
      mysql2: '>=2'
      pg: '>=8'
      postgres: '>=3'
      prisma: '*'
      react: '>=18'
      sql.js: '>=1'
      sqlite3: '>=5'
    peerDependenciesMeta:
      '@aws-sdk/client-rds-data':
        optional: true
      '@cloudflare/workers-types':
        optional: true
      '@electric-sql/pglite':
        optional: true
      '@libsql/client':
        optional: true
      '@neondatabase/serverless':
        optional: true
      '@op-engineering/op-sqlite':
        optional: true
      '@opentelemetry/api':
        optional: true
      '@planetscale/database':
        optional: true
      '@prisma/client':
        optional: true
      '@tidbcloud/serverless':
        optional: true
      '@types/better-sqlite3':
        optional: true
      '@types/pg':
        optional: true
      '@types/react':
        optional: true
      '@types/sql.js':
        optional: true
      '@vercel/postgres':
        optional: true
      '@xata.io/client':
        optional: true
      better-sqlite3:
        optional: true
      bun-types:
        optional: true
      expo-sqlite:
        optional: true
      knex:
        optional: true
      kysely:
        optional: true
      mysql2:
        optional: true
      pg:
        optional: true
      postgres:
        optional: true
      prisma:
        optional: true
      react:
        optional: true
      sql.js:
        optional: true
      sqlite3:
        optional: true

  dset@3.1.3:
    resolution: {integrity: sha512-20TuZZHCEZ2O71q9/+8BwKwZ0QtD9D8ObhrihJPr+vLLYlSuAU3/zL4cSlgbfeoGHTjCSJBa7NGcrF9/Bx/WJQ==}
    engines: {node: '>=4'}

  duplexer@0.1.2:
    resolution: {integrity: sha512-jtD6YG370ZCIi/9GTaJKQxWTZD045+4R4hTk/x1UyoqadyJ9x9CgSi1RlVDQF8U2sxLLSnFkCaMihqljHIWgMg==}

  eastasianwidth@0.2.0:
    resolution: {integrity: sha512-I88TYZWc9XiYHRQ4/3c5rjjfgkjhLyW2luGIheGERbNQ6OY7yTybanSpDXZa8y7VUP9YmDcYa+eyq4ca7iLqWA==}

  ee-first@1.1.1:
    resolution: {integrity: sha512-WMwm9LhRUo+WUaRN+vRuETqG89IgZphVSNkdFgeb6sS/E4OrDIN7t48CAewSHXc6C8lefD8KKfr5vY61brQlow==}

  electron-to-chromium@1.5.3:
    resolution: {integrity: sha512-QNdYSS5i8D9axWp/6XIezRObRHqaav/ur9z1VzCDUCH1XIFOr9WQk5xmgunhsTpjjgDy3oLxO/WMOVZlpUQrlA==}

  emmet@2.4.7:
    resolution: {integrity: sha512-O5O5QNqtdlnQM2bmKHtJgyChcrFMgQuulI+WdiOw2NArzprUqqxUW6bgYtKvzKgrsYpuLWalOkdhNP+1jluhCA==}

  emoji-regex@10.3.0:
    resolution: {integrity: sha512-QpLs9D9v9kArv4lfDEgg1X/gN5XLnf/A6l9cs8SPZLRZR3ZkY9+kwIQTxm+fsSej5UMYGE8fdoaZVIBlqG0XTw==}

  emoji-regex@8.0.0:
    resolution: {integrity: sha512-MSjYzcWNOA0ewAHpz0MxpYFvwg6yjy1NG3xteoqz644VCo/RPgnr1/GGt+ic3iJTzQ8Eu3TdM14SawnVUmGE6A==}

  emoji-regex@9.2.2:
    resolution: {integrity: sha512-L18DaJsXSUk2+42pv8mLs5jJT2hqFkFE4j21wOmgbUqsZ2hL72NsUU785g9RXgo3s0ZNgVl42TiHp3ZtOv/Vyg==}

  encodeurl@1.0.2:
    resolution: {integrity: sha512-TPJXq8JqFaVYm2CWmPvnP2Iyo4ZSM7/QKcSmuMLDObfpH5fi7RUGmd/rTDf+rut/saiDiQEeVTNgAmJEdAOx0w==}
    engines: {node: '>= 0.8'}

  encoding-sniffer@0.2.0:
    resolution: {integrity: sha512-ju7Wq1kg04I3HtiYIOrUrdfdDvkyO9s5XM8QAj/bN61Yo/Vb4vgJxy5vi4Yxk01gWHbrofpPtpxM8bKger9jhg==}

  end-of-stream@1.4.4:
    resolution: {integrity: sha512-+uw1inIHVPQoaVuHzRyXd21icM+cnt4CzD5rW+NC1wjOUSTOs+Te7FOv7AhN7vS9x/oIyhLP5PR1H+phQAHu5Q==}

  enquirer@2.4.1:
    resolution: {integrity: sha512-rRqJg/6gd538VHvR3PSrdRBb/1Vy2YfzHqzvbhGIQpDRKIa4FgV/54b5Q1xYSxOOwKvjXweS26E0Q+nAMwp2pQ==}
    engines: {node: '>=8.6'}

  entities@4.5.0:
    resolution: {integrity: sha512-V0hjH4dGPh9Ao5p0MoRY6BVqtwCjhz6vI5LT8AJ55H+4g9/4vbHx1I54fS0XuclLhDHArPQCiMjDxjaL8fPxhw==}
    engines: {node: '>=0.12'}

  es-module-lexer@1.5.4:
    resolution: {integrity: sha512-MVNK56NiMrOwitFB7cqDwq0CQutbw+0BvLshJSse0MUNU+y1FC3bUS/AQg7oUng+/wKrrki7JfmwtVHkVfPLlw==}

  esbuild@0.21.5:
    resolution: {integrity: sha512-mg3OPMV4hXywwpoDxu3Qda5xCKQi+vCTZq8S9J/EpkhB2HzKXq4SNFZE3+NK93JYxc8VMSep+lOUSC/RVKaBqw==}
    engines: {node: '>=12'}
    hasBin: true

  esbuild@0.23.0:
    resolution: {integrity: sha512-1lvV17H2bMYda/WaFb2jLPeHU3zml2k4/yagNMG8Q/YtfMjCwEUZa2eXXMgZTVSL5q1n4H7sQ0X6CdJDqqeCFA==}
    engines: {node: '>=18'}
    hasBin: true

  escalade@3.1.2:
    resolution: {integrity: sha512-ErCHMCae19vR8vQGe50xIsVomy19rg6gFu3+r3jkEO46suLMWBksvVyoGgQV+jOfl84ZSOSlmv6Gxa89PmTGmA==}
    engines: {node: '>=6'}

  escape-html@1.0.3:
    resolution: {integrity: sha512-NiSupZ4OeuGwr68lGIeym/ksIZMJodUGOSCZ/FSnTxcrekbvqrgdUxlJOMpijaKZVjAJrWrGs/6Jy8OMuyj9ow==}

  escape-string-regexp@1.0.5:
    resolution: {integrity: sha512-vbRorB5FUQWvla16U8R/qgaFIya2qGzwDrNmCZuYKrbdSUMG6I1ZCGQRefkRVhuOkIGVne7BQ35DSfo1qvJqFg==}
    engines: {node: '>=0.8.0'}

  escape-string-regexp@5.0.0:
    resolution: {integrity: sha512-/veY75JbMK4j1yjvuUxuVsiS/hr/4iHs9FTT6cgTexxdE0Ly/glccBAkloH/DofkjRbZU3bnoj38mOmhkZ0lHw==}
    engines: {node: '>=12'}

  esprima@4.0.1:
    resolution: {integrity: sha512-eGuFFw7Upda+g4p+QHvnW0RyTX/SVeJBDM/gCtMARO0cLuT2HcEKnTPvhjV6aGeqrCB/sbNop0Kszm0jsaWU4A==}
    engines: {node: '>=4'}
    hasBin: true

  estree-util-attach-comments@3.0.0:
    resolution: {integrity: sha512-cKUwm/HUcTDsYh/9FgnuFqpfquUbwIqwKM26BVCGDPVgvaCl/nDCCjUfiLlx6lsEZ3Z4RFxNbOQ60pkaEwFxGw==}

  estree-util-build-jsx@3.0.1:
    resolution: {integrity: sha512-8U5eiL6BTrPxp/CHbs2yMgP8ftMhR5ww1eIKoWRMlqvltHF8fZn5LRDvTKuxD3DUn+shRbLGqXemcP51oFCsGQ==}

  estree-util-is-identifier-name@3.0.0:
    resolution: {integrity: sha512-hFtqIDZTIUZ9BXLb8y4pYGyk6+wekIivNVTcmvk8NoOh+VeRn5y6cEHzbURrWbfp1fIqdVipilzj+lfaadNZmg==}

  estree-util-to-js@2.0.0:
    resolution: {integrity: sha512-WDF+xj5rRWmD5tj6bIqRi6CkLIXbbNQUcxQHzGysQzvHmdYG2G7p/Tf0J0gpxGgkeMZNTIjT/AoSvC9Xehcgdg==}

  estree-util-visit@2.0.0:
    resolution: {integrity: sha512-m5KgiH85xAhhW8Wta0vShLcUvOsh3LLPI2YVwcbio1l7E09NTLL1EyMZFM1OyWowoH0skScNbhOPl4kcBgzTww==}

  estree-walker@2.0.2:
    resolution: {integrity: sha512-Rfkk/Mp/DL7JVje3u18FxFujQlTNR2q6QfMSMB7AvCBx91NGj/ba3kCfza0f6dVDbw7YlRf/nDrn7pQrCCyQ/w==}

  estree-walker@3.0.3:
    resolution: {integrity: sha512-7RUKfXgSMMkzt6ZuXmqapOurLGPPfgj6l9uRZ7lRGolvk0y2yocc35LdcxKC5PQZdn2DMqioAQ2NoWcrTKmm6g==}

  etag@1.8.1:
    resolution: {integrity: sha512-aIL5Fx7mawVa300al2BnEE4iNvo1qETxLrPI/o05L7z6go7fCw1J6EQmbK4FmJ2AS7kgVF/KEZWufBfdClMcPg==}
    engines: {node: '>= 0.6'}

  eventemitter3@5.0.1:
    resolution: {integrity: sha512-GWkBvjiSZK87ELrYOSESUYeVIc9mvLLf/nXalMOS5dYrgZq9o5OVkbZAVM06CVxYsCwH9BDZFPlQTlPA1j4ahA==}

  expressive-code@0.35.6:
    resolution: {integrity: sha512-+mx+TPTbMqgo0mL92Xh9QgjW0kSQIsEivMgEcOnaqKqL7qCw8Vkqc5Rg/di7ZYw4aMUSr74VTc+w8GQWu05j1g==}

  extend-shallow@2.0.1:
    resolution: {integrity: sha512-zCnTtlxNoAiDc3gqY2aYAWFx7XWWiasuF2K8Me5WbN8otHKTUKBwjPtNpRs/rbUZm7KxWAaNj7P1a/p52GbVug==}
    engines: {node: '>=0.10.0'}

  extend@3.0.2:
    resolution: {integrity: sha512-fjquC59cD7CyW6urNXK0FBufkZcoiGG80wTuPujX590cB5Ttln20E2UB4S/WARVqhXffZl2LNgS+gQdPIIim/g==}

  extendable-error@0.1.7:
    resolution: {integrity: sha512-UOiS2in6/Q0FK0R0q6UY9vYpQ21mr/Qn1KOnte7vsACuNJf514WvCCUHSRCPcgjPT2bAhNIJdlE6bVap1GKmeg==}

  external-editor@3.1.0:
    resolution: {integrity: sha512-hMQ4CX1p1izmuLYyZqLMO/qGNw10wSv9QDCPfzXfyFrOaCSSoRfqE1Kf1s5an66J5JZC62NewG+mK49jOCtQew==}
    engines: {node: '>=4'}

  extract-zip@2.0.1:
    resolution: {integrity: sha512-GDhU9ntwuKyGXdZBUgTIe+vXnWj0fppUEtMDL0+idd5Sta8TGpHssn/eusA9mrPr9qNDym6SxAYZjNvCn/9RBg==}
    engines: {node: '>= 10.17.0'}
    hasBin: true

  fast-deep-equal@3.1.3:
    resolution: {integrity: sha512-f3qQ9oQy9j2AhBe/H9VC91wLmKBCCU/gDOnKNAYG5hswO7BLKj09Hc5HYNz9cGI++xlpDCIgDaitVs03ATR84Q==}

  fast-glob@3.3.2:
    resolution: {integrity: sha512-oX2ruAFQwf/Orj8m737Y5adxDQO0LAB7/S5MnxCdTNDd4p6BsyIVsv9JQsATbTSq8KHRpLwIHbVlUNatxd+1Ow==}
    engines: {node: '>=8.6.0'}

  fast-uri@3.0.1:
    resolution: {integrity: sha512-MWipKbbYiYI0UC7cl8m/i/IWTqfC8YXsqjzybjddLsFjStroQzsHXkc73JutMvBiXmOvapk+axIl79ig5t55Bw==}

  fast-xml-parser@4.4.1:
    resolution: {integrity: sha512-xkjOecfnKGkSsOwtZ5Pz7Us/T6mrbPQrq0nh+aCO5V9nk5NLWmasAHumTKjiPJPWANe+kAZ84Jc8ooJkzZ88Sw==}
    hasBin: true

  fastparse@1.1.2:
    resolution: {integrity: sha512-483XLLxTVIwWK3QTrMGRqUfUpoOs/0hbQrl2oz4J0pAcm3A3bu84wxTFqGqkJzewCLdME38xJLJAxBABfQT8sQ==}

  fastq@1.17.1:
    resolution: {integrity: sha512-sRVD3lWVIXWg6By68ZN7vho9a1pQcN/WBFaAAsDDFzlJjvoGx0P8z7V1t72grFJfJhu3YPZBuu25f7Kaw2jN1w==}

  fault@2.0.1:
    resolution: {integrity: sha512-WtySTkS4OKev5JtpHXnib4Gxiurzh5NCGvWrFaZ34m6JehfTUhKZvn9njTfw48t6JumVQOmrKqpmGcdwxnhqBQ==}

  fd-slicer@1.1.0:
    resolution: {integrity: sha512-cE1qsB/VwyQozZ+q1dGxR8LBYNZeofhEdUNGSMbQD3Gw2lAzX9Zb3uIU6Ebc/Fmyjo9AWWfnn0AUCHqtevs/8g==}

  fdir@6.3.0:
    resolution: {integrity: sha512-QOnuT+BOtivR77wYvCWHfGt9s4Pz1VIMbD463vegT5MLqNXy8rYFT/lPVEqf/bhYeT6qmqrNHhsX+rWwe3rOCQ==}
    peerDependencies:
      picomatch: ^3 || ^4
    peerDependenciesMeta:
      picomatch:
        optional: true

  fetch-blob@3.2.0:
    resolution: {integrity: sha512-7yAQpD2UMJzLi1Dqv7qFYnPbaPx7ZfFK6PiIxQ4PfkGPyNyl2Ugx+a/umUonmKqjhM4DnfbMvdX6otXq83soQQ==}
    engines: {node: ^12.20 || >= 14.13}

  fill-range@7.1.1:
    resolution: {integrity: sha512-YsGpe3WHLK8ZYi4tWDg2Jy3ebRz2rXowDxnld4bkQB00cc/1Zw9AWnC0i9ztDJitivtQvaI9KaLyKrc+hBW0yg==}
    engines: {node: '>=8'}

  find-up-simple@1.0.0:
    resolution: {integrity: sha512-q7Us7kcjj2VMePAa02hDAF6d+MzsdsAWEwYyOpwUtlerRBkOEPBCRZrAV4XfcSN8fHAgaD0hP7miwoay6DCprw==}
    engines: {node: '>=18'}

  find-up@4.1.0:
    resolution: {integrity: sha512-PpOwAdQ/YlXQ2vj8a3h8IipDuYRi3wceVQQGYWxNINccq40Anw7BlsEXCMbt1Zt+OLA6Fq9suIpIWD0OsnISlw==}
    engines: {node: '>=8'}

  find-yarn-workspace-root2@1.2.16:
    resolution: {integrity: sha512-hr6hb1w8ePMpPVUK39S4RlwJzi+xPLuVuG8XlwXU3KD5Yn3qgBWVfy3AzNlDhWvE1EORCE65/Qm26rFQt3VLVA==}

  flattie@1.1.1:
    resolution: {integrity: sha512-9UbaD6XdAL97+k/n+N7JwX46K/M6Zc6KcFYskrYL8wbBV/Uyk0CTAMY0VT+qiK5PM7AIc9aTWYtq65U7T+aCNQ==}
    engines: {node: '>=8'}

  follow-redirects@1.15.6:
    resolution: {integrity: sha512-wWN62YITEaOpSK584EZXJafH1AGpO8RVgElfkuXbTOrPX4fIfOyEpW/CsiNd8JdYrAoOvafRTOEnvsO++qCqFA==}
    engines: {node: '>=4.0'}
    peerDependencies:
      debug: '*'
    peerDependenciesMeta:
      debug:
        optional: true

  foreground-child@3.2.1:
    resolution: {integrity: sha512-PXUUyLqrR2XCWICfv6ukppP96sdFwWbNEnfEMt7jNsISjMsvaLNinAHNDYyvkyU+SZG2BTSbT5NjG+vZslfGTA==}
    engines: {node: '>=14'}

  form-data@4.0.0:
    resolution: {integrity: sha512-ETEklSGi5t0QMZuiXoA/Q6vcnxcLQP5vdugSpuAyi6SVGi2clPPp+xgEhuMaHC+zGgn31Kd235W35f7Hykkaww==}
    engines: {node: '>= 6'}

  format@0.2.2:
    resolution: {integrity: sha512-wzsgA6WOq+09wrU1tsJ09udeR/YZRaeArL9e1wPbFg3GG2yDnC2ldKpxs4xunpFF9DgqCqOIra3bc1HWrJ37Ww==}
    engines: {node: '>=0.4.x'}

  formdata-polyfill@4.0.10:
    resolution: {integrity: sha512-buewHzMvYL29jdeQTVILecSaZKnt/RJWjoZCF5OW60Z67/GmSLBkOFM7qh1PI3zFNtJbaZL5eQu1vLfazOwj4g==}
    engines: {node: '>=12.20.0'}

  fraction.js@4.3.7:
    resolution: {integrity: sha512-ZsDfxO51wGAXREY55a7la9LScWpwv9RxIrYABrlvOFBlH/ShPnrtsXeuUIfXKKOVicNxQ+o8JTbJvjS4M89yew==}

  fresh@0.5.2:
    resolution: {integrity: sha512-zJ2mQYM18rEFOudeV4GShTGIQ7RbzA7ozbU9I/XBpm7kqgMywgmylMwXHxZJmkVoYkna9d2pVXVXPdYTP9ej8Q==}
    engines: {node: '>= 0.6'}

  fs-extra@7.0.1:
    resolution: {integrity: sha512-YJDaCJZEnBmcbw13fvdAM9AwNOJwOzrE4pqMqBq5nFiEqXUqHwlK4B+3pUw6JNvfSPtX05xFHtYy/1ni01eGCw==}
    engines: {node: '>=6 <7 || >=8'}

  fs-extra@8.1.0:
    resolution: {integrity: sha512-yhlQgA6mnOJUKOsRUFsgJdQCvkKhcz8tlZG5HBQfReYZy46OwLcY+Zia0mtdHsOo9y/hP+CxMN0TU9QxoOtG4g==}
    engines: {node: '>=6 <7 || >=8'}

  fs-minipass@2.1.0:
    resolution: {integrity: sha512-V/JgOLFCS+R6Vcq0slCuaeWEdNC3ouDlJMNIsacH2VtALiu9mV4LPrHc5cDl8k5aw6J8jwgWWpiTo5RYhmIzvg==}
    engines: {node: '>= 8'}

  fs-monkey@1.0.6:
    resolution: {integrity: sha512-b1FMfwetIKymC0eioW7mTywihSQE4oLzQn1dB6rZB5fx/3NpNEdAWeCSMB+60/AeT0TCXsxzAlcYVEFCTAksWg==}

  fsevents@2.3.3:
    resolution: {integrity: sha512-5xoDfX+fL7faATnagmWPpbFtwh/R77WmMMqqHGS65C3vvB0YHrgF+B1YmZ3441tMj5n63k0212XNoJwzlhffQw==}
    engines: {node: ^8.16.0 || ^10.6.0 || >=11.0.0}
    os: [darwin]

  function-bind@1.1.2:
    resolution: {integrity: sha512-7XHNxH7qX9xG5mIwxkhumTox/MIRNcOgDrxWsMt2pAr23WHp6MrRlN7FBSFpCpr+oVO0F744iUgR82nJMfG2SA==}

  gensync@1.0.0-beta.2:
    resolution: {integrity: sha512-3hN7NaskYvMDLQY55gnW3NQ+mesEAepTqlg+VEbj7zzqEMBVNhzcGYYeqFo/TlYz6eQiFcp1HcsCZO+nGgS8zg==}
    engines: {node: '>=6.9.0'}

  get-caller-file@2.0.5:
    resolution: {integrity: sha512-DyFP3BM/3YHTQOCUL/w0OZHR0lpKeGrxotcHWcqNEdnltqFwXVfhEBQ94eIo34AfQpo0rGki4cyIiftY06h2Fg==}
    engines: {node: 6.* || 8.* || >= 10.*}

  get-east-asian-width@1.2.0:
    resolution: {integrity: sha512-2nk+7SIVb14QrgXFHcm84tD4bKQz0RxPuMT8Ag5KPOq7J5fEmAg0UbXdTOSHqNuHSU28k55qnceesxXRZGzKWA==}
    engines: {node: '>=18'}

  get-stream@5.2.0:
    resolution: {integrity: sha512-nBF+F1rAZVCu/p7rjzgA+Yb4lfYXrpl7a6VmJrU8wF9I1CKvP/QwPNZHnOlwbTkY6dvtFIzFMSyQXbLoTQPRpA==}
    engines: {node: '>=8'}

  get-tsconfig@4.7.6:
    resolution: {integrity: sha512-ZAqrLlu18NbDdRaHq+AKXzAmqIUPswPWKUchfytdAjiRFnCe5ojG2bstg6mRiZabkKfCoL/e98pbBELIV/YCeA==}

  github-slugger@2.0.0:
    resolution: {integrity: sha512-IaOQ9puYtjrkq7Y0Ygl9KDZnrf/aiUJYUpVf89y8kyaxbRG7Y1SrX/jaumrv81vc61+kiMempujsM3Yw7w5qcw==}

  glob-parent@5.1.2:
    resolution: {integrity: sha512-AOIgSQCepiJYwP3ARnGx+5VnTu2HBYdzbGP45eLw1vr3zB3vZLeyed1sC9hnbcOc9/SrMyM5RPQrkGz4aS9Zow==}
    engines: {node: '>= 6'}

  glob-parent@6.0.2:
    resolution: {integrity: sha512-XxwI8EOhVQgWp6iDL+3b0r86f4d6AX6zSU55HfB4ydCEuXLXc5FcYeOu+nnGftS4TEju/11rt4KJPTMgbfmv4A==}
    engines: {node: '>=10.13.0'}

  glob@10.4.5:
    resolution: {integrity: sha512-7Bv8RF0k6xjo7d4A/PxYLbUCfb6c+Vpd2/mB2yRDlew7Jb5hEXiCD9ibfO7wpk8i4sevK6DFny9h7EYbM3/sHg==}
    hasBin: true

  globals@11.12.0:
    resolution: {integrity: sha512-WOBp/EEGUiIsJSp7wcv/y6MO+lV9UoncWqxuFfm8eBwzWNgyfBd6Gz+IeKQ9jCmyhoH99g15M3T+QaVHFjizVA==}
    engines: {node: '>=4'}

  globby@11.1.0:
    resolution: {integrity: sha512-jhIXaOzy1sb8IyocaruWSn1TjmnBVs8Ayhcy83rmxNJ8q2uWKCAj3CnJY+KpGSXCueAPc0i05kVvVKtP1t9S3g==}
    engines: {node: '>=10'}

  graceful-fs@4.2.10:
    resolution: {integrity: sha512-9ByhssR2fPVsNZj478qUUbKfmL0+t5BDVyjShtyZZLiK7ZDAArFFfopyOTj0M05wE2tJPisA4iTnnXl2YoPvOA==}

  graceful-fs@4.2.11:
    resolution: {integrity: sha512-RbJ5/jmFcNNCcDV5o9eTnBLJ/HszWV0P73bc+Ff4nS/rJj+YaS6IGyiOL0VoBYX+l1Wrl3k63h/KrH+nhJ0XvQ==}

  gray-matter@4.0.3:
    resolution: {integrity: sha512-5v6yZd4JK3eMI3FqqCouswVqwugaA9r4dNZB1wwcmrD02QkV5H0y7XBQW8QwQqEaZY1pM9aqORSORhJRdNK44Q==}
    engines: {node: '>=6.0'}

  gzip-size@6.0.0:
    resolution: {integrity: sha512-ax7ZYomf6jqPTQ4+XCpUGyXKHk5WweS+e05MBO4/y3WJ5RkmPXNKvX+bx1behVILVwr6JSQvZAku021CHPXG3Q==}
    engines: {node: '>=10'}

  has-flag@3.0.0:
    resolution: {integrity: sha512-sKJf1+ceQBr4SMkvQnBDNDtf4TXpVhVGateu0t918bl30FnbE2m4vNLX+VWe/dpjlb+HugGYzW7uQXH98HPEYw==}
    engines: {node: '>=4'}

  hasown@2.0.2:
    resolution: {integrity: sha512-0hJU9SCPvmMzIBdZFqNPXWa6dqh7WdH0cII9y+CyS8rG3nL48Bclra9HmKhVVUHyPWNH5Y7xDwAB7bfgSjkUMQ==}
    engines: {node: '>= 0.4'}

  hast-util-embedded@3.0.0:
    resolution: {integrity: sha512-naH8sld4Pe2ep03qqULEtvYr7EjrLK2QHY8KJR6RJkTUjPGObe1vnx585uzem2hGra+s1q08DZZpfgDVYRbaXA==}

  hast-util-from-html@2.0.1:
    resolution: {integrity: sha512-RXQBLMl9kjKVNkJTIO6bZyb2n+cUH8LFaSSzo82jiLT6Tfc+Pt7VQCS+/h3YwG4jaNE2TA2sdJisGWR+aJrp0g==}

  hast-util-from-parse5@8.0.1:
    resolution: {integrity: sha512-Er/Iixbc7IEa7r/XLtuG52zoqn/b3Xng/w6aZQ0xGVxzhw5xUFxcRqdPzP6yFi/4HBYRaifaI5fQ1RH8n0ZeOQ==}

  hast-util-has-property@3.0.0:
    resolution: {integrity: sha512-MNilsvEKLFpV604hwfhVStK0usFY/QmM5zX16bo7EjnAEGofr5YyI37kzopBlZJkHD4t887i+q/C8/tr5Q94cA==}

  hast-util-is-body-ok-link@3.0.0:
    resolution: {integrity: sha512-VFHY5bo2nY8HiV6nir2ynmEB1XkxzuUffhEGeVx7orbu/B1KaGyeGgMZldvMVx5xWrDlLLG/kQ6YkJAMkBEx0w==}

  hast-util-is-element@3.0.0:
    resolution: {integrity: sha512-Val9mnv2IWpLbNPqc/pUem+a7Ipj2aHacCwgNfTiK0vJKl0LF+4Ba4+v1oPHFpf3bLYmreq0/l3Gud9S5OH42g==}

  hast-util-parse-selector@4.0.0:
    resolution: {integrity: sha512-wkQCkSYoOGCRKERFWcxMVMOcYE2K1AaNLU8DXS9arxnLOUEWbOXKXiJUNzEpqZ3JOKpnha3jkFrumEjVliDe7A==}

  hast-util-phrasing@3.0.1:
    resolution: {integrity: sha512-6h60VfI3uBQUxHqTyMymMZnEbNl1XmEGtOxxKYL7stY2o601COo62AWAYBQR9lZbYXYSBoxag8UpPRXK+9fqSQ==}

  hast-util-raw@9.0.4:
    resolution: {integrity: sha512-LHE65TD2YiNsHD3YuXcKPHXPLuYh/gjp12mOfU8jxSrm1f/yJpsb0F/KKljS6U9LJoP0Ux+tCe8iJ2AsPzTdgA==}

  hast-util-select@6.0.2:
    resolution: {integrity: sha512-hT/SD/d/Meu+iobvgkffo1QecV8WeKWxwsNMzcTJsKw1cKTQKSR/7ArJeURLNJF9HDjp9nVoORyNNJxrvBye8Q==}

  hast-util-to-estree@3.1.0:
    resolution: {integrity: sha512-lfX5g6hqVh9kjS/B9E2gSkvHH4SZNiQFiqWS0x9fENzEl+8W12RqdRxX6d/Cwxi30tPQs3bIO+aolQJNp1bIyw==}

  hast-util-to-html@9.0.1:
    resolution: {integrity: sha512-hZOofyZANbyWo+9RP75xIDV/gq+OUKx+T46IlwERnKmfpwp81XBFbT9mi26ws+SJchA4RVUQwIBJpqEOBhMzEQ==}

  hast-util-to-jsx-runtime@2.3.0:
    resolution: {integrity: sha512-H/y0+IWPdsLLS738P8tDnrQ8Z+dj12zQQ6WC11TIM21C8WFVoIxcqWXf2H3hiTVZjF1AWqoimGwrTWecWrnmRQ==}

  hast-util-to-parse5@8.0.0:
    resolution: {integrity: sha512-3KKrV5ZVI8if87DVSi1vDeByYrkGzg4mEfeu4alwgmmIeARiBLKCZS2uw5Gb6nU9x9Yufyj3iudm6i7nl52PFw==}

  hast-util-to-string@3.0.0:
    resolution: {integrity: sha512-OGkAxX1Ua3cbcW6EJ5pT/tslVb90uViVkcJ4ZZIMW/R33DX/AkcJcRrPebPwJkHYwlDHXz4aIwvAAaAdtrACFA==}

  hast-util-to-text@4.0.2:
    resolution: {integrity: sha512-KK6y/BN8lbaq654j7JgBydev7wuNMcID54lkRav1P0CaE1e47P72AWWPiGKXTJU271ooYzcvTAn/Zt0REnvc7A==}

  hast-util-whitespace@3.0.0:
    resolution: {integrity: sha512-88JUN06ipLwsnv+dVn+OIYOvAuvBMy/Qoi6O7mQHxdPXpjy+Cd6xRkWwux7DKO+4sYILtLBRIKgsdpS2gQc7qw==}

  hast@1.0.0:
    resolution: {integrity: sha512-vFUqlRV5C+xqP76Wwq2SrM0kipnmpxJm7OfvVXpB35Fp+Fn4MV+ozr+JZr5qFvyR1q/U+Foim2x+3P+x9S1PLA==}
    deprecated: Renamed to rehype

  hastscript@8.0.0:
    resolution: {integrity: sha512-dMOtzCEd3ABUeSIISmrETiKuyydk1w0pa+gE/uormcTpSYuaNJPbX1NU3JLyscSLjwAQM8bWMhhIlnCqnRvDTw==}

  hastscript@9.0.0:
    resolution: {integrity: sha512-jzaLBGavEDKHrc5EfFImKN7nZKKBdSLIdGvCwDZ9TfzbF2ffXiov8CKE445L2Z1Ek2t/m4SKQ2j6Ipv7NyUolw==}

  hey-listen@1.0.8:
    resolution: {integrity: sha512-COpmrF2NOg4TBWUJ5UVyaCU2A88wEMkUPK4hNqyCkqHbxT92BbvfjoSozkAIIm6XhicGlJHhFdullInrdhwU8Q==}

  highlight.js@11.9.0:
    resolution: {integrity: sha512-fJ7cW7fQGCYAkgv4CPfwFHrfd/cLS4Hau96JuJ+ZTOWhjnhoeN1ub1tFmALm/+lW5z4WCAuAV9bm05AP0mS6Gw==}
    engines: {node: '>=12.0.0'}

  html-escaper@3.0.3:
    resolution: {integrity: sha512-RuMffC89BOWQoY0WKGpIhn5gX3iI54O6nRA0yC124NYVtzjmFWBIiFd8M0x+ZdX0P9R4lADg1mgP8C7PxGOWuQ==}

  html-void-elements@3.0.0:
    resolution: {integrity: sha512-bEqo66MRXsUGxWHV5IP0PUiAWwoEjba4VCzg0LjFJBpchPaTfyfCKTG6bc5F8ucKec3q5y6qOdGyYTSBEvhCrg==}

  html-whitespace-sensitive-tag-names@3.0.0:
    resolution: {integrity: sha512-KlClZ3/Qy5UgvpvVvDomGhnQhNWH5INE8GwvSIQ9CWt1K0zbbXrl7eN5bWaafOZgtmO3jMPwUqmrmEwinhPq1w==}

  htmlparser2@8.0.2:
    resolution: {integrity: sha512-GYdjWKDkbRLkZ5geuHs5NY1puJ+PXwP7+fHPRz06Eirsb9ugf6d8kkXav6ADhcODhFFPMIXyxkxSuMf3D6NCFA==}

  htmlparser2@9.1.0:
    resolution: {integrity: sha512-5zfg6mHUoaer/97TxnGpxmbR7zJtPwIYFMZ/H5ucTlPZhKvtum05yiPK3Mgai3a0DyVxv7qYqoweaEd2nrYQzQ==}

  http-cache-semantics@4.1.1:
    resolution: {integrity: sha512-er295DKPVsV82j5kw1Gjt+ADA/XYHsajl82cGNQG2eyoPkvgUhX+nDIyelzhIWbbsXP39EHcI6l5tYs2FYqYXQ==}

  http-errors@2.0.0:
    resolution: {integrity: sha512-FtwrG/euBzaEjYeRqOgly7G0qviiXoJWnvEH2Z1plBdXgbyjv34pHTSb9zoeHMyDy33+DWy5Wt9Wo+TURtOYSQ==}
    engines: {node: '>= 0.8'}

  human-id@1.0.2:
    resolution: {integrity: sha512-UNopramDEhHJD+VR+ehk8rOslwSfByxPIZyJRfV739NDhN5LF1fa1MqnzKm2lGTQRjNrjK19Q5fhkgIfjlVUKw==}

  i18next@23.15.1:
    resolution: {integrity: sha512-wB4abZ3uK7EWodYisHl/asf8UYEhrI/vj/8aoSsrj/ZDxj4/UXPOa1KvFt1Fq5hkUHquNqwFlDprmjZ8iySgYA==}

  iconv-lite@0.4.24:
    resolution: {integrity: sha512-v3MXnZAcvnywkTUEZomIActle7RXXeedOR31wwl7VlyoXO4Qi9arvSenNQWne1TcRwhCL1HwLI21bEqdpj8/rA==}
    engines: {node: '>=0.10.0'}

  iconv-lite@0.6.3:
    resolution: {integrity: sha512-4fCk79wshMdzMp2rH06qWrJE4iolqLhCUH+OiuIgU++RB0+94NlDL81atO7GX55uUKueo0txHNtvEyI6D7WdMw==}
    engines: {node: '>=0.10.0'}

  ignore@5.3.1:
    resolution: {integrity: sha512-5Fytz/IraMjqpwfd34ke28PTVMjZjJG2MPn5t7OE4eUCUNf8BAa7b5WUS9/Qvr6mwOQS7Mk6vdsMno5he+T8Xw==}
    engines: {node: '>= 4'}

  import-meta-resolve@4.1.0:
    resolution: {integrity: sha512-I6fiaX09Xivtk+THaMfAwnA3MVA5Big1WHF1Dfx9hFuvNIWpXnorlkzhcQf6ehrqQiiZECRt1poOAkPmer3ruw==}

  importx@0.4.3:
    resolution: {integrity: sha512-x6E6OxmWq/SUaj7wDeDeSjyHP+rMUbEaqJ5fw0uEtC/FTX9ocxNMFJ+ONnpJIsRpFz3ya6qJAK4orwSKqw0BSQ==}

  inherits@2.0.4:
    resolution: {integrity: sha512-k/vGaX4/Yla3WzyMCvTQOXYeIHvqOKtnqBduzTHpzpQZzAskKMhZ2K+EnBiSM9zGSoIFeMpXKxa4dYeZIQqewQ==}

  ini@1.3.8:
    resolution: {integrity: sha512-JV/yugV2uzW5iMRSiZAyDtQd+nxtUnjeLt0acNdw98kKLrvuRVyB80tsREOE7yvGVgalhZ6RNXCmEHkUKBKxew==}

  inline-style-parser@0.1.1:
    resolution: {integrity: sha512-7NXolsK4CAS5+xvdj5OMMbI962hU/wvwoxk+LWR9Ek9bVtyuuYScDN6eS0rUm6TxApFpw7CX1o4uJzcd4AyD3Q==}

  inline-style-parser@0.2.3:
    resolution: {integrity: sha512-qlD8YNDqyTKTyuITrDOffsl6Tdhv+UC4hcdAVuQsK4IMQ99nSgd1MIA/Q+jQYoh9r3hVUXhYh7urSRmXPkW04g==}

  is-alphabetical@2.0.1:
    resolution: {integrity: sha512-FWyyY60MeTNyeSRpkM2Iry0G9hpr7/9kD40mD/cGQEuilcZYS4okz8SN2Q6rLCJ8gbCt6fN+rC+6tMGS99LaxQ==}

  is-alphanumerical@2.0.1:
    resolution: {integrity: sha512-hmbYhX/9MUMF5uh7tOXyK/n0ZvWpad5caBA17GsC6vyuCqaWliRG5K1qS9inmUhEMaOBIW7/whAnSwveW/LtZw==}

  is-arrayish@0.3.2:
    resolution: {integrity: sha512-eVRqCvVlZbuw3GrM63ovNSNAeA1K16kaR/LRY/92w0zxQ5/1YzwblUX652i4Xs9RwAGjW9d9y6X88t8OaAJfWQ==}

  is-binary-path@2.1.0:
    resolution: {integrity: sha512-ZMERYes6pDydyuGidse7OsHxtbI7WVeUEozgR/g7rd0xUimYNlvZRE/K2MgZTjWy725IfelLeVcEM97mmtRGXw==}
    engines: {node: '>=8'}

  is-core-module@2.15.0:
    resolution: {integrity: sha512-Dd+Lb2/zvk9SKy1TGCt1wFJFo/MWBPMX5x7KcvLajWTGuomczdQX61PvY5yK6SVACwpoexWo81IfFyoKY2QnTA==}
    engines: {node: '>= 0.4'}

  is-decimal@2.0.1:
    resolution: {integrity: sha512-AAB9hiomQs5DXWcRB1rqsxGUstbRroFOPPVAomNk/3XHR5JyEZChOyTWe2oayKnsSsr/kcGqF+z6yuH6HHpN0A==}

  is-docker@3.0.0:
    resolution: {integrity: sha512-eljcgEDlEns/7AXFosB5K/2nCM4P7FQPkGc/DWLy5rmFEWvZayGrik1d9/QIY5nJ4f9YsVvBkA6kJpHn9rISdQ==}
    engines: {node: ^12.20.0 || ^14.13.1 || >=16.0.0}
    hasBin: true

  is-extendable@0.1.1:
    resolution: {integrity: sha512-5BMULNob1vgFX6EjQw5izWDxrecWK9AM72rugNr0TFldMOi0fj6Jk+zeKIt0xGj4cEfQIJth4w3OKWOJ4f+AFw==}
    engines: {node: '>=0.10.0'}

  is-extglob@2.1.1:
    resolution: {integrity: sha512-SbKbANkN603Vi4jEZv49LeVJMn4yGwsbzZworEoyEiutsN3nJYdbO36zfhGJ6QEDpOZIFkDtnq5JRxmvl3jsoQ==}
    engines: {node: '>=0.10.0'}

  is-fullwidth-code-point@3.0.0:
    resolution: {integrity: sha512-zymm5+u+sCsSWyD9qNaejV3DFvhCKclKdizYaJUuHA83RLjb7nSuGnddCHGv0hk+KY7BMAlsWeK4Ueg6EV6XQg==}
    engines: {node: '>=8'}

  is-glob@4.0.3:
    resolution: {integrity: sha512-xelSayHH36ZgE7ZWhli7pW34hNbNl8Ojv5KVmkJD4hBdD3th8Tfk9vYasLM+mXWOZhFkgZfxhLSnrwRr4elSSg==}
    engines: {node: '>=0.10.0'}

  is-hexadecimal@2.0.1:
    resolution: {integrity: sha512-DgZQp241c8oO6cA1SbTEWiXeoxV42vlcJxgH+B3hi1AiqqKruZR3ZGF8In3fj4+/y/7rHvlOZLZtgJ/4ttYGZg==}

  is-inside-container@1.0.0:
    resolution: {integrity: sha512-KIYLCCJghfHZxqjYBE7rEy0OBuTd5xCHS7tHVgvCLkx7StIoaxwNW3hCALgEUjFfeRk+MG/Qxmp/vtETEF3tRA==}
    engines: {node: '>=14.16'}
    hasBin: true

  is-interactive@2.0.0:
    resolution: {integrity: sha512-qP1vozQRI+BMOPcjFzrjXuQvdak2pHNUMZoeG2eRbiSqyvbEf/wQtEOTOX1guk6E3t36RkaqiSt8A/6YElNxLQ==}
    engines: {node: '>=12'}

  is-number@7.0.0:
    resolution: {integrity: sha512-41Cifkg6e8TylSpdtTpeLVMqvSBEVzTttHvERD741+pnZ8ANv0004MRL43QKPDlK9cGvNp6NZWZUBlbGXYxxng==}
    engines: {node: '>=0.12.0'}

  is-plain-obj@4.1.0:
    resolution: {integrity: sha512-+Pgi+vMuUNkJyExiMBt5IlFoMyKnr5zhJ4Uspz58WOhBF5QoIZkFyNHIbBAtHwzVAgk5RtndVNsDRN61/mmDqg==}
    engines: {node: '>=12'}

  is-reference@3.0.2:
    resolution: {integrity: sha512-v3rht/LgVcsdZa3O2Nqs+NMowLOxeOm7Ay9+/ARQ2F+qEoANRcqrjAZKGN0v8ymUetZGgkp26LTnGT7H0Qo9Pg==}

  is-subdir@1.2.0:
    resolution: {integrity: sha512-2AT6j+gXe/1ueqbW6fLZJiIw3F8iXGJtt0yDrZaBhAZEG1raiTxKWU+IPqMCzQAXOUCKdA4UDMgacKH25XG2Cw==}
    engines: {node: '>=4'}

  is-unicode-supported@1.3.0:
    resolution: {integrity: sha512-43r2mRvz+8JRIKnWJ+3j8JtjRKZ6GmjzfaE/qiBJnikNnYv/6bagRJ1kUhNk8R5EX/GkobD+r+sfxCPJsiKBLQ==}
    engines: {node: '>=12'}

  is-unicode-supported@2.0.0:
    resolution: {integrity: sha512-FRdAyx5lusK1iHG0TWpVtk9+1i+GjrzRffhDg4ovQ7mcidMQ6mj+MhKPmvh7Xwyv5gIS06ns49CA7Sqg7lC22Q==}
    engines: {node: '>=18'}

  is-windows@1.0.2:
    resolution: {integrity: sha512-eXK1UInq2bPmjyX6e3VHIzMLobc4J94i4AWn+Hpq3OU5KkrRC96OAcR3PRJ/pGu6m8TRnBHP9dkXQVsT/COVIA==}
    engines: {node: '>=0.10.0'}

  is-wsl@3.1.0:
    resolution: {integrity: sha512-UcVfVfaK4Sc4m7X3dUSoHoozQGBEFeDC+zVo06t98xe8CzHSZZBekNXH+tu0NalHolcJ/QAGqS46Hef7QXBIMw==}
    engines: {node: '>=16'}

  isexe@2.0.0:
    resolution: {integrity: sha512-RHxMLp9lnKHGHRng9QFhRCMbYAcVpn69smSGcq3f36xjgVVWThj4qqLbTLlq7Ssj8B+fIQ1EuCEGI2lKsyQeIw==}

  jackspeak@3.4.3:
    resolution: {integrity: sha512-OGlZQpz2yfahA/Rd1Y8Cd9SIEsqvXkLVoSw/cgwhnhFMDbsQFeZYoJJ7bIZBS9BcamUW96asq/npPWugM+RQBw==}

  jiti@1.21.6:
    resolution: {integrity: sha512-2yTgeWTWzMWkHu6Jp9NKgePDaYHbntiwvYuuJLbbN9vl7DC9DvXKOB2BC3ZZ92D3cvV/aflH0osDfwpHepQ53w==}
    hasBin: true

  jiti@2.0.0-beta.2:
    resolution: {integrity: sha512-c+PHQZakiQuMKbnhvrjZUvrK6E/AfmTOf4P+E3Y4FNVHcNMX9e/XrnbEvO+m4wS6ZjsvhHh/POQTlfy8uXFc0A==}
    hasBin: true

  jpeg-js@0.4.4:
    resolution: {integrity: sha512-WZzeDOEtTOBK4Mdsar0IqEU5sMr3vSV2RqkAIzUEV2BHnUfKGyswWFPFwK5EeDo93K3FohSHbLAjj0s1Wzd+dg==}

  js-base64@3.7.7:
    resolution: {integrity: sha512-7rCnleh0z2CkXhH67J8K1Ytz0b2Y+yxTPL+/KOJoa20hfnVQ/3/T6W/KflYI4bRHRagNeXeU2bkNGI3v1oS/lw==}

  js-tokens@4.0.0:
    resolution: {integrity: sha512-RdJUflcE3cUzKiMqQgsCu06FPu9UdIJO0beYbPhHN4k6apgJtifcoCtT9bcxOpYBtpD2kCM6Sbzg4CausW/PKQ==}

  js-yaml@3.14.1:
    resolution: {integrity: sha512-okMH7OXXJ7YrN9Ok3/SXrnu4iX9yOk+25nqX4imS2npuvTYDmo/QEZoqwZkYaIDk3jVvBOTOIEgEhaLOynBS9g==}
    hasBin: true

  js-yaml@4.1.0:
    resolution: {integrity: sha512-wpxZs9NoxZaJESJGIZTyDEaYpl0FKSA+FB9aJiyemKhMwkxQg63h4T1KJgUGHpTqPDNRcmmYLugrRjJlBtWvRA==}
    hasBin: true

  jsesc@2.5.2:
    resolution: {integrity: sha512-OYu7XEzjkCQ3C5Ps3QIZsQfNpqoJyZZA99wd9aWd05NCtC5pWOkShK2mkL6HXQR6/Cy2lbNdPlZBpuQHXE63gA==}
    engines: {node: '>=4'}
    hasBin: true

  json-schema-traverse@1.0.0:
    resolution: {integrity: sha512-NM8/P9n3XjXhIZn1lLhkFaACTOURQXjWhV4BA/RnOv8xvgqtqpAX9IO4mRQxSx1Rlo4tqzeqb0sOlruaOy3dug==}

  json5@2.2.3:
    resolution: {integrity: sha512-XmOWe7eyHYH14cLdVPoyg+GOH3rYX++KpzrylJwSW98t3Nk+U8XOl8FWKOgwtzdb8lXGf6zYwDUzeHMWfxasyg==}
    engines: {node: '>=6'}
    hasBin: true

  jsonc-parser@2.3.1:
    resolution: {integrity: sha512-H8jvkz1O50L3dMZCsLqiuB2tA7muqbSg1AtGEkN0leAqGjsUzDJir3Zwr02BhqdcITPg3ei3mZ+HjMocAknhhg==}

  jsonc-parser@3.3.1:
    resolution: {integrity: sha512-HUgH65KyejrUFPvHFPbqOY0rsFip3Bo5wb4ngvdi1EpCYWUQDC5V+Y7mZws+DLkr4M//zQJoanu1SP+87Dv1oQ==}

  jsonfile@4.0.0:
    resolution: {integrity: sha512-m6F1R3z8jjlf2imQHS2Qez5sjKWQzbuuhuJ/FKYFRZvPE3PuHcSMVZzfsLhGVOkfd20obL5SWEBew5ShlquNxg==}

  kind-of@6.0.3:
    resolution: {integrity: sha512-dcS1ul+9tmeD95T+x28/ehLgd9mENa3LsvDTtzm3vyBEO7RPptvAD+t44WVXaUjTBRcrpFeFlC8WCruUR456hw==}
    engines: {node: '>=0.10.0'}

  kleur@3.0.3:
    resolution: {integrity: sha512-eTIzlVOSUR+JxdDFepEYcBMtZ9Qqdef+rnzWdRZuMbOywu5tO2w2N7rqjoANZ5k9vywhL6Br1VRjUIgTQx4E8w==}
    engines: {node: '>=6'}

  kleur@4.1.5:
    resolution: {integrity: sha512-o+NO+8WrRiQEE4/7nwRJhN1HWpVmJm511pBHUxPLtp0BUISzlBplORYSmTclCnJvQq2tKu/sgl3xVpkc7ZWuQQ==}
    engines: {node: '>=6'}

  kolorist@1.8.0:
    resolution: {integrity: sha512-Y+60/zizpJ3HRH8DCss+q95yr6145JXZo46OTpFvDZWLfRCE4qChOyk1b26nMaNpfHHgxagk9dXT5OP0Tfe+dQ==}

  ky@1.5.0:
    resolution: {integrity: sha512-bkQo+UqryW6Zmo/DsixYZE4Z9t2mzvNMhceyIhuMuInb3knm5Q+GNGMKveydJAj+Z6piN1SwI6eR/V0G+Z0BtA==}
    engines: {node: '>=18'}

  libsql@0.3.19:
    resolution: {integrity: sha512-Aj5cQ5uk/6fHdmeW0TiXK42FqUlwx7ytmMLPSaUQPin5HKKKuUPD62MAbN4OEweGBBI7q1BekoEN4gPUEL6MZA==}
    cpu: [x64, arm64, wasm32]
    os: [darwin, linux, win32]

  libsql@0.4.1:
    resolution: {integrity: sha512-qZlR9Yu1zMBeLChzkE/cKfoKV3Esp9cn9Vx5Zirn4AVhDWPcjYhKwbtJcMuHehgk3mH+fJr9qW+3vesBWbQpBg==}
    cpu: [x64, arm64, wasm32]
    os: [darwin, linux, win32]

  lilconfig@2.1.0:
    resolution: {integrity: sha512-utWOt/GHzuUxnLKxB6dk81RoOeoNeHgbrXiuGk4yyF5qlRz+iIVWu56E2fqGHFrXz0QNUhLB/8nKqvRH66JKGQ==}
    engines: {node: '>=10'}

  lilconfig@3.1.2:
    resolution: {integrity: sha512-eop+wDAvpItUys0FWkHIKeC9ybYrTGbU41U5K7+bttZZeohvnY7M9dZ5kB21GNWiFT2q1OoPTvncPCgSOVO5ow==}
    engines: {node: '>=14'}

  lines-and-columns@1.2.4:
    resolution: {integrity: sha512-7ylylesZQ/PV29jhEDl3Ufjo6ZX7gCqJr5F7PKrqc93v7fzSymt1BpwEU8nAUXs8qzzvqhbjhK5QZg6Mt/HkBg==}

  linkedom@0.14.26:
    resolution: {integrity: sha512-mK6TrydfFA7phrnp+1j57ycBwFI5bGSW6YXlw9acHoqF+mP/y+FooEYYyniOt5Ot57FSKB3iwmnuQ1UUyNLm5A==}

  linkify-it@5.0.0:
    resolution: {integrity: sha512-5aHCbzQRADcdP+ATqnDuhhJ/MRIqDkZX5pyjFHRRysS8vZ5AbqGEoFIb6pYHPZ+L/OC2Lc+xT8uHVVR5CAK/wQ==}

  lit-element@4.0.6:
    resolution: {integrity: sha512-U4sdJ3CSQip7sLGZ/uJskO5hGiqtlpxndsLr6mt3IQIjheg93UKYeGQjWMRql1s/cXNOaRrCzC2FQwjIwSUqkg==}

  lit-html@3.1.4:
    resolution: {integrity: sha512-yKKO2uVv7zYFHlWMfZmqc+4hkmSbFp8jgjdZY9vvR9jr4J8fH6FUMXhr+ljfELgmjpvlF7Z1SJ5n5/Jeqtc9YA==}

  lit@3.1.4:
    resolution: {integrity: sha512-q6qKnKXHy2g1kjBaNfcoLlgbI3+aSOZ9Q4tiGa9bGYXq5RBXxkVTqTIVmP2VWMp29L4GyvCFm8ZQ2o56eUAMyA==}

  lite-youtube-embed@0.3.2:
    resolution: {integrity: sha512-b1dgKyF4PHhinonmr3PB172Nj0qQgA/7DE9EmeIXHR1ksnFEC2olWjNJyJGdsN2cleKHRjjsmrziKlwXtPlmLQ==}

  load-tsconfig@0.2.5:
    resolution: {integrity: sha512-IXO6OCs9yg8tMKzfPZ1YmheJbZCiEsnBdcB03l0OcfK9prKnJb96siuHCr5Fl37/yo9DnKU+TLpxzTUspw9shg==}
    engines: {node: ^12.20.0 || ^14.13.1 || >=16.0.0}

  load-yaml-file@0.2.0:
    resolution: {integrity: sha512-OfCBkGEw4nN6JLtgRidPX6QxjBQGQf72q3si2uvqyFEMbycSFFHwAZeXx6cJgFM9wmLrf9zBwCP3Ivqa+LLZPw==}
    engines: {node: '>=6'}

  local-pkg@0.5.0:
    resolution: {integrity: sha512-ok6z3qlYyCDS4ZEU27HaU6x/xZa9Whf8jD4ptH5UZTQYZVYeb9bnZ3ojVhiJNLiXK1Hfc0GNbLXcmZ5plLDDBg==}
    engines: {node: '>=14'}

  locate-path@5.0.0:
    resolution: {integrity: sha512-t7hw9pI+WvuwNJXwk5zVHpyhIqzg2qTlklJOf0mVxGSbe3Fp2VieZcduNYjaLDoy6p9uGpQEGWG87WpMKlNq8g==}
    engines: {node: '>=8'}

  lodash.castarray@4.4.0:
    resolution: {integrity: sha512-aVx8ztPv7/2ULbArGJ2Y42bG1mEQ5mGjpdvrbJcJFU3TbYybe+QlLS4pst9zV52ymy2in1KpFPiZnAOATxD4+Q==}

  lodash.isplainobject@4.0.6:
    resolution: {integrity: sha512-oSXzaWypCMHkPC3NvBEaPHf0KsA5mvPrOPgQWDsbg8n7orZ290M0BmC/jgRZ4vcJ6DTAhjrsSYgdsW/F+MFOBA==}

  lodash.merge@4.6.2:
    resolution: {integrity: sha512-0KpjqXRVvrYyCsX1swR/XTK0va6VQkQM6MNo7PqW77ByjAhoARA8EfrP1N4+KlKj8YS0ZUCtRT/YUuhyYDujIQ==}

  lodash.startcase@4.4.0:
    resolution: {integrity: sha512-+WKqsK294HMSc2jEbNgpHpd0JfIBhp7rEV4aqXWqFr6AlXov+SlcgB1Fv01y2kGe3Gc8nMW7VA0SrGuSkRfIEg==}

  lodash@4.17.21:
    resolution: {integrity: sha512-v2kDEe57lecTulaDIuNTPy3Ry4gLGJ6Z1O3vE1krgXZNrsQ+LFTGHVxVjcXPs17LhbZVGedAJv8XZ1tvj5FvSg==}

  log-symbols@6.0.0:
    resolution: {integrity: sha512-i24m8rpwhmPIS4zscNzK6MSEhk0DUWa/8iYQWxhffV8jkI4Phvs3F+quL5xvS0gdQR0FyTCMMH33Y78dDTzzIw==}
    engines: {node: '>=18'}

  longest-streak@3.1.0:
    resolution: {integrity: sha512-9Ri+o0JYgehTaVBBDoMqIl8GXtbWg711O3srftcHhZ0dqnETqLaoIK0x17fUw9rFSlK/0NlsKe0Ahhyl5pXE2g==}

  loose-envify@1.4.0:
    resolution: {integrity: sha512-lyuxPGr/Wfhrlem2CL/UcnUc1zcqKAImBDzukY7Y5F/yQiNdko6+fRLevlw1HgMySw7f611UIY408EtxRSoK3Q==}
    hasBin: true

  lowlight@3.1.0:
    resolution: {integrity: sha512-CEbNVoSikAxwDMDPjXlqlFYiZLkDJHwyGu/MfOsJnF3d7f3tds5J3z8s/l9TMXhzfsJCCJEAsD78842mwmg0PQ==}

  lru-cache@10.4.3:
    resolution: {integrity: sha512-JNAzZcXrCt42VGLuYz0zfAzDfAvJWW6AfYlDBQyDV5DClI2m5sAmK+OIO7s59XfsRsWHp02jAJrRadPRGTt6SQ==}

  lru-cache@4.1.5:
    resolution: {integrity: sha512-sWZlbEP2OsHNkXrMl5GYk/jKk70MBng6UU4YI/qGDYbgf6YbP4EvmqISbXCoJiRKs+1bSpFHVgQxvJ17F2li5g==}

  lru-cache@5.1.1:
    resolution: {integrity: sha512-KpNARQA3Iwv+jTA0utUVVbrh+Jlrr1Fv0e56GGzAFOXN7dk/FviaDW8LHmK52DlcH4WP2n6gI8vN1aesBFgo9w==}

  lucia@3.2.0:
    resolution: {integrity: sha512-eXMxXwk6hqtjRTj4W/x3EnTUtAztLPm0p2N2TEBMDEbakDLXiYnDQ9z/qahjPdPdhPguQc+vwO0/88zIWxlpuw==}

  lunr@2.3.9:
    resolution: {integrity: sha512-zTU3DaZaF3Rt9rhN3uBMGQD3dD2/vFQqnvZCDv4dl5iOzq2IZQqTxu90r4E5J+nP70J3ilqVCrbho2eWaeW8Ow==}

  magic-string@0.30.11:
    resolution: {integrity: sha512-+Wri9p0QHMy+545hKww7YAu5NyzF8iomPL/RQazugQ9+Ez4Ic3mERMd8ZTX5rfK944j+560ZJi8iAwgak1Ac7A==}

  magicast@0.3.5:
    resolution: {integrity: sha512-L0WhttDl+2BOsybvEOLK7fW3UA0OQ0IQ2d6Zl2x/a6vVRs3bAY0ECOSHHeL5jD+SbOpOCUEi0y1DgHEn9Qn1AQ==}

  markdown-extensions@2.0.0:
    resolution: {integrity: sha512-o5vL7aDWatOTX8LzaS1WMoaoxIiLRQJuIKKe2wAw6IeULDHaqbiqiggmx+pKvZDb1Sj+pE46Sn1T7lCqfFtg1Q==}
    engines: {node: '>=16'}

  markdown-it@14.1.0:
    resolution: {integrity: sha512-a54IwgWPaeBCAAsv13YgmALOF1elABB08FxO9i+r4VFk5Vl4pKokRPeX8u5TCgSsPi6ec1otfLjdOpVcgbpshg==}
    hasBin: true

  markdown-table@3.0.3:
    resolution: {integrity: sha512-Z1NL3Tb1M9wH4XESsCDEksWoKTdlUafKc4pt0GRwjUyXaCFZ+dc3g2erqB6zm3szA2IUSi7VnPI+o/9jnxh9hw==}

  marked-alert@2.0.1:
    resolution: {integrity: sha512-dREhBjpPEN87b5AdlpETVoEpYiROQJ2M01sqjvQetKqpfi92BQRfSFKPIEkm90RnMpv5CFLNpWfGO6bx+tnayQ==}
    peerDependencies:
      marked: '>=7.0.0'

  marked-emoji@1.4.1:
    resolution: {integrity: sha512-3xHWQn8XD1LyhMpHxWpHTDWBZ9bpXLlW8JIqvyXTO6he7okKIB/W9fD/3fTg0DQuZlSQvPZ6Ub5hN6Rnmn7j9g==}
    peerDependencies:
      marked: '>=4 <14'

  marked-footnote@1.2.2:
    resolution: {integrity: sha512-TFBEHwHLSSedub7P6XHHs+dMMOnDeNV5+kFDo4trU//gDd8iM57lg9jr9NGwDifPwLllHwKmFcRNp5uYvO2Fnw==}
    peerDependencies:
      marked: '>=7.0.0'

  marked-shiki@1.1.0:
    resolution: {integrity: sha512-PNiC0X4rYnzF63T6CDscwTxQB8l5Aur9XR7MRNBi/Y9nSxmPxasWT+V5OVam8Pj+NycWjzG6idO7fbc2bDD16w==}
    peerDependencies:
      marked: '>=7.0.0'
      shiki: '>=1.0.0'

  marked-smartypants@1.1.7:
    resolution: {integrity: sha512-GXtR6UfyZ3NXkmdwUWnM+MFrmxvF1HA2KzTGB+vGoWc7K829CgSs/wlDOz2MK/peujK866X2650HJhrnXQBpiA==}
    peerDependencies:
      marked: '>=4 <14'

  marked@13.0.3:
    resolution: {integrity: sha512-rqRix3/TWzE9rIoFGIn8JmsVfhiuC8VIQ8IdX5TfzmeBucdY05/0UlzKaw0eVtpcN/OdVFpBk7CjKGo9iHJ/zA==}
    engines: {node: '>= 18'}
    hasBin: true

  mdast-util-definitions@6.0.0:
    resolution: {integrity: sha512-scTllyX6pnYNZH/AIp/0ePz6s4cZtARxImwoPJ7kS42n+MnVsI4XbnG6d4ibehRIldYMWM2LD7ImQblVhUejVQ==}

  mdast-util-directive@3.0.0:
    resolution: {integrity: sha512-JUpYOqKI4mM3sZcNxmF/ox04XYFFkNwr0CFlrQIkCwbvH0xzMCqkMqAde9wRd80VAhaUrwFwKm2nxretdT1h7Q==}

  mdast-util-find-and-replace@3.0.1:
    resolution: {integrity: sha512-SG21kZHGC3XRTSUhtofZkBzZTJNM5ecCi0SK2IMKmSXR8vO3peL+kb1O0z7Zl83jKtutG4k5Wv/W7V3/YHvzPA==}

  mdast-util-from-markdown@2.0.1:
    resolution: {integrity: sha512-aJEUyzZ6TzlsX2s5B4Of7lN7EQtAxvtradMMglCQDyaTFgse6CmtmdJ15ElnVRlCg1vpNyVtbem0PWzlNieZsA==}

  mdast-util-frontmatter@2.0.1:
    resolution: {integrity: sha512-LRqI9+wdgC25P0URIJY9vwocIzCcksduHQ9OF2joxQoyTNVduwLAFUzjoopuRJbJAReaKrNQKAZKL3uCMugWJA==}

  mdast-util-gfm-autolink-literal@2.0.0:
    resolution: {integrity: sha512-FyzMsduZZHSc3i0Px3PQcBT4WJY/X/RCtEJKuybiC6sjPqLv7h1yqAkmILZtuxMSsUyaLUWNp71+vQH2zqp5cg==}

  mdast-util-gfm-footnote@2.0.0:
    resolution: {integrity: sha512-5jOT2boTSVkMnQ7LTrd6n/18kqwjmuYqo7JUPe+tRCY6O7dAuTFMtTPauYYrMPpox9hlN0uOx/FL8XvEfG9/mQ==}

  mdast-util-gfm-strikethrough@2.0.0:
    resolution: {integrity: sha512-mKKb915TF+OC5ptj5bJ7WFRPdYtuHv0yTRxK2tJvi+BDqbkiG7h7u/9SI89nRAYcmap2xHQL9D+QG/6wSrTtXg==}

  mdast-util-gfm-table@2.0.0:
    resolution: {integrity: sha512-78UEvebzz/rJIxLvE7ZtDd/vIQ0RHv+3Mh5DR96p7cS7HsBhYIICDBCu8csTNWNO6tBWfqXPWekRuj2FNOGOZg==}

  mdast-util-gfm-task-list-item@2.0.0:
    resolution: {integrity: sha512-IrtvNvjxC1o06taBAVJznEnkiHxLFTzgonUdy8hzFVeDun0uTjxxrRGVaNFqkU1wJR3RBPEfsxmU6jDWPofrTQ==}

  mdast-util-gfm@3.0.0:
    resolution: {integrity: sha512-dgQEX5Amaq+DuUqf26jJqSK9qgixgd6rYDHAv4aTBuA92cTknZlKpPfa86Z/s8Dj8xsAQpFfBmPUHWJBWqS4Bw==}

  mdast-util-mdx-expression@2.0.0:
    resolution: {integrity: sha512-fGCu8eWdKUKNu5mohVGkhBXCXGnOTLuFqOvGMvdikr+J1w7lDJgxThOKpwRWzzbyXAU2hhSwsmssOY4yTokluw==}

  mdast-util-mdx-jsx@3.1.2:
    resolution: {integrity: sha512-eKMQDeywY2wlHc97k5eD8VC+9ASMjN8ItEZQNGwJ6E0XWKiW/Z0V5/H8pvoXUf+y+Mj0VIgeRRbujBmFn4FTyA==}

  mdast-util-mdx@3.0.0:
    resolution: {integrity: sha512-JfbYLAW7XnYTTbUsmpu0kdBUVe+yKVJZBItEjwyYJiDJuZ9w4eeaqks4HQO+R7objWgS2ymV60GYpI14Ug554w==}

  mdast-util-mdxjs-esm@2.0.1:
    resolution: {integrity: sha512-EcmOpxsZ96CvlP03NghtH1EsLtr0n9Tm4lPUJUBccV9RwUOneqSycg19n5HGzCf+10LozMRSObtVr3ee1WoHtg==}

  mdast-util-phrasing@4.1.0:
    resolution: {integrity: sha512-TqICwyvJJpBwvGAMZjj4J2n0X8QWp21b9l0o7eXyVJ25YNWYbJDVIyD1bZXE6WtV6RmKJVYmQAKWa0zWOABz2w==}

  mdast-util-to-hast@13.2.0:
    resolution: {integrity: sha512-QGYKEuUsYT9ykKBCMOEDLsU5JRObWQusAolFMeko/tYPufNkRffBAQjIE+99jbA87xv6FgmjLtwjh9wBWajwAA==}

  mdast-util-to-markdown@2.1.0:
    resolution: {integrity: sha512-SR2VnIEdVNCJbP6y7kVTJgPLifdr8WEU440fQec7qHoHOUz/oJ2jmNRqdDQ3rbiStOXb2mCDGTuwsK5OPUgYlQ==}

  mdast-util-to-string@4.0.0:
    resolution: {integrity: sha512-0H44vDimn51F0YwvxSJSm0eCDOJTRlmN0R1yBh4HLj9wiV1Dn0QoXGbvFAWj2hSItVTlCmBF1hqKlIyUBVFLPg==}

  mdn-data@2.0.28:
    resolution: {integrity: sha512-aylIc7Z9y4yzHYAJNuESG3hfhC+0Ibp/MAMiaOZgNv4pmEdFyfZhhhny4MNiAfWdBQ1RQ2mfDWmM1x8SvGyp8g==}

  mdn-data@2.0.30:
    resolution: {integrity: sha512-GaqWWShW4kv/G9IEucWScBx9G1/vsFZZJUO+tD26M8J8z3Kw5RDQjaoZe03YAClgeS/SWPOcb4nkFBTEi5DUEA==}

  mdurl@2.0.0:
    resolution: {integrity: sha512-Lf+9+2r+Tdp5wXDXC4PcIBjTDtq4UKjCPMQhKIuzpJNW0b96kVqSwW0bT7FhRSfmAiFYgP+SCRvdrDozfh0U5w==}

  memfs-browser@3.5.10302:
    resolution: {integrity: sha512-JJTc/nh3ig05O0gBBGZjTCPOyydaTxNF0uHYBrcc1gHNnO+KIHIvo0Y1FKCJsaei6FCl8C6xfQomXqu+cuzkIw==}

  memfs@3.5.3:
    resolution: {integrity: sha512-UERzLsxzllchadvbPs5aolHh65ISpKpM+ccLbOJ8/vvpBKmAWf+la7dXFy7Mr0ySHbdHrFv5kGFCUHHe6GFEmw==}
    engines: {node: '>= 4.0.0'}

  merge2@1.4.1:
    resolution: {integrity: sha512-8q7VEgMJW4J8tcfVPy8g09NcQwZdbwFEqhe/WZkoIzjn/3TGDwtOCYtXGxA3O8tPzpczCCDgv+P2P5y00ZJOOg==}
    engines: {node: '>= 8'}

  micromark-core-commonmark@2.0.1:
    resolution: {integrity: sha512-CUQyKr1e///ZODyD1U3xit6zXwy1a8q2a1S1HKtIlmgvurrEpaw/Y9y6KSIbF8P59cn/NjzHyO+Q2fAyYLQrAA==}

  micromark-extension-directive@3.0.1:
    resolution: {integrity: sha512-VGV2uxUzhEZmaP7NSFo2vtq7M2nUD+WfmYQD+d8i/1nHbzE+rMy9uzTvUybBbNiVbrhOZibg3gbyoARGqgDWyg==}

  micromark-extension-frontmatter@2.0.0:
    resolution: {integrity: sha512-C4AkuM3dA58cgZha7zVnuVxBhDsbttIMiytjgsM2XbHAB2faRVaHRle40558FBN+DJcrLNCoqG5mlrpdU4cRtg==}

  micromark-extension-gfm-autolink-literal@2.1.0:
    resolution: {integrity: sha512-oOg7knzhicgQ3t4QCjCWgTmfNhvQbDDnJeVu9v81r7NltNCVmhPy1fJRX27pISafdjL+SVc4d3l48Gb6pbRypw==}

  micromark-extension-gfm-footnote@2.1.0:
    resolution: {integrity: sha512-/yPhxI1ntnDNsiHtzLKYnE3vf9JZ6cAisqVDauhp4CEHxlb4uoOTxOCJ+9s51bIB8U1N1FJ1RXOKTIlD5B/gqw==}

  micromark-extension-gfm-strikethrough@2.1.0:
    resolution: {integrity: sha512-ADVjpOOkjz1hhkZLlBiYA9cR2Anf8F4HqZUO6e5eDcPQd0Txw5fxLzzxnEkSkfnD0wziSGiv7sYhk/ktvbf1uw==}

  micromark-extension-gfm-table@2.1.0:
    resolution: {integrity: sha512-Ub2ncQv+fwD70/l4ou27b4YzfNaCJOvyX4HxXU15m7mpYY+rjuWzsLIPZHJL253Z643RpbcP1oeIJlQ/SKW67g==}

  micromark-extension-gfm-tagfilter@2.0.0:
    resolution: {integrity: sha512-xHlTOmuCSotIA8TW1mDIM6X2O1SiX5P9IuDtqGonFhEK0qgRI4yeC6vMxEV2dgyr2TiD+2PQ10o+cOhdVAcwfg==}

  micromark-extension-gfm-task-list-item@2.1.0:
    resolution: {integrity: sha512-qIBZhqxqI6fjLDYFTBIa4eivDMnP+OZqsNwmQ3xNLE4Cxwc+zfQEfbs6tzAo2Hjq+bh6q5F+Z8/cksrLFYWQQw==}

  micromark-extension-gfm@3.0.0:
    resolution: {integrity: sha512-vsKArQsicm7t0z2GugkCKtZehqUm31oeGBV/KVSorWSy8ZlNAv7ytjFhvaryUiCUJYqs+NoE6AFhpQvBTM6Q4w==}

  micromark-extension-mdx-expression@3.0.0:
    resolution: {integrity: sha512-sI0nwhUDz97xyzqJAbHQhp5TfaxEvZZZ2JDqUo+7NvyIYG6BZ5CPPqj2ogUoPJlmXHBnyZUzISg9+oUmU6tUjQ==}

  micromark-extension-mdx-jsx@3.0.0:
    resolution: {integrity: sha512-uvhhss8OGuzR4/N17L1JwvmJIpPhAd8oByMawEKx6NVdBCbesjH4t+vjEp3ZXft9DwvlKSD07fCeI44/N0Vf2w==}

  micromark-extension-mdx-md@2.0.0:
    resolution: {integrity: sha512-EpAiszsB3blw4Rpba7xTOUptcFeBFi+6PY8VnJ2hhimH+vCQDirWgsMpz7w1XcZE7LVrSAUGb9VJpG9ghlYvYQ==}

  micromark-extension-mdxjs-esm@3.0.0:
    resolution: {integrity: sha512-DJFl4ZqkErRpq/dAPyeWp15tGrcrrJho1hKK5uBS70BCtfrIFg81sqcTVu3Ta+KD1Tk5vAtBNElWxtAa+m8K9A==}

  micromark-extension-mdxjs@3.0.0:
    resolution: {integrity: sha512-A873fJfhnJ2siZyUrJ31l34Uqwy4xIFmvPY1oj+Ean5PHcPBYzEsvqvWGaWcfEIr11O5Dlw3p2y0tZWpKHDejQ==}

  micromark-factory-destination@2.0.0:
    resolution: {integrity: sha512-j9DGrQLm/Uhl2tCzcbLhy5kXsgkHUrjJHg4fFAeoMRwJmJerT9aw4FEhIbZStWN8A3qMwOp1uzHr4UL8AInxtA==}

  micromark-factory-label@2.0.0:
    resolution: {integrity: sha512-RR3i96ohZGde//4WSe/dJsxOX6vxIg9TimLAS3i4EhBAFx8Sm5SmqVfR8E87DPSR31nEAjZfbt91OMZWcNgdZw==}

  micromark-factory-mdx-expression@2.0.1:
    resolution: {integrity: sha512-F0ccWIUHRLRrYp5TC9ZYXmZo+p2AM13ggbsW4T0b5CRKP8KHVRB8t4pwtBgTxtjRmwrK0Irwm7vs2JOZabHZfg==}

  micromark-factory-space@2.0.0:
    resolution: {integrity: sha512-TKr+LIDX2pkBJXFLzpyPyljzYK3MtmllMUMODTQJIUfDGncESaqB90db9IAUcz4AZAJFdd8U9zOp9ty1458rxg==}

  micromark-factory-title@2.0.0:
    resolution: {integrity: sha512-jY8CSxmpWLOxS+t8W+FG3Xigc0RDQA9bKMY/EwILvsesiRniiVMejYTE4wumNc2f4UbAa4WsHqe3J1QS1sli+A==}

  micromark-factory-whitespace@2.0.0:
    resolution: {integrity: sha512-28kbwaBjc5yAI1XadbdPYHX/eDnqaUFVikLwrO7FDnKG7lpgxnvk/XGRhX/PN0mOZ+dBSZ+LgunHS+6tYQAzhA==}

  micromark-util-character@2.1.0:
    resolution: {integrity: sha512-KvOVV+X1yLBfs9dCBSopq/+G1PcgT3lAK07mC4BzXi5E7ahzMAF8oIupDDJ6mievI6F+lAATkbQQlQixJfT3aQ==}

  micromark-util-chunked@2.0.0:
    resolution: {integrity: sha512-anK8SWmNphkXdaKgz5hJvGa7l00qmcaUQoMYsBwDlSKFKjc6gjGXPDw3FNL3Nbwq5L8gE+RCbGqTw49FK5Qyvg==}

  micromark-util-classify-character@2.0.0:
    resolution: {integrity: sha512-S0ze2R9GH+fu41FA7pbSqNWObo/kzwf8rN/+IGlW/4tC6oACOs8B++bh+i9bVyNnwCcuksbFwsBme5OCKXCwIw==}

  micromark-util-combine-extensions@2.0.0:
    resolution: {integrity: sha512-vZZio48k7ON0fVS3CUgFatWHoKbbLTK/rT7pzpJ4Bjp5JjkZeasRfrS9wsBdDJK2cJLHMckXZdzPSSr1B8a4oQ==}

  micromark-util-decode-numeric-character-reference@2.0.1:
    resolution: {integrity: sha512-bmkNc7z8Wn6kgjZmVHOX3SowGmVdhYS7yBpMnuMnPzDq/6xwVA604DuOXMZTO1lvq01g+Adfa0pE2UKGlxL1XQ==}

  micromark-util-decode-string@2.0.0:
    resolution: {integrity: sha512-r4Sc6leeUTn3P6gk20aFMj2ntPwn6qpDZqWvYmAG6NgvFTIlj4WtrAudLi65qYoaGdXYViXYw2pkmn7QnIFasA==}

  micromark-util-encode@2.0.0:
    resolution: {integrity: sha512-pS+ROfCXAGLWCOc8egcBvT0kf27GoWMqtdarNfDcjb6YLuV5cM3ioG45Ys2qOVqeqSbjaKg72vU+Wby3eddPsA==}

  micromark-util-events-to-acorn@2.0.2:
    resolution: {integrity: sha512-Fk+xmBrOv9QZnEDguL9OI9/NQQp6Hz4FuQ4YmCb/5V7+9eAh1s6AYSvL20kHkD67YIg7EpE54TiSlcsf3vyZgA==}

  micromark-util-html-tag-name@2.0.0:
    resolution: {integrity: sha512-xNn4Pqkj2puRhKdKTm8t1YHC/BAjx6CEwRFXntTaRf/x16aqka6ouVoutm+QdkISTlT7e2zU7U4ZdlDLJd2Mcw==}

  micromark-util-normalize-identifier@2.0.0:
    resolution: {integrity: sha512-2xhYT0sfo85FMrUPtHcPo2rrp1lwbDEEzpx7jiH2xXJLqBuy4H0GgXk5ToU8IEwoROtXuL8ND0ttVa4rNqYK3w==}

  micromark-util-resolve-all@2.0.0:
    resolution: {integrity: sha512-6KU6qO7DZ7GJkaCgwBNtplXCvGkJToU86ybBAUdavvgsCiG8lSSvYxr9MhwmQ+udpzywHsl4RpGJsYWG1pDOcA==}

  micromark-util-sanitize-uri@2.0.0:
    resolution: {integrity: sha512-WhYv5UEcZrbAtlsnPuChHUAsu/iBPOVaEVsntLBIdpibO0ddy8OzavZz3iL2xVvBZOpolujSliP65Kq0/7KIYw==}

  micromark-util-subtokenize@2.0.1:
    resolution: {integrity: sha512-jZNtiFl/1aY73yS3UGQkutD0UbhTt68qnRpw2Pifmz5wV9h8gOVsN70v+Lq/f1rKaU/W8pxRe8y8Q9FX1AOe1Q==}

  micromark-util-symbol@2.0.0:
    resolution: {integrity: sha512-8JZt9ElZ5kyTnO94muPxIGS8oyElRJaiJO8EzV6ZSyGQ1Is8xwl4Q45qU5UOg+bGH4AikWziz0iN4sFLWs8PGw==}

  micromark-util-types@2.0.0:
    resolution: {integrity: sha512-oNh6S2WMHWRZrmutsRmDDfkzKtxF+bc2VxLC9dvtrDIRFln627VsFP6fLMgTryGDljgLPjkrzQSDcPrjPyDJ5w==}

  micromark@4.0.0:
    resolution: {integrity: sha512-o/sd0nMof8kYff+TqcDx3VSrgBTcZpSvYcAHIfHhv5VAuNmisCxjhx6YmxS8PFEpb9z5WKWKPdzf0jM23ro3RQ==}

  micromatch@4.0.7:
    resolution: {integrity: sha512-LPP/3KorzCwBxfeUuZmaR6bG2kdeHSbe0P2tY3FLRU4vYrjYz5hI4QZwV0njUx3jeuKe67YukQ1LSPZBKDqO/Q==}
    engines: {node: '>=8.6'}

  micromatch@4.0.8:
    resolution: {integrity: sha512-PXwfBhYu0hBCPw8Dn0E+WDYb7af3dSLVWKi3HGv84IdF4TyFoC0ysxFd0Goxw7nSv4T/PzEJQxsYsEiFCKo2BA==}
    engines: {node: '>=8.6'}

  mime-db@1.52.0:
    resolution: {integrity: sha512-sPU4uV7dYlvtWJxwwxHD0PuihVNiE7TyAbQ5SWxDCB9mUYvOgroQOwYQQOKPJ8CIbE+1ETVlOoK1UC2nU3gYvg==}
    engines: {node: '>= 0.6'}

  mime-types@2.1.35:
    resolution: {integrity: sha512-ZDY+bPm5zTTF+YpCrAU9nK0UgICYPT0QtT1NZWFv4s++TNkcgVaT0g6+4R2uI4MjQjzysHB1zxuWL50hzaeXiw==}
    engines: {node: '>= 0.6'}

  mime@1.6.0:
    resolution: {integrity: sha512-x0Vn8spI+wuJ1O6S7gnbaQg8Pxh4NNHb7KSINmEWKiPE4RKOplvijn+NkmYmmRgP68mc70j2EbeTFRsrswaQeg==}
    engines: {node: '>=4'}
    hasBin: true

  mimic-function@5.0.1:
    resolution: {integrity: sha512-VP79XUPxV2CigYP3jWwAUFSku2aKqBH7uTAapFWCBqutsbmDo96KY5o8uh6U+/YSIn5OxJnXp73beVkpqMIGhA==}
    engines: {node: '>=18'}

  minimatch@9.0.5:
    resolution: {integrity: sha512-G6T0ZX48xgozx7587koeX9Ys2NYy6Gmv//P89sEte9V9whIapMNF4idKxnW2QtCcLiTWlb/wfCabAtAFWhhBow==}
    engines: {node: '>=16 || 14 >=14.17'}

  minimist@1.2.8:
    resolution: {integrity: sha512-2yyAR8qBkN3YuheJanUpWC5U3bb5osDywNB8RzDVlDwDHbocAJveqqj1u8+SVD7jkWT4yvsHCpWqqWqAxb0zCA==}

  minipass@3.3.6:
    resolution: {integrity: sha512-DxiNidxSEK+tHG6zOIklvNOwm3hvCrbUrdtzY74U6HKTJxvIDfOUL5W5P2Ghd3DTkhhKPYGqeNUIh5qcM4YBfw==}
    engines: {node: '>=8'}

  minipass@4.2.8:
    resolution: {integrity: sha512-fNzuVyifolSLFL4NzpF+wEF4qrgqaaKX0haXPQEdQ7NKAN+WecoKMHV09YcuL/DHxrUsYQOK3MiuDf7Ip2OXfQ==}
    engines: {node: '>=8'}

  minipass@5.0.0:
    resolution: {integrity: sha512-3FnjYuehv9k6ovOEbyOswadCDPX1piCfhV8ncmYtHOjuPwylVWsghTLo7rabjC3Rx5xD4HDx8Wm1xnMF7S5qFQ==}
    engines: {node: '>=8'}

  minipass@7.1.2:
    resolution: {integrity: sha512-qOOzS1cBTWYF4BH8fVePDBOO9iptMnGUEZwNc/cMWnTV2nVLZ7VoNWEPHkYczZA0pdoA7dl6e7FL659nX9S2aw==}
    engines: {node: '>=16 || 14 >=14.17'}

  minizlib@2.1.2:
    resolution: {integrity: sha512-bAxsR8BVfj60DWXHE3u30oHzfl4G7khkSuPW+qvpd7jFRHm7dLxOjUk1EHACJ/hxLY8phGJ0YhYHZo7jil7Qdg==}
    engines: {node: '>= 8'}

  mkdirp@1.0.4:
    resolution: {integrity: sha512-vVqVZQyf3WLx2Shd0qJ9xuvqgAyKPLAiqITEtqW0oIUjzo3PePDd6fW9iFz30ef7Ysp/oiWqbhszeGWW2T6Gzw==}
    engines: {node: '>=10'}
    hasBin: true

  mlly@1.7.1:
    resolution: {integrity: sha512-rrVRZRELyQzrIUAVMHxP97kv+G786pHmOKzuFII8zDYahFBS7qnHh2AlYSl1GAHhaMPCz6/oHjVMcfFYgFYHgA==}

  motion@10.18.0:
    resolution: {integrity: sha512-MVAZZmwM/cp77BrNe1TxTMldxRPjwBNHheU5aPToqT4rJdZxLiADk58H+a0al5jKLxkB0OdgNq6DiVn11cjvIQ==}

  mri@1.2.0:
    resolution: {integrity: sha512-tzzskb3bG8LvYGFF/mDTpq3jpI6Q9wc3LEmBaghu+DdCssd1FakN7Bc0hVNmEyGq1bq3RgfkCb3cmQLpNPOroA==}
    engines: {node: '>=4'}

  mrmime@2.0.0:
    resolution: {integrity: sha512-eu38+hdgojoyq63s+yTpN4XMBdt5l8HhMhc4VKLO9KM5caLIBvUm4thi7fFaxyTmCKeNnXZ5pAlBwCUnhA09uw==}
    engines: {node: '>=10'}

  ms@2.0.0:
    resolution: {integrity: sha512-Tpp60P6IUJDTuOq/5Z8cdskzJujfwqfOTkrwIwj7IRISpnkJnT6SyJ4PCPnGMoFjC9ddhal5KVIYtAt97ix05A==}

  ms@2.1.3:
    resolution: {integrity: sha512-6FlzubTLZG3J2a/NVCAleEhjzq5oxgHyaCU9yYXvcLsvoVaHJq/s5xXI6/XXP6tz7R9xAOtHnSO/tXtF3WRTlA==}

  muggle-string@0.4.1:
    resolution: {integrity: sha512-VNTrAak/KhO2i8dqqnqnAHOa3cYBwXEZe9h+D5h/1ZqFSTEFHdM65lR7RoIqq3tBBYavsOXV84NoHXZ0AkPyqQ==}

  mz@2.7.0:
    resolution: {integrity: sha512-z81GNO7nnYMEhrGh9LeymoE4+Yr0Wn5McHIZMK5cfQCl+NDX08sCZgUc9/6MHni9IWuFLm1Z3HTCXu2z9fN62Q==}

  nanoid@3.3.7:
    resolution: {integrity: sha512-eSRppjcPIatRIMC1U6UngP8XFcz8MQWGQdt1MTBQ7NaAmvXDfvNxbvWV3x2y6CdEUciCSsDHDQZbhYaB8QEo2g==}
    engines: {node: ^10 || ^12 || ^13.7 || ^14 || >=15.0.1}
    hasBin: true

  nanoid@5.0.7:
    resolution: {integrity: sha512-oLxFY2gd2IqnjcYyOXD8XGCftpGtZP2AbHbOkthDkvRywH5ayNtPVy9YlOPcHckXzbLTCHpkb7FB+yuxKV13pQ==}
    engines: {node: ^18 || >=20}
    hasBin: true

  neotraverse@0.6.18:
    resolution: {integrity: sha512-Z4SmBUweYa09+o6pG+eASabEpP6QkQ70yHj351pQoEXIs8uHbaU2DWVmzBANKgflPa47A50PtB2+NgRpQvr7vA==}
    engines: {node: '>= 10'}

  nlcst-to-string@4.0.0:
    resolution: {integrity: sha512-YKLBCcUYKAg0FNlOBT6aI91qFmSiFKiluk655WzPF+DDMA02qIyy8uiRqI8QXtcFpEvll12LpL5MXqEmAZ+dcA==}

  node-domexception@1.0.0:
    resolution: {integrity: sha512-/jKZoMpw0F8GRwl4/eLROPA3cfcXtLApP0QzLmUT/HuPCZWyB7IY9ZrMeKw2O/nFIqPQB3PVM9aYm0F312AXDQ==}
    engines: {node: '>=10.5.0'}

  node-fetch-native@1.6.4:
    resolution: {integrity: sha512-IhOigYzAKHd244OC0JIMIUrjzctirCmPkaIfhDeGcEETWof5zKYUW7e7MYvChGWh/4CJeXEgsRyGzuF334rOOQ==}

  node-fetch@3.3.2:
    resolution: {integrity: sha512-dRB78srN/l6gqWulah9SrxeYnxeddIG30+GOqK/9OlLVyLg3HPnr6SqOWTWOXKRwC2eGYCkZ59NNuSgvSrpgOA==}
    engines: {node: ^12.20.0 || ^14.13.1 || >=16.0.0}

  node-releases@2.0.18:
    resolution: {integrity: sha512-d9VeXT4SJ7ZeOqGX6R5EM022wpL+eWPooLI+5UpWn2jCT1aosUQEhQP214x33Wkwx3JQMvIm+tIoVOdodFS40g==}

  normalize-path@3.0.0:
    resolution: {integrity: sha512-6eZs5Ls3WtCisHWp9S2GUy8dqkpGi4BVSz3GaqiE6ezub0512ESztXUwUB6C6IKbQkY2Pnb/mD4WYojCRwcwLA==}
    engines: {node: '>=0.10.0'}

  normalize-range@0.1.2:
    resolution: {integrity: sha512-bdok/XvKII3nUpklnV6P2hxtMNrCboOjAcyBuQnWEhO665FwrSNRxU+AqpsyvO6LgGYPspN+lu5CLtw4jPRKNA==}
    engines: {node: '>=0.10.0'}

  not@0.1.0:
    resolution: {integrity: sha512-5PDmaAsVfnWUgTUbJ3ERwn7u79Z0dYxN9ErxCpVJJqe2RK0PJ3z+iFUxuqjwtlDDegXvtWoxD/3Fzxox7tFGWA==}

  nth-check@2.1.1:
    resolution: {integrity: sha512-lqjrjmaOoAnWfMmBPL+XNnynZh2+swxiX3WUE0s4yEHI6m+AwrK2UZOimIRl3X/4QctVqS8AiZjFqyOGrMXb/w==}

  object-assign@4.1.1:
    resolution: {integrity: sha512-rJgTQnkUnH1sFw8yT6VSU3zD3sWmu6sZhIseY8VX+GRu3P6F7Fu+JNDoXfklElbLJSnc3FUQHVe4cU5hj+BcUg==}
    engines: {node: '>=0.10.0'}

  object-hash@3.0.0:
    resolution: {integrity: sha512-RSn9F68PjH9HqtltsSnqYC1XXoWe9Bju5+213R98cNGttag9q9yAOTzdbsqvIa7aNm5WffBZFpWYr2aWrklWAw==}
    engines: {node: '>= 6'}

  ofetch@1.3.3:
    resolution: {integrity: sha512-s1ZCMmQWXy4b5K/TW9i/DtiN8Ku+xCiHcjQ6/J/nDdssirrQNOoB165Zu8EqLMA2lln1JUth9a0aW9Ap2ctrUg==}

  ofetch@1.3.4:
    resolution: {integrity: sha512-KLIET85ik3vhEfS+3fDlc/BAZiAp+43QEC/yCo5zkNoY2YaKvNkOaFr/6wCFgFH1kuYQM5pMNi0Tg8koiIemtw==}

  on-finished@2.4.1:
    resolution: {integrity: sha512-oVlzkg3ENAhCk2zdv7IJwd/QUD4z2RxRwpkcGY8psCVcCYZNq4wYnVWALHM+brtuJjePWiYF/ClmuDr8Ch5+kg==}
    engines: {node: '>= 0.8'}

  once@1.4.0:
    resolution: {integrity: sha512-lNaJgI+2Q5URQBkccEKHTQOPaXdUxnZZElQTZY0MFUAuaEqe1E+Nyvgdz/aIyNi6Z9MzO5dv1H8n58/GELp3+w==}

  onetime@7.0.0:
    resolution: {integrity: sha512-VXJjc87FScF88uafS3JllDgvAm+c/Slfz06lorj2uAY34rlUu0Nt+v8wreiImcrgAjjIHp1rXpTDlLOGw29WwQ==}
    engines: {node: '>=18'}

  open@10.1.0:
    resolution: {integrity: sha512-mnkeQ1qP5Ue2wd+aivTD3NHd/lZ96Lu0jgf0pwktLPtx6cTZiH7tyeGRRHs0zX0rbrahXPnXlUnbeXyaBBuIaw==}
    engines: {node: '>=18'}

  ora@8.1.0:
    resolution: {integrity: sha512-GQEkNkH/GHOhPFXcqZs3IDahXEQcQxsSjEkK4KvEEST4t7eNzoMjxTzef+EZ+JluDEV+Raoi3WQ2CflnRdSVnQ==}
    engines: {node: '>=18'}

  os-tmpdir@1.0.2:
    resolution: {integrity: sha512-D2FR03Vir7FIu45XBY20mTb+/ZSWB00sjU9jdQXt83gDrI4Ztz5Fs7/yy74g2N5SVQY4xY1qDr4rNddwYRVX0g==}
    engines: {node: '>=0.10.0'}

  oslo@1.2.0:
    resolution: {integrity: sha512-OoFX6rDsNcOQVAD2gQD/z03u4vEjWZLzJtwkmgfRF+KpQUXwdgEXErD7zNhyowmHwHefP+PM9Pw13pgpHMRlzw==}

  outdent@0.5.0:
    resolution: {integrity: sha512-/jHxFIzoMXdqPzTaCpFzAAWhpkSjZPF4Vsn6jAfNpmbH/ymsmd7Qc6VE9BGn0L6YMj6uwpQLxCECpus4ukKS9Q==}

  p-filter@2.1.0:
    resolution: {integrity: sha512-ZBxxZ5sL2HghephhpGAQdoskxplTwr7ICaehZwLIlfL6acuVgZPm8yBNuRAFBGEqtD/hmUeq9eqLg2ys9Xr/yw==}
    engines: {node: '>=8'}

  p-limit@2.3.0:
    resolution: {integrity: sha512-//88mFWSJx8lxCzwdAABTJL2MyWB12+eIY7MDL2SqLmAkeKU9qxRvWuSyTjm3FUmpBEMuFfckAIqEaVGUDxb6w==}
    engines: {node: '>=6'}

  p-limit@6.1.0:
    resolution: {integrity: sha512-H0jc0q1vOzlEk0TqAKXKZxdl7kX3OFUzCnNVUnq5Pc3DGo0kpeaMuPqxQn235HibwBEb0/pm9dgKTjXy66fBkg==}
    engines: {node: '>=18'}

  p-locate@4.1.0:
    resolution: {integrity: sha512-R79ZZ/0wAxKGu3oYMlz8jy/kbhsNrS7SKZ7PxEHBgJ5+F2mtFW2fK2cOtBh1cHYkQsbzFV7I+EoRKe6Yt0oK7A==}
    engines: {node: '>=8'}

  p-map@2.1.0:
    resolution: {integrity: sha512-y3b8Kpd8OAN444hxfBbFfj1FY/RjtTd8tzYwhUqNYXx0fXx2iX4maP4Qr6qhIKbQXI02wTLAda4fYUbDagTUFw==}
    engines: {node: '>=6'}

  p-queue@8.0.1:
    resolution: {integrity: sha512-NXzu9aQJTAzbBqOt2hwsR63ea7yvxJc0PwN/zobNAudYfb1B7R08SzB4TsLeSbUCuG467NhnoT0oO6w1qRO+BA==}
    engines: {node: '>=18'}

  p-timeout@6.1.2:
    resolution: {integrity: sha512-UbD77BuZ9Bc9aABo74gfXhNvzC9Tx7SxtHSh1fxvx3jTLLYvmVhiQZZrJzqqU0jKbN32kb5VOKiLEQI/3bIjgQ==}
    engines: {node: '>=14.16'}

  p-try@2.2.0:
    resolution: {integrity: sha512-R4nPAVTAU0B9D35/Gk3uJf/7XYbQcyohSKdvAxIRSNghFl4e71hVoGnBNQz9cWaXxO2I10KTC+3jMdvvoKw6dQ==}
    engines: {node: '>=6'}

  package-json-from-dist@1.0.0:
    resolution: {integrity: sha512-dATvCeZN/8wQsGywez1mzHtTlP22H8OEfPrVMLNr4/eGa+ijtLn/6M5f0dY8UKNrC2O9UCU6SSoG3qRKnt7STw==}

  package-json@10.0.1:
    resolution: {integrity: sha512-ua1L4OgXSBdsu1FPb7F3tYH0F48a6kxvod4pLUlGY9COeJAJQNX/sNH2IiEmsxw7lqYiAwrdHMjz1FctOsyDQg==}
    engines: {node: '>=18'}

  package-manager-detector@0.1.2:
    resolution: {integrity: sha512-iePyefLTOm2gEzbaZKSW+eBMjg+UYsQvUKxmvGXAQ987K16efBg10MxIjZs08iyX+DY2/owKY9DIdu193kX33w==}

  package-manager-detector@0.2.0:
    resolution: {integrity: sha512-E385OSk9qDcXhcM9LNSe4sdhx8a9mAPrZ4sMLW+tmxl5ZuGtPUcdFu+MPP2jbgiWAZ6Pfe5soGFMd+0Db5Vrog==}

  pagefind@1.1.0:
    resolution: {integrity: sha512-1nmj0/vfYcMxNEQj0YDRp6bTVv9hI7HLdPhK/vBBYlrnwjATndQvHyicj5Y7pUHrpCFZpFnLVQXIF829tpFmaw==}
    hasBin: true

  parse-entities@4.0.1:
    resolution: {integrity: sha512-SWzvYcSJh4d/SGLIOQfZ/CoNv6BTlI6YEQ7Nj82oDVnRpwe/Z/F1EMx42x3JAOwGBlCjeCH0BRJQbQ/opHL17w==}

  parse-latin@7.0.0:
    resolution: {integrity: sha512-mhHgobPPua5kZ98EF4HWiH167JWBfl4pvAIXXdbaVohtK7a6YBOy56kvhCqduqyo/f3yrHFWmqmiMg/BkBkYYQ==}

  parse5-htmlparser2-tree-adapter@7.0.0:
    resolution: {integrity: sha512-B77tOZrqqfUfnVcOrUvfdLbz4pu4RopLD/4vmu3HUPswwTA8OH0EMW9BlWR2B0RCoiZRAHEUu7IxeP1Pd1UU+g==}

  parse5-parser-stream@7.1.2:
    resolution: {integrity: sha512-JyeQc9iwFLn5TbvvqACIF/VXG6abODeB3Fwmv/TGdLk2LfbWkaySGY72at4+Ty7EkPZj854u4CrICqNk2qIbow==}

  parse5@7.1.2:
    resolution: {integrity: sha512-Czj1WaSVpaoj0wbhMzLmWD69anp2WH7FXMB9n1Sy8/ZFF9jolSQVMu1Ij5WIyGmcBmhk7EOndpO4mIpihVqAXw==}

  parsel-js@1.1.2:
    resolution: {integrity: sha512-D66DG2nKx4Yoq66TMEyCUHlR2STGqO7vsBrX7tgyS9cfQyO6XD5JyzOiflwmWN6a4wbUAqpmHqmrxlTQVGZcbA==}

  path-browserify@1.0.1:
    resolution: {integrity: sha512-b7uo2UCUOYZcnF/3ID0lulOJi/bafxa1xPe7ZPsammBSpjSWQkjNxlt635YGS2MiR9GjvuXCtz2emr3jbsz98g==}

  path-exists@4.0.0:
    resolution: {integrity: sha512-ak9Qy5Q7jYb2Wwcey5Fpvg2KoAc/ZIhLSLOSBmRmygPsGwkVVt0fZa0qrtMz+m6tJTAHfZQ8FnmB4MG4LWy7/w==}
    engines: {node: '>=8'}

  path-key@3.1.1:
    resolution: {integrity: sha512-ojmeN0qd+y0jszEtoY48r0Peq5dwMEkIlCOu6Q5f41lfkswXuKtYrhgoTpLnyIcHm24Uhqx+5Tqm2InSwLhE6Q==}
    engines: {node: '>=8'}

  path-parse@1.0.7:
    resolution: {integrity: sha512-LDJzPVEEEPR+y48z93A0Ed0yXb8pAByGWo/k5YYdYgpY2/2EsOsksJrq7lOHxryrVOn1ejG6oAp8ahvOIQD8sw==}

  path-scurry@1.11.1:
    resolution: {integrity: sha512-Xa4Nw17FS9ApQFJ9umLiJS4orGjm7ZzwUrwamcGQuHSzDyth9boKDaycYdDcZDuqYATXw4HFXgaqWTctW/v1HA==}
    engines: {node: '>=16 || 14 >=14.18'}

  path-to-regexp@6.2.2:
    resolution: {integrity: sha512-GQX3SSMokngb36+whdpRXE+3f9V8UzyAorlYvOGx87ufGHehNTn5lCxrKtLyZ4Yl/wEKnNnr98ZzOwwDZV5ogw==}

  path-type@4.0.0:
    resolution: {integrity: sha512-gDKb8aZMDeD/tZWs9P6+q0J9Mwkdl6xMV8TjnGP3qJVJ06bdMgkbBlLU8IdfOsIsFz2BW1rNVT3XuNEl8zPAvw==}
    engines: {node: '>=8'}

  pathe@1.1.2:
    resolution: {integrity: sha512-whLdWMYL2TwI08hn8/ZqAbrVemu0LNaNNJZX73O6qaIdCTfXutsLhMkjdENX0qhsQ9uIimo4/aQOmXkoon2nDQ==}

  pend@1.2.0:
    resolution: {integrity: sha512-F3asv42UuXchdzt+xXqfW1OGlVBe+mxa2mqI0pg5yAHZPvFmY3Y6drSf/GQ1A86WgWEN9Kzh/WrgKa6iGcHXLg==}

  perfect-debounce@1.0.0:
    resolution: {integrity: sha512-xCy9V055GLEqoFaHoC1SoLIaLmWctgCUaBaWxDZ7/Zx4CTyX7cJQLJOok/orfjZAh9kEYpjJa4d0KcJmCbctZA==}

  periscopic@3.1.0:
    resolution: {integrity: sha512-vKiQ8RRtkl9P+r/+oefh25C3fhybptkHKCZSPlcXiJux2tJF55GnEj3BVn4A5gKfq9NWWXXrxkHBwVPUfH0opw==}

  picocolors@1.1.0:
    resolution: {integrity: sha512-TQ92mBOW0l3LeMeyLV6mzy/kWr8lkd/hp3mTg7wYK7zJhuBStmGMBG0BdeDZS/dZx1IukaX6Bk11zcln25o1Aw==}

  picomatch@2.3.1:
    resolution: {integrity: sha512-JU3teHTNjmE2VCGFzuY8EXzCDVwEqB2a8fsIvwaStHhAWJEeVd1o1QD80CU6+ZdEXXSLbSsuLwJjkCBWqRQUVA==}
    engines: {node: '>=8.6'}

  picomatch@4.0.2:
    resolution: {integrity: sha512-M7BAV6Rlcy5u+m6oPhAPFgJTzAioX/6B0DxyvDlo9l8+T3nLKbrczg2WLUyzd45L8RqfUMyGPzekbMvX2Ldkwg==}
    engines: {node: '>=12'}

  pify@2.3.0:
    resolution: {integrity: sha512-udgsAY+fTnvv7kI7aaxbqwWNb0AHiB0qBO89PZKPkoTmGOgdbrHDKD+0B2X4uTfJ/FT1R09r9gTsjUjNJotuog==}
    engines: {node: '>=0.10.0'}

  pify@4.0.1:
    resolution: {integrity: sha512-uB80kBFb/tfd68bVleG9T5GGsGPjJrLAUpR5PZIrhBnIaRTQRjqdJSsIKkOP6OAIFbj7GOrcudc5pNjZ+geV2g==}
    engines: {node: '>=6'}

  pirates@4.0.6:
    resolution: {integrity: sha512-saLsH7WeYYPiD25LDuLRRY/i+6HaPYr6G1OUlN39otzkSTxKnubR9RTxS3/Kk50s1g2JTgFwWQDQyplC5/SHZg==}
    engines: {node: '>= 6'}

  pkg-dir@4.2.0:
    resolution: {integrity: sha512-HRDzbaKjC+AOWVXxAU/x54COGeIv9eb+6CkDSQoNTt4XyWoIJvuPsXizxu/Fr23EiekbtZwmh1IcIG/l/a10GQ==}
    engines: {node: '>=8'}

  pkg-types@1.1.3:
    resolution: {integrity: sha512-+JrgthZG6m3ckicaOB74TwQ+tBWsFl3qVQg7mN8ulwSOElJ7gBhKzj2VkCPnZ4NlF6kEquYU+RIYNVAvzd54UA==}

  pngjs@7.0.0:
    resolution: {integrity: sha512-LKWqWJRhstyYo9pGvgor/ivk2w94eSjE3RGVuzLGlr3NmD8bf7RcYGze1mNdEHRP6TRP6rMuDHk5t44hnTRyow==}
    engines: {node: '>=14.19.0'}

  postcss-import@15.1.0:
    resolution: {integrity: sha512-hpr+J05B2FVYUAXHeK1YyI267J/dDDhMU6B6civm8hSY1jYJnBXxzKDKDswzJmtLHryrjhnDjqqp/49t8FALew==}
    engines: {node: '>=14.0.0'}
    peerDependencies:
      postcss: ^8.0.0

  postcss-js@4.0.1:
    resolution: {integrity: sha512-dDLF8pEO191hJMtlHFPRa8xsizHaM82MLfNkUHdUtVEV3tgTp5oj+8qbEqYM57SLfc74KSbw//4SeJma2LRVIw==}
    engines: {node: ^12 || ^14 || >= 16}
    peerDependencies:
      postcss: ^8.4.21

  postcss-load-config@4.0.2:
    resolution: {integrity: sha512-bSVhyJGL00wMVoPUzAVAnbEoWyqRxkjv64tUl427SKnPrENtq6hJwUojroMz2VB+Q1edmi4IfrAPpami5VVgMQ==}
    engines: {node: '>= 14'}
    peerDependencies:
      postcss: '>=8.0.9'
      ts-node: '>=9.0.0'
    peerDependenciesMeta:
      postcss:
        optional: true
      ts-node:
        optional: true

  postcss-nested@6.2.0:
    resolution: {integrity: sha512-HQbt28KulC5AJzG+cZtj9kvKB93CFCdLvog1WFLf1D+xmMvPGlBstkpTEZfK5+AN9hfJocyBFCNiqyS48bpgzQ==}
    engines: {node: '>=12.0'}
    peerDependencies:
      postcss: ^8.2.14

  postcss-selector-parser@6.0.10:
    resolution: {integrity: sha512-IQ7TZdoaqbT+LCpShg46jnZVlhWD2w6iQYAcYXfHARZ7X1t/UGhhceQDs5X0cGqKvYlHNOuv7Oa1xmb0oQuA3w==}
    engines: {node: '>=4'}

  postcss-selector-parser@6.1.1:
    resolution: {integrity: sha512-b4dlw/9V8A71rLIDsSwVmak9z2DuBUB7CA1/wSdelNEzqsjoSPeADTWNO09lpH49Diy3/JIZ2bSPB1dI3LJCHg==}
    engines: {node: '>=4'}

  postcss-value-parser@4.2.0:
    resolution: {integrity: sha512-1NNCs6uurfkVbeXG4S8JFT9t19m45ICnif8zWLd5oPSZ50QnwMfK+H3jv408d4jw/7Bttv5axS5IiHoLaVNHeQ==}

  postcss@8.4.47:
    resolution: {integrity: sha512-56rxCq7G/XfB4EkXq9Egn5GCqugWvDFjafDOThIdMBsI15iqPqR5r15TfSr1YPYeEI19YeaXMCbY6u88Y76GLQ==}
    engines: {node: ^10 || ^12 || >=14}

  powerglitch@2.3.3:
    resolution: {integrity: sha512-S4XmfeZl0cnD70iZ6cxfU9O3QBWjn09gmHReJW0nQWLcfZQB8a3B9CxmuYZCyvDCXD4o75d9y/qiC+WZtN1IyA==}

  preferred-pm@4.0.0:
    resolution: {integrity: sha512-gYBeFTZLu055D8Vv3cSPox/0iTPtkzxpLroSYYA7WXgRi31WCJ51Uyl8ZiPeUUjyvs2MBzK+S8v9JVUgHU/Sqw==}
    engines: {node: '>=18.12'}

  prettier@2.8.7:
    resolution: {integrity: sha512-yPngTo3aXUUmyuTjeTUT75txrf+aMh9FiD7q9ZE/i6r0bPb22g4FsE6Y338PQX1bmfy08i9QQCB7/rcUAVntfw==}
    engines: {node: '>=10.13.0'}
    hasBin: true

  prettier@2.8.8:
    resolution: {integrity: sha512-tdN8qQGvNjw4CHbY+XXk0JgCXn9QiF21a55rBe5LJAU+kDyC4WQn4+awm2Xfk2lQMk5fKup9XgzTZtGkjBdP9Q==}
    engines: {node: '>=10.13.0'}
    hasBin: true

  prismjs@1.29.0:
    resolution: {integrity: sha512-Kx/1w86q/epKcmte75LNrEoT+lX8pBpavuAbvJWRXar7Hz8jrtF+e3vY751p0R8H9HdArwaCTNDDzHg/ScJK1Q==}
    engines: {node: '>=6'}

  promise-limit@2.7.0:
    resolution: {integrity: sha512-7nJ6v5lnJsXwGprnGXga4wx6d1POjvi5Qmf1ivTRxTjH4Z/9Czja/UCMLVmB9N93GeWOU93XaFaEt6jbuoagNw==}

  prompts@2.4.2:
    resolution: {integrity: sha512-NxNv/kLguCA7p3jE8oL2aEBsrJWgAakBpgmgK6lpPWV+WuOmY6r2/zbAVnP+T8bQlA0nzHXSJSJW0Hq7ylaD2Q==}
    engines: {node: '>= 6'}

  property-information@6.5.0:
    resolution: {integrity: sha512-PgTgs/BlvHxOu8QuEN7wi5A0OmXaBcHpmCSTehcs6Uuu9IkDIEo13Hy7n898RHfrQ49vKCoGeWZSaAK01nwVig==}

  proto-list@1.2.4:
    resolution: {integrity: sha512-vtK/94akxsTMhe0/cbfpR+syPuszcuwhqVjJq26CuNDgFGj682oRBXOP5MJpv2r7JtE8MsiepGIqvvOTBwn2vA==}

  proxy-from-env@1.1.0:
    resolution: {integrity: sha512-D+zkORCbA9f1tdWRK0RaCR3GPv50cMxcrz4X8k5LTSUD1Dkw47mKJEZQNunItRTkWwgtaUSo1RVFRIG9ZXiFYg==}

  pseudomap@1.0.2:
    resolution: {integrity: sha512-b/YwNhb8lk1Zz2+bXXpS/LK9OisiZZ1SNsSLxN1x2OXVEhW2Ckr/7mWE5vrC1ZTiJlD9g19jWszTmJsB+oEpFQ==}

  pump@3.0.0:
    resolution: {integrity: sha512-LwZy+p3SFs1Pytd/jYct4wpv49HiYCqd9Rlc5ZVdk0V+8Yzv6jR5Blk3TRmPL1ft69TxP0IMZGJ+WPFU2BFhww==}

  punycode.js@2.3.1:
    resolution: {integrity: sha512-uxFIHU0YlHYhDQtV4R9J6a52SLx28BCjT+4ieh7IGbgwVJWO+km431c4yRlREUAsAmt/uMjQUyQHNEPf0M39CA==}
    engines: {node: '>=6'}

  qr-creator@1.0.0:
    resolution: {integrity: sha512-C0cqfbS1P5hfqN4NhsYsUXePlk9BO+a45bAQ3xLYjBL3bOIFzoVEjs79Fado9u9BPBD3buHi3+vY+C8tHh4qMQ==}

  queue-microtask@1.2.3:
    resolution: {integrity: sha512-NuaNSa6flKT5JaSYQzJok04JzTL1CA6aGhv5rfLW3PgqA+M2ChpZQnAC8h8i4ZFkBS8X5RqkDBHA7r4hej3K9A==}

  range-parser@1.2.1:
    resolution: {integrity: sha512-Hrgsx+orqoygnmhFbKaHE6c296J+HTAQXoxEF6gNupROmmGJRoyzfG3ccAveqCBrwr/2yxQ5BVd/GTl5agOwSg==}
    engines: {node: '>= 0.6'}

  rc@1.2.8:
    resolution: {integrity: sha512-y3bGgqKj3QBdxLbLkomlohkvsA8gdAiUQlSBJnBhfn+BPxg4bc62d8TcBW15wavDfgexCgccckhcZvywyQYPOw==}
    hasBin: true

  react-dom@18.3.1:
    resolution: {integrity: sha512-5m4nQKp+rZRb09LNH59GM4BxTh9251/ylbKIbpe7TpGxfJ+9kv6BLkLBXIjjspbgbnIBNqlI23tRnTWT0snUIw==}
    peerDependencies:
      react: ^18.3.1

  react-refresh@0.14.2:
    resolution: {integrity: sha512-jCvmsr+1IUSMUyzOkRcvnVbX3ZYC6g9TDrDbFuFmRDq7PD4yaGbLKNQL6k2jnArV8hjYxh7hVhAZB6s9HDGpZA==}
    engines: {node: '>=0.10.0'}

  react@18.3.1:
    resolution: {integrity: sha512-wS+hAgJShR0KhEvPJArfuPVN1+Hz1t0Y6n5jLrGQbkb4urgPE/0Rve+1kMB1v/oWgHgm4WIcV+i7F2pTVj+2iQ==}
    engines: {node: '>=0.10.0'}

  read-cache@1.0.0:
    resolution: {integrity: sha512-Owdv/Ft7IjOgm/i0xvNDZ1LrRANRfew4b2prF3OWMQLxLfu3bS8FVhCsrSCMK4lR56Y9ya+AThoTpDCTxCmpRA==}

  read-yaml-file@1.1.0:
    resolution: {integrity: sha512-VIMnQi/Z4HT2Fxuwg5KrY174U1VdUIASQVWXXyqtNRtxSr9IYkn1rsI6Tb6HsrHCmB7gVpNwX6JxPTHcH6IoTA==}
    engines: {node: '>=6'}

  readdirp@3.6.0:
    resolution: {integrity: sha512-hOS089on8RduqdbhvQ5Z37A0ESjsqz6qnRcffsMU3495FuTdqSm+7bhJ29JvIOsBDEEnan5DPu9t3To9VRlMzA==}
    engines: {node: '>=8.10.0'}

  recast@0.23.9:
    resolution: {integrity: sha512-Hx/BGIbwj+Des3+xy5uAtAbdCyqK9y9wbBcDFDYanLS9JnMqf7OeF87HQwUimE87OEc72mr6tkKUKMBBL+hF9Q==}
    engines: {node: '>= 4'}

  regenerator-runtime@0.14.1:
    resolution: {integrity: sha512-dYnhHh0nJoMfnkZs6GmmhFknAGRrLznOu5nc9ML+EJxGvrx6H7teuevqVqCuPcPK//3eDrrjQhehXVx9cnkGdw==}

  registry-auth-token@5.0.2:
    resolution: {integrity: sha512-o/3ikDxtXaA59BmZuZrJZDJv8NMDGSj+6j6XaeBmHw8eY1i1qd9+6H+LjVvQXx3HN6aRCGa1cUdJ9RaJZUugnQ==}
    engines: {node: '>=14'}

  registry-url@6.0.1:
    resolution: {integrity: sha512-+crtS5QjFRqFCoQmvGduwYWEBng99ZvmFvF+cUJkGYF1L1BfU8C6Zp9T7f5vPAwyLkUExpvK+ANVZmGU49qi4Q==}
    engines: {node: '>=12'}

  rehype-expressive-code@0.35.6:
    resolution: {integrity: sha512-pPdE+pRcRw01kxMOwHQjuRxgwlblZt5+wAc3w2aPGgmcnn57wYjn07iKO7zaznDxYVxMYVvYlnL+R3vWFQS4Gw==}

  rehype-format@5.0.0:
    resolution: {integrity: sha512-kM4II8krCHmUhxrlvzFSptvaWh280Fr7UGNJU5DCMuvmAwGCNmGfi9CvFAQK6JDjsNoRMWQStglK3zKJH685Wg==}

  rehype-highlight@7.0.0:
    resolution: {integrity: sha512-QtobgRgYoQaK6p1eSr2SD1i61f7bjF2kZHAQHxeCHAuJf7ZUDMvQ7owDq9YTkmar5m5TSUol+2D3bp3KfJf/oA==}

  rehype-minify-whitespace@6.0.0:
    resolution: {integrity: sha512-i9It4YHR0Sf3GsnlR5jFUKXRr9oayvEk9GKQUkwZv6hs70OH9q3OCZrq9PpLvIGKt3W+JxBOxCidNVpH/6rWdA==}

  rehype-parse@9.0.0:
    resolution: {integrity: sha512-WG7nfvmWWkCR++KEkZevZb/uw41E8TsH4DsY9UxsTbIXCVGbAs4S+r8FrQ+OtH5EEQAs+5UxKC42VinkmpA1Yw==}

  rehype-raw@7.0.0:
    resolution: {integrity: sha512-/aE8hCfKlQeA8LmyeyQvQF3eBiLRGNlfBJEvWH7ivp9sBqs7TNqBL5X3v157rM4IFETqDnIOO+z5M/biZbo9Ww==}

  rehype-stringify@10.0.0:
    resolution: {integrity: sha512-1TX1i048LooI9QoecrXy7nGFFbFSufxVRAfc6Y9YMRAi56l+oB0zP51mLSV312uRuvVLPV1opSlJmslozR1XHQ==}

  rehype@13.0.1:
    resolution: {integrity: sha512-AcSLS2mItY+0fYu9xKxOu1LhUZeBZZBx8//5HKzF+0XP+eP8+6a5MXn2+DW2kfXR6Dtp1FEXMVrjyKAcvcU8vg==}

  remark-directive@3.0.0:
    resolution: {integrity: sha512-l1UyWJ6Eg1VPU7Hm/9tt0zKtReJQNOA4+iDMAxTyZNWnJnFlbS/7zhiel/rogTLQ2vMYwDzSJa4BiVNqGlqIMA==}

  remark-frontmatter@5.0.0:
    resolution: {integrity: sha512-XTFYvNASMe5iPN0719nPrdItC9aU0ssC4v14mH1BCi1u0n1gAocqcujWUrByftZTbLhRtiKRyjYTSIOcr69UVQ==}

  remark-gfm@4.0.0:
    resolution: {integrity: sha512-U92vJgBPkbw4Zfu/IiW2oTZLSL3Zpv+uI7My2eq8JxKgqraFdU8YUGicEJCEgSbeaG+QDFqIcwwfMTOEelPxuA==}

  remark-mdx@3.0.1:
    resolution: {integrity: sha512-3Pz3yPQ5Rht2pM5R+0J2MrGoBSrzf+tJG94N+t/ilfdh8YLyyKYtidAYwTveB20BoHAcwIopOUqhcmh2F7hGYA==}

  remark-parse@11.0.0:
    resolution: {integrity: sha512-FCxlKLNGknS5ba/1lmpYijMUzX2esxW5xQqjWxw2eHFfS2MSdaHVINFmhjo+qN1WhZhNimq0dZATN9pH0IDrpA==}

  remark-rehype@11.1.0:
    resolution: {integrity: sha512-z3tJrAs2kIs1AqIIy6pzHmAHlF1hWQ+OdY4/hv+Wxe35EhyLKcajL33iUEn3ScxtFox9nUvRufR/Zre8Q08H/g==}

  remark-smartypants@3.0.2:
    resolution: {integrity: sha512-ILTWeOriIluwEvPjv67v7Blgrcx+LZOkAUVtKI3putuhlZm84FnqDORNXPPm+HY3NdZOMhyDwZ1E+eZB/Df5dA==}
    engines: {node: '>=16.0.0'}

  remark-stringify@11.0.0:
    resolution: {integrity: sha512-1OSmLd3awB/t8qdoEOMazZkNsfVTeY4fTsgzcQFdXNq8ToTN4ZGwrMnlda4K6smTFKD+GRV6O48i6Z4iKgPPpw==}

  remark@15.0.1:
    resolution: {integrity: sha512-Eht5w30ruCXgFmxVUSlNWQ9iiimq07URKeFS3hNc8cUWy1llX4KDWfyEDZRycMc+znsN9Ux5/tJ/BFdgdOwA3A==}

  request-light@0.5.8:
    resolution: {integrity: sha512-3Zjgh+8b5fhRJBQZoy+zbVKpAQGLyka0MPgW3zruTF4dFFJ8Fqcfu9YsAvi/rvdcaTeWG3MkbZv4WKxAn/84Lg==}

  request-light@0.7.0:
    resolution: {integrity: sha512-lMbBMrDoxgsyO+yB3sDcrDuX85yYt7sS8BfQd11jtbW/z5ZWgLZRcEGLsLoYw7I0WSUGQBs8CC8ScIxkTX1+6Q==}

  require-directory@2.1.1:
    resolution: {integrity: sha512-fGxEI7+wsG9xrvdjsrlmL22OMTTiHRwAMroiEeMgq8gzoLC/PQr7RsRDSTLUg/bZAZtF+TVIkHc6/4RIKrui+Q==}
    engines: {node: '>=0.10.0'}

  require-from-string@2.0.2:
    resolution: {integrity: sha512-Xf0nWe6RseziFMu+Ap9biiUbmplq6S9/p+7w7YXP/JBHhrUDDUhwa+vANyubuqfZWTveU//DYVGsDG7RKL/vEw==}
    engines: {node: '>=0.10.0'}

  resolve-from@5.0.0:
    resolution: {integrity: sha512-qYg9KP24dD5qka9J47d0aVky0N+b4fTU89LN9iDnjB5waksiC49rvMB0PrUJQGoTmH50XPiqOvAjDfaijGxYZw==}
    engines: {node: '>=8'}

  resolve-pkg-maps@1.0.0:
    resolution: {integrity: sha512-seS2Tj26TBVOC2NIc2rOe2y2ZO7efxITtLZcGSOnHHNOQ7CkiUBfw0Iw2ck6xkIhPwLhKNLS8BO+hEpngQlqzw==}

  resolve@1.22.8:
    resolution: {integrity: sha512-oKWePCxqpd6FlLvGV1VU0x7bkPmmCNolxzjMf4NczoDnQcIWrAF+cPtZn5i6n+RfD2d9i0tzpKnG6Yk168yIyw==}
    hasBin: true

  restore-cursor@5.1.0:
    resolution: {integrity: sha512-oMA2dcrw6u0YfxJQXm342bFKX/E4sG9rbTzO9ptUcR/e8A33cHuvStiYOwH7fszkZlZ1z/ta9AAoPk2F4qIOHA==}
    engines: {node: '>=18'}

  retext-latin@4.0.0:
    resolution: {integrity: sha512-hv9woG7Fy0M9IlRQloq/N6atV82NxLGveq+3H2WOi79dtIYWN8OaxogDm77f8YnVXJL2VD3bbqowu5E3EMhBYA==}

  retext-smartypants@6.1.0:
    resolution: {integrity: sha512-LDPXg95346bqFZnDMHo0S7Rq5p64+B+N8Vz733+wPMDtwb9rCOs9LIdIEhrUOU+TAywX9St+ocQWJt8wrzivcQ==}

  retext-stringify@4.0.0:
    resolution: {integrity: sha512-rtfN/0o8kL1e+78+uxPTqu1Klt0yPzKuQ2BfWwwfgIUSayyzxpM1PJzkKt4V8803uB9qSy32MvI7Xep9khTpiA==}

  retext@9.0.0:
    resolution: {integrity: sha512-sbMDcpHCNjvlheSgMfEcVrZko3cDzdbe1x/e7G66dFp0Ff7Mldvi2uv6JkJQzdRcvLYE8CA8Oe8siQx8ZOgTcA==}

  reusify@1.0.4:
    resolution: {integrity: sha512-U9nH88a3fc/ekCF1l0/UP1IosiuIjyTh7hBvXVMHYgVcfGvt897Xguj2UOLDeI5BG2m7/uwyaLVT6fbtCwTyzw==}
    engines: {iojs: '>=1.0.0', node: '>=0.10.0'}

  rollup@4.21.0:
    resolution: {integrity: sha512-vo+S/lfA2lMS7rZ2Qoubi6I5hwZwzXeUIctILZLbHI+laNtvhhOIon2S1JksA5UEDQ7l3vberd0fxK44lTYjbQ==}
    engines: {node: '>=18.0.0', npm: '>=8.0.0'}
    hasBin: true

  run-applescript@7.0.0:
    resolution: {integrity: sha512-9by4Ij99JUr/MCFBUkDKLWK3G9HVXmabKz9U5MlIAIuvuzkiOicRYs8XJLxX+xahD+mLiiCYDqF9dKAgtzKP1A==}
    engines: {node: '>=18'}

  run-parallel@1.2.0:
    resolution: {integrity: sha512-5l4VyZR86LZ/lDxZTR6jqL8AFE2S0IFLMP26AbjsLVADxHdhB/c0GUsH+y39UfCi3dzz8OlQuPmnaJOMoDHQBA==}

  safer-buffer@2.1.2:
    resolution: {integrity: sha512-YZo3K82SD7Riyi0E1EQPojLz7kpepnSQI9IyPbHHg1XXXevb5dJI7tpyN2ADxGcQbHG7vcyRHk0cbwqcQriUtg==}

  sax@1.4.1:
    resolution: {integrity: sha512-+aWOz7yVScEGoKNd4PA10LZ8sk0A/z5+nXQG5giUO5rprX9jgYsTdov9qCchZiPIZezbZH+jRut8nPodFAX4Jg==}

  scheduler@0.23.2:
    resolution: {integrity: sha512-UOShsPwz7NrMUqhR6t0hWjFduvOzbtv7toDH1/hIrfRNIDBnnBWd0CwJTGvTpngVlmwGCdP9/Zl/tVrDqcuYzQ==}

  section-matter@1.0.0:
    resolution: {integrity: sha512-vfD3pmTzGpufjScBh50YHKzEu2lxBWhVEHsNGoEXmCmn2hKGfeNLYMzCJpe8cD7gqX7TJluOVpBkAequ6dgMmA==}
    engines: {node: '>=4'}

  semver@6.3.1:
    resolution: {integrity: sha512-BR7VvDCVHO+q2xBEWskxS6DJE1qRnb7DxzUrogb71CWoSficBxYsiAGd+Kl0mmq/MprG9yArRkyrQxTO6XjMzA==}
    hasBin: true

  semver@7.6.3:
    resolution: {integrity: sha512-oVekP1cKtI+CTDvHWYFUcMtsK/00wmAEfyqKfNdARm8u1wNVhSgaX7A8d4UuIlUI5e84iEwOhs7ZPYRmzU9U6A==}
    engines: {node: '>=10'}
    hasBin: true

  send@0.18.0:
    resolution: {integrity: sha512-qqWzuOjSFOuqPjFe4NOsMLafToQQwBSOEpS+FwEt3A2V3vKubTquT3vmLTQpFgMXp8AlFWFuP1qKaJZOtPpVXg==}
    engines: {node: '>= 0.8.0'}

  server-destroy@1.0.1:
    resolution: {integrity: sha512-rb+9B5YBIEzYcD6x2VKidaa+cqYBJQKnU4oe4E3ANwRRN56yk/ua1YCJT1n21NTS8w6CcOclAKNP3PhdCXKYtQ==}

  setprototypeof@1.2.0:
    resolution: {integrity: sha512-E5LDX7Wrp85Kil5bhZv46j8jOeboKq5JMmYM3gVGdGH8xFpPWXUMsNrlODCrkoxMEeNi/XZIwuRvY4XNwYMJpw==}

  sharp@0.33.4:
    resolution: {integrity: sha512-7i/dt5kGl7qR4gwPRD2biwD2/SvBn3O04J77XKFgL2OnZtQw+AG9wnuS/csmu80nPRHLYE9E41fyEiG8nhH6/Q==}
    engines: {libvips: '>=8.15.2', node: ^18.17.0 || ^20.3.0 || >=21.0.0}

  sharp@0.33.5:
    resolution: {integrity: sha512-haPVm1EkS9pgvHrQ/F3Xy+hgcuMV0Wm9vfIBSiwZ05k+xgb0PkBQpGsAA/oWdDobNaZTH5ppvHtzCFbnSEwHVw==}
    engines: {node: ^18.17.0 || ^20.3.0 || >=21.0.0}

  shebang-command@1.2.0:
    resolution: {integrity: sha512-EV3L1+UQWGor21OmnvojK36mhg+TyIKDh3iFBKBohr5xeXIhNBcx8oWdgkTEEQ+BEFFYdLRuqMfd5L84N1V5Vg==}
    engines: {node: '>=0.10.0'}

  shebang-command@2.0.0:
    resolution: {integrity: sha512-kHxr2zZpYtdmrN1qDjrrX/Z1rR1kG8Dx+gkpK1G4eXmvXswmcE1hTWBWYUzlraYw1/yZp6YuDY77YtvbN0dmDA==}
    engines: {node: '>=8'}

  shebang-regex@1.0.0:
    resolution: {integrity: sha512-wpoSFAxys6b2a2wHZ1XpDSgD7N9iVjg29Ph9uV/uaP9Ex/KXlkTZTeddxDPSYQpgvzKLGJke2UU0AzoGCjNIvQ==}
    engines: {node: '>=0.10.0'}

  shebang-regex@3.0.0:
    resolution: {integrity: sha512-7++dFhtcx3353uBaq8DDR4NuxBetBzC7ZQOhmTQInHEd6bSrXdiEyzCvG07Z44UYdLShWUyXt5M/yhz8ekcb1A==}
    engines: {node: '>=8'}

  shiki@1.14.1:
    resolution: {integrity: sha512-FujAN40NEejeXdzPt+3sZ3F2dx1U24BY2XTY01+MG8mbxCiA2XukXdcbyMyLAHJ/1AUUnQd1tZlvIjefWWEJeA==}

  shiki@1.16.2:
    resolution: {integrity: sha512-gSym0hZf5a1U0iDPsdoOAZbvoi+e0c6c3NKAi03FoSLTm7oG20tum29+gk0wzzivOasn3loxfGUPT+jZXIUbWg==}

  signal-exit@3.0.7:
    resolution: {integrity: sha512-wnD2ZE+l+SPC/uoS0vXeE9L1+0wuaMqKlfz9AMUo38JsyLSBWSFcHR1Rri62LZc12vLr1gb3jl7iwQhgwpAbGQ==}

  signal-exit@4.1.0:
    resolution: {integrity: sha512-bzyZ1e88w9O1iNJbKnOlvYTrWPDl46O1bG0D3XInv+9tkPrxrN8jUUTiFlDkkmKWgn1M6CfIA13SuGqOa9Korw==}
    engines: {node: '>=14'}

  simple-swizzle@0.2.2:
    resolution: {integrity: sha512-JA//kQgZtbuY83m+xT+tXJkmJncGMTFT+C+g2h2R9uxkYIrE2yy9sgmcLhCnw57/WSD+Eh3J97FPEDFnbXnDUg==}

  sirv@2.0.4:
    resolution: {integrity: sha512-94Bdh3cC2PKrbgSOUqTiGPWVZeSiXfKOVZNJniWoqrWrRkB1CJzBU3NEbiTsPcYy1lDsANA/THzS+9WBiy5nfQ==}
    engines: {node: '>= 10'}

  sisteransi@1.0.5:
    resolution: {integrity: sha512-bLGGlR1QxBcynn2d5YmDX4MGjlZvy2MRBDRNHLJ8VI6l6+9FUiyTFNJ0IveOSP0bcXgVDPRcfGqA0pjaqUpfVg==}

  sitemap@7.1.2:
    resolution: {integrity: sha512-ARCqzHJ0p4gWt+j7NlU5eDlIO9+Rkr/JhPFZKKQ1l5GCus7rJH4UdrlVAh0xC/gDS/Qir2UMxqYNHtsKr2rpCw==}
    engines: {node: '>=12.0.0', npm: '>=5.6.0'}
    hasBin: true

  slash@3.0.0:
    resolution: {integrity: sha512-g9Q1haeby36OSStwb4ntCGGGaKsaVSjQ68fBxoQcutl5fS1vuY18H3wSt3jFyFtrkx+Kz0V1G85A4MyAdDMi2Q==}
    engines: {node: '>=8'}

  smartypants@0.2.2:
    resolution: {integrity: sha512-TzobUYoEft/xBtb2voRPryAUIvYguG0V7Tt3de79I1WfXgCwelqVsGuZSnu3GFGRZhXR90AeEYIM+icuB/S06Q==}
    hasBin: true

  source-map-js@1.2.1:
    resolution: {integrity: sha512-UXWMKhLOwVKb728IUtQPXxfYU+usdybtUrK/8uGE8CQMvrhOpwvzDBwj0QhSL7MQc7vIsISBG8VQ8+IDQxpfQA==}
    engines: {node: '>=0.10.0'}

  source-map@0.6.1:
    resolution: {integrity: sha512-UjgapumWlbMhkBgzT7Ykc5YXUT46F0iKu8SGXq0bcwP5dz/h0Plj6enJqjz1Zbq2l5WaqYnrVbwWOWMyF3F47g==}
    engines: {node: '>=0.10.0'}

  source-map@0.7.4:
    resolution: {integrity: sha512-l3BikUxvPOcn5E74dZiq5BGsTb5yEwhaTSzccU6t4sDOH8NWJCstKO5QT2CvtFoK6F0saL7p9xHAqHOlCPJygA==}
    engines: {node: '>= 8'}

  space-separated-tokens@2.0.2:
    resolution: {integrity: sha512-PEGlAwrG8yXGXRjW32fGbg66JAlOAwbObuqVoJpv/mRgoWDQfgH1wDPvtzWyUSNAXBGSk8h755YDbbcEy3SH2Q==}

  spawndamnit@2.0.0:
    resolution: {integrity: sha512-j4JKEcncSjFlqIwU5L/rp2N5SIPsdxaRsIv678+TZxZ0SRDJTm8JrxJMjE/XuiEZNEir3S8l0Fa3Ke339WI4qA==}

  sprintf-js@1.0.3:
    resolution: {integrity: sha512-D9cPgkvLlV3t3IzL0D0YLvGA9Ahk4PcvVwUbN0dSGr1aP0Nrt4AEnTUbuGvquEC0mA64Gqt1fzirlRs5ibXx8g==}

  starlight-package-managers@0.7.0:
    resolution: {integrity: sha512-7T0Wd4OhtyTxr7yxplO1gt1B0Ped4dxRQ0T3uOp7qM+5UmQiyQE6PMxwmN+4hVuaVQ1zpDdZR6nQrptewS+m9g==}
    engines: {node: '>=18.14.1'}
    peerDependencies:
      '@astrojs/starlight': '>=0.22.0'
      astro: '>=4.2.7'

  starlight-typedoc@0.16.0:
    resolution: {integrity: sha512-9B2kmX8S2J3cHenlf+TqVV+ogIrOolf8UxMu0f/lWDX/XVQDAjr44j0/y8k7Nfc+V6TmndsJbRIOpAmPAIvxAg==}
    engines: {node: '>=18.14.1'}
    peerDependencies:
      '@astrojs/starlight': '>=0.15.0'
      astro: '>=4.0.0'
      typedoc: '>=0.26.5'
      typedoc-plugin-markdown: '>=4.1.1'

  starlight-versions@0.3.0:
    resolution: {integrity: sha512-6PIAYYpb9w5ioCBLNRR+S6bQ0W9MRkZrAiCXLf8TlZE+RWB2vcInHv+00Fu8u3ZYK6kkHQO2IurHv0Zq5vKUlQ==}
    engines: {node: '>=18'}
    peerDependencies:
      '@astrojs/starlight': '>=0.28.0'

  statuses@2.0.1:
    resolution: {integrity: sha512-RwNA9Z/7PrK06rYLIzFMlaF+l73iwpzsqRIFgbMLbTcLD6cOao82TaWefPXQvB2fOC4AjuYSEndS7N/mTCbkdQ==}
    engines: {node: '>= 0.8'}

  stdin-discarder@0.2.2:
    resolution: {integrity: sha512-UhDfHmA92YAlNnCfhmq0VeNL5bDbiZGg7sZ2IvPsXubGkiNa9EC+tUTsjBRsYUAz87btI6/1wf4XoVvQ3uRnmQ==}
    engines: {node: '>=18'}

  stream-replace-string@2.0.0:
    resolution: {integrity: sha512-TlnjJ1C0QrmxRNrON00JvaFFlNh5TTG00APw23j74ET7gkQpTASi6/L2fuiav8pzK715HXtUeClpBTw2NPSn6w==}

  string-width@4.2.3:
    resolution: {integrity: sha512-wKyQRQpjJ0sIp62ErSZdGsjMJWsap5oRNihHhu6G7JVO/9jIB6UyevL+tXuOqrng8j/cxKTWyWUwvSTriiZz/g==}
    engines: {node: '>=8'}

  string-width@5.1.2:
    resolution: {integrity: sha512-HnLOCR3vjcY8beoNLtcjZ5/nxn2afmME6lhrDrebokqMap+XbeW8n9TXpPDOqdGK5qcI3oT0GKTW6wC7EMiVqA==}
    engines: {node: '>=12'}

  string-width@7.2.0:
    resolution: {integrity: sha512-tsaTIkKW9b4N+AEj+SVA+WhJzV7/zMhcSu78mLKWSk7cXMOSHsBKFWUs0fWwq8QyK3MgJBQRX6Gbi4kYbdvGkQ==}
    engines: {node: '>=18'}

  stringify-entities@4.0.4:
    resolution: {integrity: sha512-IwfBptatlO+QCJUo19AqvrPNqlVMpW9YEL2LIVY+Rpv2qsjCGxaDLNRgeGsQWJhfItebuJhsGSLjaBbNSQ+ieg==}

  strip-ansi@6.0.1:
    resolution: {integrity: sha512-Y38VPSHcqkFrCpFnQ9vuSXmquuv5oXOKpGeT6aGrr3o3Gc9AlVa6JBfUSOCnbxGGZF+/0ooI7KrPuUSztUdU5A==}
    engines: {node: '>=8'}

  strip-ansi@7.1.0:
    resolution: {integrity: sha512-iq6eVVI64nQQTRYq2KtEg2d2uU7LElhTJwsH4YzIHZshxlgZms/wIc4VoDQTlG/IvVIrBKG06CrZnp0qv7hkcQ==}
    engines: {node: '>=12'}

  strip-bom-string@1.0.0:
    resolution: {integrity: sha512-uCC2VHvQRYu+lMh4My/sFNmF2klFymLX1wHJeXnbEJERpV/ZsVuonzerjfrGpIGF7LBVa1O7i9kjiWvJiFck8g==}
    engines: {node: '>=0.10.0'}

  strip-bom@3.0.0:
    resolution: {integrity: sha512-vavAMRXOgBVNF6nyEEmL3DBK19iRpDcoIwW+swQ+CbGiu7lju6t+JklA1MHweoWtadgt4ISVUsXLyDq34ddcwA==}
    engines: {node: '>=4'}

  strip-json-comments@2.0.1:
    resolution: {integrity: sha512-4gB8na07fecVVkOI6Rs4e7T6NOTki5EmL7TUduTs6bu3EdnSycntVJ4re8kgZA+wx9IueI2Y11bfbgwtzuE0KQ==}
    engines: {node: '>=0.10.0'}

  strnum@1.0.5:
    resolution: {integrity: sha512-J8bbNyKKXl5qYcR36TIO8W3mVGVHrmmxsd5PAItGkmyzwJvybiw2IVq5nqd0i4LSNSkB/sx9VHllbfFdr9k1JA==}

  style-to-object@0.4.4:
    resolution: {integrity: sha512-HYNoHZa2GorYNyqiCaBgsxvcJIn7OHq6inEga+E6Ke3m5JkoqpQbnFssk4jwe+K7AhGa2fcha4wSOf1Kn01dMg==}

  style-to-object@1.0.6:
    resolution: {integrity: sha512-khxq+Qm3xEyZfKd/y9L3oIWQimxuc4STrQKtQn8aSDRHb8mFgpukgX1hdzfrMEW6JCjyJ8p89x+IUMVnCBI1PA==}

  sucrase@3.35.0:
    resolution: {integrity: sha512-8EbVDiu9iN/nESwxeSxDKe0dunta1GOlHufmSSXxMD2z2/tMZpDMpvXQGsc+ajGo8y2uYUmixaSRUc/QPoQ0GA==}
    engines: {node: '>=16 || 14 >=14.17'}
    hasBin: true

  supports-color@5.5.0:
    resolution: {integrity: sha512-QjVjwdXIt408MIiAqCX4oUKsgU2EqAGzs2Ppkm4aQYbjm+ZEWEcW4SfFNTr4uMNZma0ey4f5lgLrkB0aX0QMow==}
    engines: {node: '>=4'}

  supports-preserve-symlinks-flag@1.0.0:
    resolution: {integrity: sha512-ot0WnXS9fgdkgIcePe6RHNk1WA8+muPa6cSjeR3V8K27q9BB1rTE3R1p7Hv0z1ZyAc8s6Vvv8DIyWf681MAt0w==}
    engines: {node: '>= 0.4'}

  svgo@3.3.2:
    resolution: {integrity: sha512-OoohrmuUlBs8B8o6MB2Aevn+pRIH9zDALSR+6hhqVfa6fRwG/Qw9VUMSMW9VNg2CFc/MTIfabtdOVl9ODIJjpw==}
    engines: {node: '>=14.0.0'}
    hasBin: true

  tailwind-merge@2.5.2:
    resolution: {integrity: sha512-kjEBm+pvD+6eAwzJL2Bi+02/9LFLal1Gs61+QB7HvTfQQ0aXwC5LGT8PEt1gS0CWKktKe6ysPTAy3cBC5MeiIg==}

  tailwind-scrollbar@3.1.0:
    resolution: {integrity: sha512-pmrtDIZeHyu2idTejfV59SbaJyvp1VRjYxAjZBH0jnyrPRo6HL1kD5Glz8VPagasqr6oAx6M05+Tuw429Z8jxg==}
    engines: {node: '>=12.13.0'}
    peerDependencies:
      tailwindcss: 3.x

  tailwindcss@3.4.7:
    resolution: {integrity: sha512-rxWZbe87YJb4OcSopb7up2Ba4U82BoiSGUdoDr3Ydrg9ckxFS/YWsvhN323GMcddgU65QRy7JndC7ahhInhvlQ==}
    engines: {node: '>=14.0.0'}
    hasBin: true

  tar@6.2.1:
    resolution: {integrity: sha512-DZ4yORTwrbTj/7MZYq2w+/ZFdI6OZ/f9SFHR+71gIVUZhOQPHzVCLpvRnPgyaMpfWxxk/4ONva3GQSyNIKRv6A==}
    engines: {node: '>=10'}

  term-size@2.2.1:
    resolution: {integrity: sha512-wK0Ri4fOGjv/XPy8SBHZChl8CM7uMc5VML7SqiQ0zG7+J5Vr+RMQDoHa2CNT6KHUnTGIXH34UDMkPzAUyapBZg==}
    engines: {node: '>=8'}

  thenify-all@1.6.0:
    resolution: {integrity: sha512-RNxQH/qI8/t3thXJDwcstUO4zeqo64+Uy/+sNVRBx4Xn2OX+OZ9oP+iJnNFqplFra2ZUVeKCSa2oVWi3T4uVmA==}
    engines: {node: '>=0.8'}

  thenify@3.3.1:
    resolution: {integrity: sha512-RVZSIV5IG10Hk3enotrhvz0T9em6cyHBLkH/YAZuKqd8hRkKhSfCGIcP2KUY0EPxndzANBmNllzWPwak+bheSw==}

  tiny-invariant@1.3.3:
    resolution: {integrity: sha512-+FbBPE1o9QAYvviau/qC5SE3caw21q3xkvWKBtja5vgqOWIHHJ3ioaq1VPfn/Szqctz2bU/oYeKd9/z5BL+PVg==}

  tinyexec@0.2.0:
    resolution: {integrity: sha512-au8dwv4xKSDR+Fw52csDo3wcDztPdne2oM1o/7LFro4h6bdFmvyUAeAfX40pwDtzHgRFqz1XWaUqgKS2G83/ig==}

  tinyexec@0.3.0:
    resolution: {integrity: sha512-tVGE0mVJPGb0chKhqmsoosjsS+qUnJVGJpZgsHYQcGoPlG3B51R3PouqTgEGH2Dc9jjFyOqOpix6ZHNMXp1FZg==}

  tinyglobby@0.2.5:
    resolution: {integrity: sha512-Dlqgt6h0QkoHttG53/WGADNh9QhcjCAIZMTERAVhdpmIBEejSuLI9ZmGKWzB7tweBjlk30+s/ofi4SLmBeTYhw==}
    engines: {node: '>=12.0.0'}

  tmp@0.0.33:
    resolution: {integrity: sha512-jRCJlojKnZ3addtTOjdIqoRuPEKBvNXcGYqzO6zWZX8KfKEpnGY5jfggJQ3EjKuu8D4bJRr0y+cYJFmYbImXGw==}
    engines: {node: '>=0.6.0'}

  to-fast-properties@2.0.0:
    resolution: {integrity: sha512-/OaKK0xYrs3DmxRYqL/yDc+FxFUVYhDlXMhRmv3z915w2HF1tnN1omB354j8VUGO/hbRzyD6Y3sA7v7GS/ceog==}
    engines: {node: '>=4'}

  to-regex-range@5.0.1:
    resolution: {integrity: sha512-65P7iz6X5yEr1cwcgvQxbbIw7Uk3gOy5dIdtZ4rDveLqhrdJP+Li/Hx6tyK0NEb+2GCyneCMJiGqrADCSNk8sQ==}
    engines: {node: '>=8.0'}

  toidentifier@1.0.1:
    resolution: {integrity: sha512-o5sSPKEkg/DIQNmH43V0/uerLrpzVedkUh8tGNvaeXpfpuwjKenlSox/2O/BTlZUtEe+JG7s5YhEz608PlAHRA==}
    engines: {node: '>=0.6'}

  totalist@3.0.1:
    resolution: {integrity: sha512-sf4i37nQ2LBx4m3wB74y+ubopq6W/dIzXg0FDGjsYnZHVa1Da8FH853wlL2gtUhg+xJXjfk3kUZS3BRoQeoQBQ==}
    engines: {node: '>=6'}

  trim-lines@3.0.1:
    resolution: {integrity: sha512-kRj8B+YHZCc9kQYdWfJB2/oUl9rA99qbowYYBtr4ui4mZyAQ2JpvVBd/6U2YloATfqBhBTSMhTpgBHtU0Mf3Rg==}

  trough@2.2.0:
    resolution: {integrity: sha512-tmMpK00BjZiUyVyvrBK7knerNgmgvcV/KLVyuma/SC+TQN167GrMRciANTz09+k3zW8L8t60jWO1GpfkZdjTaw==}

  ts-interface-checker@0.1.13:
    resolution: {integrity: sha512-Y/arvbn+rrz3JCKl9C4kVNfTfSm2/mEp5FSz5EsZSANGPSlQrpRI5M4PKF+mJnE52jOO90PnPSc3Ur3bTQw0gA==}

  tsconfck@3.1.3:
    resolution: {integrity: sha512-ulNZP1SVpRDesxeMLON/LtWM8HIgAJEIVpVVhBM6gsmvQ8+Rh+ZG7FWGvHh7Ah3pRABwVJWklWCr/BTZSv0xnQ==}
    engines: {node: ^18 || >=20}
    hasBin: true
    peerDependencies:
      typescript: ^5.0.0
    peerDependenciesMeta:
      typescript:
        optional: true

  tslib@2.6.3:
    resolution: {integrity: sha512-xNvxJEOUiWPGhUuUdQgAJPKOOJfGnIyKySOc09XkKsgdUV/3E2zvwZYdejjmRgPCgcym1juLH3226yA7sEFJKQ==}

  tsx@4.16.2:
    resolution: {integrity: sha512-C1uWweJDgdtX2x600HjaFaucXTilT7tgUZHbOE4+ypskZ1OP8CRCSDkCxG6Vya9EwaFIVagWwpaVAn5wzypaqQ==}
    engines: {node: '>=18.0.0'}
    hasBin: true

  type-fest@2.19.0:
    resolution: {integrity: sha512-RAH822pAdBgcNMAfWnCBU3CFZcfZ/i1eZjwFU/dsLKumyuuP3niueg2UAukXYF0E2AAoc82ZSSf9J0WQBinzHA==}
    engines: {node: '>=12.20'}

  typedoc-plugin-markdown@4.2.7:
    resolution: {integrity: sha512-bLsQdweSm48P9j6kGqQ3/4GCH5zu2EnURSkkxqirNc+uVFE9YK825ogDw+WbNkRHIV6eZK/1U43gT7YfglyYOg==}
    engines: {node: '>= 18'}
    peerDependencies:
      typedoc: 0.26.x

  typedoc@0.26.6:
    resolution: {integrity: sha512-SfEU3SH3wHNaxhFPjaZE2kNl/NFtLNW5c1oHsg7mti7GjmUj1Roq6osBQeMd+F4kL0BoRBBr8gQAuqBlfFu8LA==}
    engines: {node: '>= 18'}
    hasBin: true
    peerDependencies:
      typescript: 4.6.x || 4.7.x || 4.8.x || 4.9.x || 5.0.x || 5.1.x || 5.2.x || 5.3.x || 5.4.x || 5.5.x

  typesafe-path@0.2.2:
    resolution: {integrity: sha512-OJabfkAg1WLZSqJAJ0Z6Sdt3utnbzr/jh+NAHoyWHJe8CMSy79Gm085094M9nvTPy22KzTVn5Zq5mbapCI/hPA==}

  typescript-auto-import-cache@0.3.3:
    resolution: {integrity: sha512-ojEC7+Ci1ij9eE6hp8Jl9VUNnsEKzztktP5gtYNRMrTmfXVwA1PITYYAkpxCvvupdSYa/Re51B6KMcv1CTZEUA==}

  typescript@5.5.4:
    resolution: {integrity: sha512-Mtq29sKDAEYP7aljRgtPOpTvOfbwRWlS6dPRzwjdE+C0R4brX/GUyhHSecbHMFLNBLcJIPt9nl9yG5TZ1weH+Q==}
    engines: {node: '>=14.17'}
    hasBin: true

  uc.micro@2.1.0:
    resolution: {integrity: sha512-ARDJmphmdvUk6Glw7y9DQ2bFkKBHwQHLi2lsaH6PPmz/Ka9sFOBsBluozhDltWmnv9u/cF6Rt87znRTPV+yp/A==}

  ufo@1.5.4:
    resolution: {integrity: sha512-UsUk3byDzKd04EyoZ7U4DOlxQaD14JUKQl6/P7wiX4FNvUfm3XL246n9W5AmqwW5RSFJ27NAuM0iLscAOYUiGQ==}

  uhyphen@0.2.0:
    resolution: {integrity: sha512-qz3o9CHXmJJPGBdqzab7qAYuW8kQGKNEuoHFYrBwV6hWIMcpAmxDLXojcHfFr9US1Pe6zUswEIJIbLI610fuqA==}

  ultrahtml@1.5.3:
    resolution: {integrity: sha512-GykOvZwgDWZlTQMtp5jrD4BVL+gNn2NVlVafjcFUJ7taY20tqYdwdoWBFy6GBJsNTZe1GkGPkSl5knQAjtgceg==}

  unconfig@0.5.5:
    resolution: {integrity: sha512-VQZ5PT9HDX+qag0XdgQi8tJepPhXiR/yVOkn707gJDKo31lGjRilPREiQJ9Z6zd/Ugpv6ZvO5VxVIcatldYcNQ==}

  undici-types@5.26.5:
    resolution: {integrity: sha512-JlCMO+ehdEIKqlFxk6IfVoAUVmgz7cU7zD/h9XZ0qzeosSHmUJVOzSQvvYSYWXkFXC+IfLKSIffhv0sVZup6pA==}

  undici-types@6.11.1:
    resolution: {integrity: sha512-mIDEX2ek50x0OlRgxryxsenE5XaQD4on5U2inY7RApK3SOJpofyw7uW2AyfMKkhAxXIceo2DeWGVGwyvng1GNQ==}

  undici@6.19.8:
    resolution: {integrity: sha512-U8uCCl2x9TK3WANvmBavymRzxbfFYG+tAu+fgx3zxQy3qdagQqBLwJVrdyO1TBfUXvfKveMKJZhpvUYoOjM+4g==}
    engines: {node: '>=18.17'}

  unified@11.0.5:
    resolution: {integrity: sha512-xKvGhPWw3k84Qjh8bI3ZeJjqnyadK+GEFtazSfZv/rKeTkTjOJho6mFqh2SM96iIcZokxiOpg78GazTSg8+KHA==}

  unist-util-find-after@5.0.0:
    resolution: {integrity: sha512-amQa0Ep2m6hE2g72AugUItjbuM8X8cGQnFoHk0pGfrFeT9GZhzN5SW8nRsiGKK7Aif4CrACPENkA6P/Lw6fHGQ==}

  unist-util-is@6.0.0:
    resolution: {integrity: sha512-2qCTHimwdxLfz+YzdGfkqNlH0tLi9xjTnHddPmJwtIG9MGsdbutfTc4P+haPD7l7Cjxf/WZj+we5qfVPvvxfYw==}

  unist-util-modify-children@4.0.0:
    resolution: {integrity: sha512-+tdN5fGNddvsQdIzUF3Xx82CU9sMM+fA0dLgR9vOmT0oPT2jH+P1nd5lSqfCfXAw+93NhcXNY2qqvTUtE4cQkw==}

  unist-util-position-from-estree@2.0.0:
    resolution: {integrity: sha512-KaFVRjoqLyF6YXCbVLNad/eS4+OfPQQn2yOd7zF/h5T/CSL2v8NpN6a5TPvtbXthAGw5nG+PuTtq+DdIZr+cRQ==}

  unist-util-position@5.0.0:
    resolution: {integrity: sha512-fucsC7HjXvkB5R3kTCO7kUjRdrS0BJt3M/FPxmHMBOm8JQi2BsHAHFsy27E0EolP8rp0NzXsJ+jNPyDWvOJZPA==}

  unist-util-remove-position@5.0.0:
    resolution: {integrity: sha512-Hp5Kh3wLxv0PHj9m2yZhhLt58KzPtEYKQQ4yxfYFEO7EvHwzyDYnduhHnY1mDxoqr7VUwVuHXk9RXKIiYS1N8Q==}

  unist-util-select@4.0.3:
    resolution: {integrity: sha512-1074+K9VyR3NyUz3lgNtHKm7ln+jSZXtLJM4E22uVuoFn88a/Go2pX8dusrt/W+KWH1ncn8jcd8uCQuvXb/fXA==}

  unist-util-stringify-position@4.0.0:
    resolution: {integrity: sha512-0ASV06AAoKCDkS2+xw5RXJywruurpbC4JZSm7nr7MOt1ojAzvyyaO+UxZf18j8FCF6kmzCZKcAgN/yu2gm2XgQ==}

  unist-util-visit-children@3.0.0:
    resolution: {integrity: sha512-RgmdTfSBOg04sdPcpTSD1jzoNBjt9a80/ZCzp5cI9n1qPzLZWF9YdvWGN2zmTumP1HWhXKdUWexjy/Wy/lJ7tA==}

  unist-util-visit-parents@6.0.1:
    resolution: {integrity: sha512-L/PqWzfTP9lzzEa6CKs0k2nARxTdZduw3zyh8d2NVBnsyvHjSX4TWse388YrrQKbvI8w20fGjGlhgT96WwKykw==}

  unist-util-visit@5.0.0:
    resolution: {integrity: sha512-MR04uvD+07cwl/yhVuVWAtw+3GOR/knlL55Nd/wAdblk27GCVt3lqpTivy/tkJcZoNPzTwS1Y+KMojlLDhoTzg==}

  universalify@0.1.2:
    resolution: {integrity: sha512-rBJeI5CXAlmy1pV+617WB9J63U6XcazHHF2f2dbJix4XzpUF0RS3Zbj0FGIOCAva5P/d/GBOYaACQ1w+0azUkg==}
    engines: {node: '>= 4.0.0'}

  unocss@0.62.3:
    resolution: {integrity: sha512-CLS6+JIlBobe/iPTz07pehyGDP8VqGJsiE+ZZ3Xkgib3hw76nCqAQF/4mJ8jVoV4C8KvGyVxmHaSSCFOkWmmZg==}
    engines: {node: '>=14'}
    peerDependencies:
      '@unocss/webpack': 0.62.3
      vite: ^2.9.0 || ^3.0.0-0 || ^4.0.0 || ^5.0.0-0
    peerDependenciesMeta:
      '@unocss/webpack':
        optional: true
      vite:
        optional: true

  unpic@3.18.0:
    resolution: {integrity: sha512-JemzuG3nyKpEQ/DArrYM0l+LDSLLPYiUQvDfGXJY35+r0J0C984vPB4Zh8DyMVip102YSnTeZtZ6Q8OQegQDRQ==}

  update-browserslist-db@1.1.0:
    resolution: {integrity: sha512-EdRAaAyk2cUE1wOf2DkEhzxqOQvFOoRJFNS6NeyJ01Gp2beMRpBAINjM2iDXE3KCuKhwnvHIQCJm6ThL2Z+HzQ==}
    hasBin: true
    peerDependencies:
      browserslist: '>= 4.21.0'

  util-deprecate@1.0.2:
    resolution: {integrity: sha512-EPD5q1uXyFxJpCrLnCc1nHnq3gOa6DZBocAIiI2TaSCA7VCJ1UJDMagCzIkXNsUYfD1daK//LTEQ8xiIbrHtcw==}

  vfile-location@5.0.3:
    resolution: {integrity: sha512-5yXvWDEgqeiYiBe1lbxYF7UMAIm/IcopxMHrMQDq3nvKcjPKIhZklUKL+AE7J7uApI4kwe2snsK+eI6UTj9EHg==}

  vfile-message@4.0.2:
    resolution: {integrity: sha512-jRDZ1IMLttGj41KcZvlrYAaI3CfqpLpfpf+Mfig13viT6NKvRzWZ+lXz0Y5D60w6uJIBAOGq9mSHf0gktF0duw==}

  vfile@6.0.3:
    resolution: {integrity: sha512-KzIbH/9tXat2u30jf+smMwFCsno4wHVdNmzFyL+T/L3UGqqk6JKfVqOFOZEpZSHADH1k40ab6NUIXZq422ov3Q==}

  vite@5.4.2:
    resolution: {integrity: sha512-dDrQTRHp5C1fTFzcSaMxjk6vdpKvT+2/mIdE07Gw2ykehT49O0z/VHS3zZ8iV/Gh8BJJKHWOe5RjaNrW5xf/GA==}
    engines: {node: ^18.0.0 || >=20.0.0}
    hasBin: true
    peerDependencies:
      '@types/node': ^18.0.0 || >=20.0.0
      less: '*'
      lightningcss: ^1.21.0
      sass: '*'
      sass-embedded: '*'
      stylus: '*'
      sugarss: '*'
      terser: ^5.4.0
    peerDependenciesMeta:
      '@types/node':
        optional: true
      less:
        optional: true
      lightningcss:
        optional: true
      sass:
        optional: true
      sass-embedded:
        optional: true
      stylus:
        optional: true
      sugarss:
        optional: true
      terser:
        optional: true

  vite@5.4.7:
    resolution: {integrity: sha512-5l2zxqMEPVENgvzTuBpHer2awaetimj2BGkhBPdnwKbPNOlHsODU+oiazEZzLK7KhAnOrO+XGYJYn4ZlUhDtDQ==}
    engines: {node: ^18.0.0 || >=20.0.0}
    hasBin: true
    peerDependencies:
      '@types/node': ^18.0.0 || >=20.0.0
      less: '*'
      lightningcss: ^1.21.0
      sass: '*'
      sass-embedded: '*'
      stylus: '*'
      sugarss: '*'
      terser: ^5.4.0
    peerDependenciesMeta:
      '@types/node':
        optional: true
      less:
        optional: true
      lightningcss:
        optional: true
      sass:
        optional: true
      sass-embedded:
        optional: true
      stylus:
        optional: true
      sugarss:
        optional: true
      terser:
        optional: true

  vitefu@0.2.5:
    resolution: {integrity: sha512-SgHtMLoqaeeGnd2evZ849ZbACbnwQCIwRH57t18FxcXoZop0uQu0uzlIhJBlF/eWVzuce0sHeqPcDo+evVcg8Q==}
    peerDependencies:
      vite: ^3.0.0 || ^4.0.0 || ^5.0.0
    peerDependenciesMeta:
      vite:
        optional: true

  vitefu@1.0.2:
    resolution: {integrity: sha512-0/iAvbXyM3RiPPJ4lyD4w6Mjgtf4ejTK6TPvTNG3H32PLwuT0N/ZjJLiXug7ETE/LWtTeHw9WRv7uX/tIKYyKg==}
    peerDependencies:
      vite: ^3.0.0 || ^4.0.0 || ^5.0.0
    peerDependenciesMeta:
      vite:
        optional: true

  volar-service-css@0.0.61:
    resolution: {integrity: sha512-Ct9L/w+IB1JU8F4jofcNCGoHy6TF83aiapfZq9A0qYYpq+Kk5dH+ONS+rVZSsuhsunq8UvAuF8Gk6B8IFLfniw==}
    peerDependencies:
      '@volar/language-service': ~2.4.0
    peerDependenciesMeta:
      '@volar/language-service':
        optional: true

  volar-service-emmet@0.0.61:
    resolution: {integrity: sha512-iiYqBxjjcekqrRruw4COQHZME6EZYWVbkHjHDbULpml3g8HGJHzpAMkj9tXNCPxf36A+f1oUYjsvZt36qPg4cg==}
    peerDependencies:
      '@volar/language-service': ~2.4.0
    peerDependenciesMeta:
      '@volar/language-service':
        optional: true

  volar-service-html@0.0.61:
    resolution: {integrity: sha512-yFE+YmmgqIL5HI4ORqP++IYb1QaGcv+xBboI0WkCxJJ/M35HZj7f5rbT3eQ24ECLXFbFCFanckwyWJVz5KmN3Q==}
    peerDependencies:
      '@volar/language-service': ~2.4.0
    peerDependenciesMeta:
      '@volar/language-service':
        optional: true

  volar-service-prettier@0.0.61:
    resolution: {integrity: sha512-F612nql5I0IS8HxXemCGvOR2Uxd4XooIwqYVUvk7WSBxP/+xu1jYvE3QJ7EVpl8Ty3S4SxPXYiYTsG3bi+gzIQ==}
    peerDependencies:
      '@volar/language-service': ~2.4.0
      prettier: ^2.2 || ^3.0
    peerDependenciesMeta:
      '@volar/language-service':
        optional: true
      prettier:
        optional: true

  volar-service-typescript-twoslash-queries@0.0.61:
    resolution: {integrity: sha512-99FICGrEF0r1E2tV+SvprHPw9Knyg7BdW2fUch0tf59kG+KG+Tj4tL6tUg+cy8f23O/VXlmsWFMIE+bx1dXPnQ==}
    peerDependencies:
      '@volar/language-service': ~2.4.0
    peerDependenciesMeta:
      '@volar/language-service':
        optional: true

  volar-service-typescript@0.0.61:
    resolution: {integrity: sha512-4kRHxVbW7wFBHZWRU6yWxTgiKETBDIJNwmJUAWeP0mHaKpnDGj/astdRFKqGFRYVeEYl45lcUPhdJyrzanjsdQ==}
    peerDependencies:
      '@volar/language-service': ~2.4.0
    peerDependenciesMeta:
      '@volar/language-service':
        optional: true

  volar-service-yaml@0.0.61:
    resolution: {integrity: sha512-L+gbDiLDQQ1rZUbJ3mf3doDsoQUa8OZM/xdpk/unMg1Vz24Zmi2Ign8GrZyBD7bRoIQDwOH9gdktGDKzRPpUNw==}
    peerDependencies:
      '@volar/language-service': ~2.4.0
    peerDependenciesMeta:
      '@volar/language-service':
        optional: true

  vscode-css-languageservice@6.3.0:
    resolution: {integrity: sha512-nU92imtkgzpCL0xikrIb8WvedV553F2BENzgz23wFuok/HLN5BeQmroMy26pUwFxV2eV8oNRmYCUv8iO7kSMhw==}

  vscode-html-languageservice@5.3.0:
    resolution: {integrity: sha512-C4Z3KsP5Ih+fjHpiBc5jxmvCl+4iEwvXegIrzu2F5pktbWvQaBT3YkVPk8N+QlSSMk8oCG6PKtZ/Sq2YHb5e8g==}

  vscode-json-languageservice@4.1.8:
    resolution: {integrity: sha512-0vSpg6Xd9hfV+eZAaYN63xVVMOTmJ4GgHxXnkLCh+9RsQBkWKIghzLhW2B9ebfG+LQQg8uLtsQ2aUKjTgE+QOg==}
    engines: {npm: '>=7.0.0'}

  vscode-jsonrpc@6.0.0:
    resolution: {integrity: sha512-wnJA4BnEjOSyFMvjZdpiOwhSq9uDoK8e/kpRJDTaMYzwlkrhG1fwDIZI94CLsLzlCK5cIbMMtFlJlfR57Lavmg==}
    engines: {node: '>=8.0.0 || >=10.0.0'}

  vscode-jsonrpc@8.2.0:
    resolution: {integrity: sha512-C+r0eKJUIfiDIfwJhria30+TYWPtuHJXHtI7J0YlOmKAo7ogxP20T0zxB7HZQIFhIyvoBPwWskjxrvAtfjyZfA==}
    engines: {node: '>=14.0.0'}

  vscode-languageserver-protocol@3.16.0:
    resolution: {integrity: sha512-sdeUoAawceQdgIfTI+sdcwkiK2KU+2cbEYA0agzM2uqaUy2UpnnGHtWTHVEtS0ES4zHU0eMFRGN+oQgDxlD66A==}

  vscode-languageserver-protocol@3.17.5:
    resolution: {integrity: sha512-mb1bvRJN8SVznADSGWM9u/b07H7Ecg0I3OgXDuLdn307rl/J3A9YD6/eYOssqhecL27hK1IPZAsaqh00i/Jljg==}

  vscode-languageserver-textdocument@1.0.11:
    resolution: {integrity: sha512-X+8T3GoiwTVlJbicx/sIAF+yuJAqz8VvwJyoMVhwEMoEKE/fkDmrqUgDMyBECcM2A2frVZIUj5HI/ErRXCfOeA==}

  vscode-languageserver-types@3.16.0:
    resolution: {integrity: sha512-k8luDIWJWyenLc5ToFQQMaSrqCHiLwyKPHKPQZ5zz21vM+vIVUSvsRpcbiECH4WR88K2XZqc4ScRcZ7nk/jbeA==}

  vscode-languageserver-types@3.17.5:
    resolution: {integrity: sha512-Ld1VelNuX9pdF39h2Hgaeb5hEZM2Z3jUrrMgWQAu82jMtZp7p3vJT3BzToKtZI7NgQssZje5o0zryOrhQvzQAg==}

  vscode-languageserver@7.0.0:
    resolution: {integrity: sha512-60HTx5ID+fLRcgdHfmz0LDZAXYEV68fzwG0JWwEPBode9NuMYTIxuYXPg4ngO8i8+Ou0lM7y6GzaYWbiDL0drw==}
    hasBin: true

  vscode-languageserver@9.0.1:
    resolution: {integrity: sha512-woByF3PDpkHFUreUa7Hos7+pUWdeWMXRd26+ZX2A8cFx6v/JPTtd4/uN0/jB6XQHYaOlHbio03NTHCqrgG5n7g==}
    hasBin: true

  vscode-nls@5.2.0:
    resolution: {integrity: sha512-RAaHx7B14ZU04EU31pT+rKz2/zSl7xMsfIZuo8pd+KZO6PXtQmpevpq3vxvWNcrGbdmhM/rr5Uw5Mz+NBfhVng==}

  vscode-uri@2.1.2:
    resolution: {integrity: sha512-8TEXQxlldWAuIODdukIb+TR5s+9Ds40eSJrw+1iDDA9IFORPjMELarNQE3myz5XIkWWpdprmJjm1/SxMlWOC8A==}

  vscode-uri@3.0.8:
    resolution: {integrity: sha512-AyFQ0EVmsOZOlAnxoFOGOq1SQDWAB7C6aqMGS23svWAllfOaxbuFvcT8D1i8z3Gyn8fraVeZNNmN6e9bxxXkKw==}

  web-namespaces@2.0.1:
    resolution: {integrity: sha512-bKr1DkiNa2krS7qxNtdrtHAmzuYGFQLiQ13TsorsdT6ULTkPLKuu5+GsFpDlg6JFjUTwX2DyhMPG2be8uPrqsQ==}

  web-streams-polyfill@3.3.3:
    resolution: {integrity: sha512-d2JWLCivmZYTSIoge9MsgFCZrt571BikcWGYkjC1khllbTeDlGqZ2D8vD8E/lJa8WGWbb7Plm8/XJYV7IJHZZw==}
    engines: {node: '>= 8'}

  web-vitals@4.2.3:
    resolution: {integrity: sha512-/CFAm1mNxSmOj6i0Co+iGFJ58OS4NRGVP+AWS/l509uIK5a1bSoIVaHz/ZumpHTfHSZBpgrJ+wjfpAOrTHok5Q==}

  whatwg-encoding@3.1.1:
    resolution: {integrity: sha512-6qN4hJdMwfYBtE3YBTTHhoeuUrDBPZmbQaxWAqSALV/MeEnR5z1xd8UKud2RAkFoPkmB+hli1TZSnyi84xz1vQ==}
    engines: {node: '>=18'}

  whatwg-mimetype@4.0.0:
    resolution: {integrity: sha512-QaKxh0eNIi2mE9p2vEdzfagOKHCcj1pJ56EEHGQOVxp8r9/iszLUUV7v89x9O1p/T+NlTM5W7jW6+cz4Fq1YVg==}
    engines: {node: '>=18'}

  which-pm-runs@1.1.0:
    resolution: {integrity: sha512-n1brCuqClxfFfq/Rb0ICg9giSZqCS+pLtccdag6C2HyufBrh3fBOiy9nb6ggRMvWOVH5GrdJskj5iGTZNxd7SA==}
    engines: {node: '>=4'}

  which-pm@3.0.0:
    resolution: {integrity: sha512-ysVYmw6+ZBhx3+ZkcPwRuJi38ZOTLJJ33PSHaitLxSKUMsh0LkKd0nC69zZCwt5D+AYUcMK2hhw4yWny20vSGg==}
    engines: {node: '>=18.12'}

  which@1.3.1:
    resolution: {integrity: sha512-HxJdYWq1MTIQbJ3nw0cqssHoTNU267KlrDuGZ1WYlxDStUtKUhOaJmh112/TZmHxxUfuJqPXSOm7tDyas0OSIQ==}
    hasBin: true

  which@2.0.2:
    resolution: {integrity: sha512-BLI3Tl1TW3Pvl70l3yq3Y64i+awpwXqsGBYWkkqMtnbXgrMD+yj7rhW0kuEDxzJaYXGjEW5ogapKNMEKNMjibA==}
    engines: {node: '>= 8'}
    hasBin: true

  widest-line@4.0.1:
    resolution: {integrity: sha512-o0cyEG0e8GPzT4iGHphIOh0cJOV8fivsXxddQasHPHfoZf1ZexrfeA21w2NaEN1RHE+fXlfISmOE8R9N3u3Qig==}
    engines: {node: '>=12'}

  wrap-ansi@7.0.0:
    resolution: {integrity: sha512-YVGIj2kamLSTxw6NsZjoBxfSwsn0ycdesmc4p+Q21c5zPuZ1pl+NfxVdxPtdHvmNVOQ6XSYG4AUtyt/Fi7D16Q==}
    engines: {node: '>=10'}

  wrap-ansi@8.1.0:
    resolution: {integrity: sha512-si7QWI6zUMq56bESFvagtmzMdGOtoxfR+Sez11Mobfc7tm+VkUckk9bW2UeffTGVUbOksxmSw0AA2gs8g71NCQ==}
    engines: {node: '>=12'}

  wrappy@1.0.2:
    resolution: {integrity: sha512-l4Sp/DRseor9wL6EvV2+TuQn63dMkPjZ/sp9XkghTEbV9KlPS1xUsZ3u7/IQO4wxtcFB4bgpQPRcR3QCvezPcQ==}

  ws@8.18.0:
    resolution: {integrity: sha512-8VbfWfHLbbwu3+N6OKsOMpBdT4kXPDDB9cJk2bJ6mh9ucxdlnNvH1e+roYkKmN9Nxw2yjz7VzeO9oOz2zJ04Pw==}
    engines: {node: '>=10.0.0'}
    peerDependencies:
      bufferutil: ^4.0.1
      utf-8-validate: '>=5.0.2'
    peerDependenciesMeta:
      bufferutil:
        optional: true
      utf-8-validate:
        optional: true

  xxhash-wasm@1.0.2:
    resolution: {integrity: sha512-ibF0Or+FivM9lNrg+HGJfVX8WJqgo+kCLDc4vx6xMeTce7Aj+DLttKbxxRR/gNLSAelRc1omAPlJ77N/Jem07A==}

  y18n@5.0.8:
    resolution: {integrity: sha512-0pfFzegeDWJHJIAmTLRP2DwHjdF5s7jo9tuztdQxAhINCdvS+3nGINqPd00AphqJR/0LhANUS6/+7SCb98YOfA==}
    engines: {node: '>=10'}

  yallist@2.1.2:
    resolution: {integrity: sha512-ncTzHV7NvsQZkYe1DW7cbDLm0YpzHmZF5r/iyP3ZnQtMiJ+pjzisCiMNI+Sj+xQF5pXhSHxSB3uDbsBTzY/c2A==}

  yallist@3.1.1:
    resolution: {integrity: sha512-a4UGQaWPH59mOXUYnAG2ewncQS4i4F43Tv3JoAM+s2VDAmS9NsK8GpDMLrCHPksFT7h3K6TOoUNn2pb7RoXx4g==}

  yallist@4.0.0:
    resolution: {integrity: sha512-3wdGidZyq5PB084XLES5TpOSRA3wjXAlIWMhum2kRcv/41Sn2emQ0dycQW4uZXLejwKvg6EsvbdlVL+FYEct7A==}

  yaml-language-server@1.15.0:
    resolution: {integrity: sha512-N47AqBDCMQmh6mBLmI6oqxryHRzi33aPFPsJhYy3VTUGCdLHYjGh4FZzpUjRlphaADBBkDmnkM/++KNIOHi5Rw==}
    hasBin: true

  yaml@2.2.2:
    resolution: {integrity: sha512-CBKFWExMn46Foo4cldiChEzn7S7SRV+wqiluAb6xmueD/fGyRHIhX8m14vVGgeFWjN540nKCNVj6P21eQjgTuA==}
    engines: {node: '>= 14'}

  yaml@2.5.0:
    resolution: {integrity: sha512-2wWLbGbYDiSqqIKoPjar3MPgB94ErzCtrNE1FdqGuaO0pi2JGjmE8aW8TDZwzU7vuxcGRdL/4gPQwQ7hD5AMSw==}
    engines: {node: '>= 14'}
    hasBin: true

  yargs-parser@21.1.1:
    resolution: {integrity: sha512-tVpsJW7DdjecAiFpbIB1e3qxIQsE6NoPc5/eTdrbbIC4h0LVsWhnoa3g+m2HclBIujHzsxZ4VJVA+GUuc2/LBw==}
    engines: {node: '>=12'}

  yargs@17.7.2:
    resolution: {integrity: sha512-7dSzzRQ++CKnNI/krKnYRV7JKKPUXMEh61soaHKg9mrWEhzFWhFnxPxGl+69cD1Ou63C13NUPCnmIcrvqCuM6w==}
    engines: {node: '>=12'}

  yauzl@2.10.0:
    resolution: {integrity: sha512-p4a9I6X6nu6IhoGmBqAcbJy1mlC4j27vEPZX9F4L4/vZT3Lyq1VkFHw/V/PUcB9Buo+DG3iHkT0x3Qya58zc3g==}

  yocto-queue@1.1.1:
    resolution: {integrity: sha512-b4JR1PFR10y1mKjhHY9LaGo6tmrgjit7hxVIeAmyMw3jegXR4dhYqLaQF5zMXZxY7tLpMyJeLjr1C4rLmkVe8g==}
    engines: {node: '>=12.20'}

  zod-to-json-schema@3.23.2:
    resolution: {integrity: sha512-uSt90Gzc/tUfyNqxnjlfBs8W6WSGpNBv0rVsNxP/BVSMHMKGdthPYff4xtCHYloJGM0CFxFsb3NbC0eqPhfImw==}
    peerDependencies:
      zod: ^3.23.3

  zod-to-ts@1.2.0:
    resolution: {integrity: sha512-x30XE43V+InwGpvTySRNz9kB7qFU8DlyEy7BsSTCHPH1R0QasMmHWZDCzYm6bVXtj/9NNJAZF3jW8rzFvH5OFA==}
    peerDependencies:
      typescript: ^4.9.4 || ^5.0.2
      zod: ^3

  zod@3.23.8:
    resolution: {integrity: sha512-XBx9AXhXktjUqnepgTiE5flcKIYWi/rme0Eaj+5Y0lftuGBq+jyRu/md4WnuxqgP1ubdpNCsYEYPxrzVHD8d6g==}

  zwitch@2.0.4:
    resolution: {integrity: sha512-bXE4cR/kVZhKZX/RjPEflHaKVhUVl85noU3v6b8apfQEc1x4A+zBxjZ4lN8LqGd6WZ3dl98pY4o717VFmoPp+A==}

snapshots:

  '@alloc/quick-lru@5.2.0': {}

  '@ampproject/remapping@2.3.0':
    dependencies:
      '@jridgewell/gen-mapping': 0.3.5
      '@jridgewell/trace-mapping': 0.3.25

  '@antfu/install-pkg@0.4.0':
    dependencies:
      package-manager-detector: 0.1.2
      tinyexec: 0.2.0

  '@antfu/utils@0.7.10': {}

  '@astro-community/astro-embed-integration@0.7.1(astro@4.15.9(@types/node@22.0.0)(rollup@4.21.0)(typescript@5.5.4))':
    dependencies:
      '@astro-community/astro-embed-link-preview': 0.2.1
      '@astro-community/astro-embed-twitter': 0.5.4(astro@4.15.9(@types/node@22.0.0)(rollup@4.21.0)(typescript@5.5.4))
      '@astro-community/astro-embed-vimeo': 0.3.7(astro@4.15.9(@types/node@22.0.0)(rollup@4.21.0)(typescript@5.5.4))
      '@astro-community/astro-embed-youtube': 0.5.2(astro@4.15.9(@types/node@22.0.0)(rollup@4.21.0)(typescript@5.5.4))
      '@types/unist': 2.0.10
      astro: 4.15.9(@types/node@22.0.0)(rollup@4.21.0)(typescript@5.5.4)
      astro-auto-import: 0.4.2(astro@4.15.9(@types/node@22.0.0)(rollup@4.21.0)(typescript@5.5.4))
      unist-util-select: 4.0.3

  '@astro-community/astro-embed-link-preview@0.2.1':
    dependencies:
      '@astro-community/astro-embed-utils': 0.1.3

  '@astro-community/astro-embed-twitter@0.5.4(astro@4.15.9(@types/node@22.0.0)(rollup@4.21.0)(typescript@5.5.4))':
    dependencies:
      '@astro-community/astro-embed-utils': 0.1.3
      astro: 4.15.9(@types/node@22.0.0)(rollup@4.21.0)(typescript@5.5.4)

  '@astro-community/astro-embed-utils@0.1.3':
    dependencies:
      linkedom: 0.14.26

  '@astro-community/astro-embed-vimeo@0.3.7(astro@4.15.9(@types/node@22.0.0)(rollup@4.21.0)(typescript@5.5.4))':
    dependencies:
      '@astro-community/astro-embed-utils': 0.1.3
      astro: 4.15.9(@types/node@22.0.0)(rollup@4.21.0)(typescript@5.5.4)

  '@astro-community/astro-embed-youtube@0.5.2(astro@4.15.9(@types/node@22.0.0)(rollup@4.21.0)(typescript@5.5.4))':
    dependencies:
      astro: 4.15.9(@types/node@22.0.0)(rollup@4.21.0)(typescript@5.5.4)
      lite-youtube-embed: 0.3.2

  '@astrojs/check@0.9.3(typescript@5.5.4)':
    dependencies:
      '@astrojs/language-server': 2.14.1(typescript@5.5.4)
      chokidar: 3.6.0
      fast-glob: 3.3.2
      kleur: 4.1.5
      typescript: 5.5.4
      yargs: 17.7.2
    transitivePeerDependencies:
      - prettier
      - prettier-plugin-astro

  '@astrojs/compiler@2.10.3': {}

  '@astrojs/db@0.14.0(@cloudflare/workers-types@4.20240725.0)(@types/react@18.3.5)(react@18.3.1)':
    dependencies:
      '@astrojs/studio': 0.1.1
      '@libsql/client': 0.10.0
      async-listen: 3.0.1
      deep-diff: 1.0.2
      drizzle-orm: 0.31.4(@cloudflare/workers-types@4.20240725.0)(@libsql/client@0.10.0)(@types/react@18.3.5)(react@18.3.1)
      github-slugger: 2.0.0
      kleur: 4.1.5
      nanoid: 5.0.7
      open: 10.1.0
      ora: 8.1.0
      prompts: 2.4.2
      strip-ansi: 7.1.0
      yargs-parser: 21.1.1
      zod: 3.23.8
    transitivePeerDependencies:
      - '@aws-sdk/client-rds-data'
      - '@cloudflare/workers-types'
      - '@electric-sql/pglite'
      - '@neondatabase/serverless'
      - '@op-engineering/op-sqlite'
      - '@opentelemetry/api'
      - '@planetscale/database'
      - '@prisma/client'
      - '@tidbcloud/serverless'
      - '@types/better-sqlite3'
      - '@types/pg'
      - '@types/react'
      - '@types/sql.js'
      - '@vercel/postgres'
      - '@xata.io/client'
      - better-sqlite3
      - bufferutil
      - bun-types
      - expo-sqlite
      - knex
      - kysely
      - mysql2
      - pg
      - postgres
      - prisma
      - react
      - sql.js
      - sqlite3
      - utf-8-validate

  '@astrojs/db@0.14.1(@cloudflare/workers-types@4.20240725.0)(@types/react@18.3.5)(react@18.3.1)':
    dependencies:
      '@astrojs/studio': 0.1.1
      '@libsql/client': 0.10.0
      async-listen: 3.0.1
      deep-diff: 1.0.2
      drizzle-orm: 0.31.4(@cloudflare/workers-types@4.20240725.0)(@libsql/client@0.10.0)(@types/react@18.3.5)(react@18.3.1)
      github-slugger: 2.0.0
      kleur: 4.1.5
      nanoid: 5.0.7
      open: 10.1.0
      ora: 8.1.0
      prompts: 2.4.2
      strip-ansi: 7.1.0
      yargs-parser: 21.1.1
      zod: 3.23.8
    transitivePeerDependencies:
      - '@aws-sdk/client-rds-data'
      - '@cloudflare/workers-types'
      - '@electric-sql/pglite'
      - '@neondatabase/serverless'
      - '@op-engineering/op-sqlite'
      - '@opentelemetry/api'
      - '@planetscale/database'
      - '@prisma/client'
      - '@tidbcloud/serverless'
      - '@types/better-sqlite3'
      - '@types/pg'
      - '@types/react'
      - '@types/sql.js'
      - '@vercel/postgres'
      - '@xata.io/client'
      - better-sqlite3
      - bufferutil
      - bun-types
      - expo-sqlite
      - knex
      - kysely
      - mysql2
      - pg
      - postgres
      - prisma
      - react
      - sql.js
      - sqlite3
      - utf-8-validate

  '@astrojs/internal-helpers@0.4.1': {}

  '@astrojs/language-server@2.14.1(typescript@5.5.4)':
    dependencies:
      '@astrojs/compiler': 2.10.3
      '@astrojs/yaml2ts': 0.2.1
      '@jridgewell/sourcemap-codec': 1.5.0
      '@volar/kit': 2.4.0(typescript@5.5.4)
      '@volar/language-core': 2.4.0
      '@volar/language-server': 2.4.0
      '@volar/language-service': 2.4.0
      '@volar/typescript': 2.4.0
      fast-glob: 3.3.2
      muggle-string: 0.4.1
      volar-service-css: 0.0.61(@volar/language-service@2.4.0)
      volar-service-emmet: 0.0.61(@volar/language-service@2.4.0)
      volar-service-html: 0.0.61(@volar/language-service@2.4.0)
      volar-service-prettier: 0.0.61(@volar/language-service@2.4.0)
      volar-service-typescript: 0.0.61(@volar/language-service@2.4.0)
      volar-service-typescript-twoslash-queries: 0.0.61(@volar/language-service@2.4.0)
      volar-service-yaml: 0.0.61(@volar/language-service@2.4.0)
      vscode-html-languageservice: 5.3.0
      vscode-uri: 3.0.8
    transitivePeerDependencies:
      - typescript

  '@astrojs/markdown-remark@5.2.0':
    dependencies:
      '@astrojs/prism': 3.1.0
      github-slugger: 2.0.0
      hast-util-from-html: 2.0.1
      hast-util-to-text: 4.0.2
      import-meta-resolve: 4.1.0
      mdast-util-definitions: 6.0.0
      rehype-raw: 7.0.0
      rehype-stringify: 10.0.0
      remark-gfm: 4.0.0
      remark-parse: 11.0.0
      remark-rehype: 11.1.0
      remark-smartypants: 3.0.2
      shiki: 1.16.2
      unified: 11.0.5
      unist-util-remove-position: 5.0.0
      unist-util-visit: 5.0.0
      unist-util-visit-parents: 6.0.1
      vfile: 6.0.3
    transitivePeerDependencies:
      - supports-color

  '@astrojs/mdx@3.1.3(astro@4.15.9(@types/node@22.0.0)(rollup@4.21.0)(typescript@5.5.4))':
    dependencies:
      '@astrojs/markdown-remark': 5.2.0
      '@mdx-js/mdx': 3.0.1
      acorn: 8.12.1
      astro: 4.15.9(@types/node@22.0.0)(rollup@4.21.0)(typescript@5.5.4)
      es-module-lexer: 1.5.4
      estree-util-visit: 2.0.0
      github-slugger: 2.0.0
      gray-matter: 4.0.3
      hast-util-to-html: 9.0.1
      kleur: 4.1.5
      rehype-raw: 7.0.0
      remark-gfm: 4.0.0
      remark-smartypants: 3.0.2
      source-map: 0.7.4
      unist-util-visit: 5.0.0
      vfile: 6.0.3
    transitivePeerDependencies:
      - supports-color

  '@astrojs/node@8.3.3(astro@4.15.9(@types/node@20.14.13)(rollup@4.21.0)(typescript@5.5.4))':
    dependencies:
      astro: 4.15.9(@types/node@20.14.13)(rollup@4.21.0)(typescript@5.5.4)
      send: 0.18.0
      server-destroy: 1.0.1
    transitivePeerDependencies:
      - supports-color

  '@astrojs/prism@3.1.0':
    dependencies:
      prismjs: 1.29.0

  '@astrojs/react@3.6.2(@types/react-dom@18.3.0)(@types/react@18.3.5)(react-dom@18.3.1(react@18.3.1))(react@18.3.1)(vite@5.4.2(@types/node@22.0.0))':
    dependencies:
      '@types/react': 18.3.5
      '@types/react-dom': 18.3.0
      '@vitejs/plugin-react': 4.3.1(vite@5.4.2(@types/node@22.0.0))
      react: 18.3.1
      react-dom: 18.3.1(react@18.3.1)
      ultrahtml: 1.5.3
    transitivePeerDependencies:
      - supports-color
      - vite

  '@astrojs/rss@4.0.7':
    dependencies:
      fast-xml-parser: 4.4.1
      kleur: 4.1.5

  '@astrojs/sitemap@3.1.6':
    dependencies:
      sitemap: 7.1.2
      stream-replace-string: 2.0.0
      zod: 3.23.8

  '@astrojs/starlight@0.28.2(astro@4.15.9(@types/node@22.0.0)(rollup@4.21.0)(typescript@5.5.4))':
    dependencies:
      '@astrojs/mdx': 3.1.3(astro@4.15.9(@types/node@22.0.0)(rollup@4.21.0)(typescript@5.5.4))
      '@astrojs/sitemap': 3.1.6
      '@pagefind/default-ui': 1.1.0
      '@types/hast': 3.0.4
      '@types/mdast': 4.0.4
      astro: 4.15.9(@types/node@22.0.0)(rollup@4.21.0)(typescript@5.5.4)
      astro-expressive-code: 0.35.6(astro@4.15.9(@types/node@22.0.0)(rollup@4.21.0)(typescript@5.5.4))
      bcp-47: 2.1.0
      hast-util-from-html: 2.0.1
      hast-util-select: 6.0.2
      hast-util-to-string: 3.0.0
      hastscript: 9.0.0
      i18next: 23.15.1
      mdast-util-directive: 3.0.0
      mdast-util-to-markdown: 2.1.0
      mdast-util-to-string: 4.0.0
      pagefind: 1.1.0
      rehype: 13.0.1
      rehype-format: 5.0.0
      remark-directive: 3.0.0
      unified: 11.0.5
      unist-util-visit: 5.0.0
      vfile: 6.0.3
    transitivePeerDependencies:
      - supports-color

  '@astrojs/studio@0.1.1':
    dependencies:
      ci-info: 4.0.0
      kleur: 4.1.5
      ora: 8.1.0

  '@astrojs/tailwind@5.1.0(astro@4.15.9(@types/node@22.0.0)(rollup@4.21.0)(typescript@5.5.4))(tailwindcss@3.4.7)':
    dependencies:
      astro: 4.15.9(@types/node@22.0.0)(rollup@4.21.0)(typescript@5.5.4)
      autoprefixer: 10.4.19(postcss@8.4.47)
      postcss: 8.4.47
      postcss-load-config: 4.0.2(postcss@8.4.47)
      tailwindcss: 3.4.7
    transitivePeerDependencies:
      - ts-node

  '@astrojs/telemetry@3.1.0':
    dependencies:
      ci-info: 4.0.0
      debug: 4.3.7
      dlv: 1.1.3
      dset: 3.1.3
      is-docker: 3.0.0
      is-wsl: 3.1.0
      which-pm-runs: 1.1.0
    transitivePeerDependencies:
      - supports-color

  '@astrojs/web-vitals@3.0.0(@astrojs/db@0.14.1(@cloudflare/workers-types@4.20240725.0)(@types/react@18.3.5)(react@18.3.1))':
    dependencies:
      '@astrojs/db': 0.14.1(@cloudflare/workers-types@4.20240725.0)(@types/react@18.3.5)(react@18.3.1)
      web-vitals: 4.2.3

  '@astrojs/yaml2ts@0.2.1':
    dependencies:
      yaml: 2.5.0

  '@babel/code-frame@7.24.7':
    dependencies:
      '@babel/highlight': 7.24.7
      picocolors: 1.1.0

  '@babel/compat-data@7.25.2': {}

  '@babel/core@7.25.2':
    dependencies:
      '@ampproject/remapping': 2.3.0
      '@babel/code-frame': 7.24.7
      '@babel/generator': 7.25.5
      '@babel/helper-compilation-targets': 7.25.2
      '@babel/helper-module-transforms': 7.25.2(@babel/core@7.25.2)
      '@babel/helpers': 7.25.0
      '@babel/parser': 7.25.4
      '@babel/template': 7.25.0
      '@babel/traverse': 7.25.4
      '@babel/types': 7.25.6
      convert-source-map: 2.0.0
      debug: 4.3.7
      gensync: 1.0.0-beta.2
      json5: 2.2.3
      semver: 6.3.1
    transitivePeerDependencies:
      - supports-color

  '@babel/generator@7.25.5':
    dependencies:
      '@babel/types': 7.25.6
      '@jridgewell/gen-mapping': 0.3.5
      '@jridgewell/trace-mapping': 0.3.25
      jsesc: 2.5.2

  '@babel/helper-annotate-as-pure@7.24.7':
    dependencies:
      '@babel/types': 7.25.6

  '@babel/helper-compilation-targets@7.25.2':
    dependencies:
      '@babel/compat-data': 7.25.2
      '@babel/helper-validator-option': 7.24.8
      browserslist: 4.23.2
      lru-cache: 5.1.1
      semver: 6.3.1

  '@babel/helper-create-class-features-plugin@7.25.0(@babel/core@7.25.2)':
    dependencies:
      '@babel/core': 7.25.2
      '@babel/helper-annotate-as-pure': 7.24.7
      '@babel/helper-member-expression-to-functions': 7.24.8
      '@babel/helper-optimise-call-expression': 7.24.7
      '@babel/helper-replace-supers': 7.25.0(@babel/core@7.25.2)
      '@babel/helper-skip-transparent-expression-wrappers': 7.24.7
      '@babel/traverse': 7.25.4
      semver: 6.3.1
    transitivePeerDependencies:
      - supports-color

  '@babel/helper-member-expression-to-functions@7.24.8':
    dependencies:
      '@babel/traverse': 7.25.4
      '@babel/types': 7.25.6
    transitivePeerDependencies:
      - supports-color

  '@babel/helper-module-imports@7.24.7':
    dependencies:
      '@babel/traverse': 7.25.4
      '@babel/types': 7.25.6
    transitivePeerDependencies:
      - supports-color

  '@babel/helper-module-transforms@7.25.2(@babel/core@7.25.2)':
    dependencies:
      '@babel/core': 7.25.2
      '@babel/helper-module-imports': 7.24.7
      '@babel/helper-simple-access': 7.24.7
      '@babel/helper-validator-identifier': 7.24.7
      '@babel/traverse': 7.25.4
    transitivePeerDependencies:
      - supports-color

  '@babel/helper-optimise-call-expression@7.24.7':
    dependencies:
      '@babel/types': 7.25.6

  '@babel/helper-plugin-utils@7.24.8': {}

  '@babel/helper-replace-supers@7.25.0(@babel/core@7.25.2)':
    dependencies:
      '@babel/core': 7.25.2
      '@babel/helper-member-expression-to-functions': 7.24.8
      '@babel/helper-optimise-call-expression': 7.24.7
      '@babel/traverse': 7.25.4
    transitivePeerDependencies:
      - supports-color

  '@babel/helper-simple-access@7.24.7':
    dependencies:
      '@babel/traverse': 7.25.4
      '@babel/types': 7.25.6
    transitivePeerDependencies:
      - supports-color

  '@babel/helper-skip-transparent-expression-wrappers@7.24.7':
    dependencies:
      '@babel/traverse': 7.25.4
      '@babel/types': 7.25.6
    transitivePeerDependencies:
      - supports-color

  '@babel/helper-string-parser@7.24.8': {}

  '@babel/helper-validator-identifier@7.24.7': {}

  '@babel/helper-validator-option@7.24.8': {}

  '@babel/helpers@7.25.0':
    dependencies:
      '@babel/template': 7.25.0
      '@babel/types': 7.25.6

  '@babel/highlight@7.24.7':
    dependencies:
      '@babel/helper-validator-identifier': 7.24.7
      chalk: 2.4.2
      js-tokens: 4.0.0
      picocolors: 1.1.0

  '@babel/parser@7.25.4':
    dependencies:
      '@babel/types': 7.25.6

  '@babel/plugin-syntax-jsx@7.24.7(@babel/core@7.25.2)':
    dependencies:
      '@babel/core': 7.25.2
      '@babel/helper-plugin-utils': 7.24.8

  '@babel/plugin-syntax-typescript@7.24.7(@babel/core@7.25.2)':
    dependencies:
      '@babel/core': 7.25.2
      '@babel/helper-plugin-utils': 7.24.8

  '@babel/plugin-transform-modules-commonjs@7.24.8(@babel/core@7.25.2)':
    dependencies:
      '@babel/core': 7.25.2
      '@babel/helper-module-transforms': 7.25.2(@babel/core@7.25.2)
      '@babel/helper-plugin-utils': 7.24.8
      '@babel/helper-simple-access': 7.24.7
    transitivePeerDependencies:
      - supports-color

  '@babel/plugin-transform-react-jsx-self@7.24.7(@babel/core@7.25.2)':
    dependencies:
      '@babel/core': 7.25.2
      '@babel/helper-plugin-utils': 7.24.8

  '@babel/plugin-transform-react-jsx-source@7.24.7(@babel/core@7.25.2)':
    dependencies:
      '@babel/core': 7.25.2
      '@babel/helper-plugin-utils': 7.24.8

  '@babel/plugin-transform-react-jsx@7.25.2(@babel/core@7.25.2)':
    dependencies:
      '@babel/core': 7.25.2
      '@babel/helper-annotate-as-pure': 7.24.7
      '@babel/helper-module-imports': 7.24.7
      '@babel/helper-plugin-utils': 7.24.8
      '@babel/plugin-syntax-jsx': 7.24.7(@babel/core@7.25.2)
      '@babel/types': 7.25.6
    transitivePeerDependencies:
      - supports-color

  '@babel/plugin-transform-typescript@7.25.2(@babel/core@7.25.2)':
    dependencies:
      '@babel/core': 7.25.2
      '@babel/helper-annotate-as-pure': 7.24.7
      '@babel/helper-create-class-features-plugin': 7.25.0(@babel/core@7.25.2)
      '@babel/helper-plugin-utils': 7.24.8
      '@babel/helper-skip-transparent-expression-wrappers': 7.24.7
      '@babel/plugin-syntax-typescript': 7.24.7(@babel/core@7.25.2)
    transitivePeerDependencies:
      - supports-color

  '@babel/preset-typescript@7.24.7(@babel/core@7.25.2)':
    dependencies:
      '@babel/core': 7.25.2
      '@babel/helper-plugin-utils': 7.24.8
      '@babel/helper-validator-option': 7.24.8
      '@babel/plugin-syntax-jsx': 7.24.7(@babel/core@7.25.2)
      '@babel/plugin-transform-modules-commonjs': 7.24.8(@babel/core@7.25.2)
      '@babel/plugin-transform-typescript': 7.25.2(@babel/core@7.25.2)
    transitivePeerDependencies:
      - supports-color

  '@babel/runtime@7.25.0':
    dependencies:
      regenerator-runtime: 0.14.1

  '@babel/template@7.25.0':
    dependencies:
      '@babel/code-frame': 7.24.7
      '@babel/parser': 7.25.4
      '@babel/types': 7.25.6

  '@babel/traverse@7.25.4':
    dependencies:
      '@babel/code-frame': 7.24.7
      '@babel/generator': 7.25.5
      '@babel/parser': 7.25.4
      '@babel/template': 7.25.0
      '@babel/types': 7.25.6
      debug: 4.3.7
      globals: 11.12.0
    transitivePeerDependencies:
      - supports-color

  '@babel/types@7.25.6':
    dependencies:
      '@babel/helper-string-parser': 7.24.8
      '@babel/helper-validator-identifier': 7.24.7
      to-fast-properties: 2.0.0

  '@biomejs/biome@1.9.2':
    optionalDependencies:
      '@biomejs/cli-darwin-arm64': 1.9.2
      '@biomejs/cli-darwin-x64': 1.9.2
      '@biomejs/cli-linux-arm64': 1.9.2
      '@biomejs/cli-linux-arm64-musl': 1.9.2
      '@biomejs/cli-linux-x64': 1.9.2
      '@biomejs/cli-linux-x64-musl': 1.9.2
      '@biomejs/cli-win32-arm64': 1.9.2
      '@biomejs/cli-win32-x64': 1.9.2

  '@biomejs/cli-darwin-arm64@1.9.2':
    optional: true

  '@biomejs/cli-darwin-x64@1.9.2':
    optional: true

  '@biomejs/cli-linux-arm64-musl@1.9.2':
    optional: true

  '@biomejs/cli-linux-arm64@1.9.2':
    optional: true

  '@biomejs/cli-linux-x64-musl@1.9.2':
    optional: true

  '@biomejs/cli-linux-x64@1.9.2':
    optional: true

  '@biomejs/cli-win32-arm64@1.9.2':
    optional: true

  '@biomejs/cli-win32-x64@1.9.2':
    optional: true

  '@changesets/apply-release-plan@7.0.5':
    dependencies:
      '@changesets/config': 3.0.3
      '@changesets/get-version-range-type': 0.4.0
      '@changesets/git': 3.0.1
      '@changesets/should-skip-package': 0.1.1
      '@changesets/types': 6.0.0
      '@manypkg/get-packages': 1.1.3
      detect-indent: 6.1.0
      fs-extra: 7.0.1
      lodash.startcase: 4.4.0
      outdent: 0.5.0
      prettier: 2.8.8
      resolve-from: 5.0.0
      semver: 7.6.3

  '@changesets/assemble-release-plan@6.0.4':
    dependencies:
      '@changesets/errors': 0.2.0
      '@changesets/get-dependents-graph': 2.1.2
      '@changesets/should-skip-package': 0.1.1
      '@changesets/types': 6.0.0
      '@manypkg/get-packages': 1.1.3
      semver: 7.6.3

  '@changesets/changelog-git@0.2.0':
    dependencies:
      '@changesets/types': 6.0.0

  '@changesets/cli@2.27.8':
    dependencies:
      '@changesets/apply-release-plan': 7.0.5
      '@changesets/assemble-release-plan': 6.0.4
      '@changesets/changelog-git': 0.2.0
      '@changesets/config': 3.0.3
      '@changesets/errors': 0.2.0
      '@changesets/get-dependents-graph': 2.1.2
      '@changesets/get-release-plan': 4.0.4
      '@changesets/git': 3.0.1
      '@changesets/logger': 0.1.1
      '@changesets/pre': 2.0.1
      '@changesets/read': 0.6.1
      '@changesets/should-skip-package': 0.1.1
      '@changesets/types': 6.0.0
      '@changesets/write': 0.3.2
      '@manypkg/get-packages': 1.1.3
      '@types/semver': 7.5.8
      ansi-colors: 4.1.3
      ci-info: 3.9.0
      enquirer: 2.4.1
      external-editor: 3.1.0
      fs-extra: 7.0.1
      mri: 1.2.0
      outdent: 0.5.0
      p-limit: 2.3.0
      package-manager-detector: 0.2.0
      picocolors: 1.1.0
      resolve-from: 5.0.0
      semver: 7.6.3
      spawndamnit: 2.0.0
      term-size: 2.2.1

  '@changesets/config@3.0.3':
    dependencies:
      '@changesets/errors': 0.2.0
      '@changesets/get-dependents-graph': 2.1.2
      '@changesets/logger': 0.1.1
      '@changesets/types': 6.0.0
      '@manypkg/get-packages': 1.1.3
      fs-extra: 7.0.1
      micromatch: 4.0.8

  '@changesets/errors@0.2.0':
    dependencies:
      extendable-error: 0.1.7

  '@changesets/get-dependents-graph@2.1.2':
    dependencies:
      '@changesets/types': 6.0.0
      '@manypkg/get-packages': 1.1.3
      picocolors: 1.1.0
      semver: 7.6.3

  '@changesets/get-release-plan@4.0.4':
    dependencies:
      '@changesets/assemble-release-plan': 6.0.4
      '@changesets/config': 3.0.3
      '@changesets/pre': 2.0.1
      '@changesets/read': 0.6.1
      '@changesets/types': 6.0.0
      '@manypkg/get-packages': 1.1.3

  '@changesets/get-version-range-type@0.4.0': {}

  '@changesets/git@3.0.1':
    dependencies:
      '@changesets/errors': 0.2.0
      '@manypkg/get-packages': 1.1.3
      is-subdir: 1.2.0
      micromatch: 4.0.8
      spawndamnit: 2.0.0

  '@changesets/logger@0.1.1':
    dependencies:
      picocolors: 1.1.0

  '@changesets/parse@0.4.0':
    dependencies:
      '@changesets/types': 6.0.0
      js-yaml: 3.14.1

  '@changesets/pre@2.0.1':
    dependencies:
      '@changesets/errors': 0.2.0
      '@changesets/types': 6.0.0
      '@manypkg/get-packages': 1.1.3
      fs-extra: 7.0.1

  '@changesets/read@0.6.1':
    dependencies:
      '@changesets/git': 3.0.1
      '@changesets/logger': 0.1.1
      '@changesets/parse': 0.4.0
      '@changesets/types': 6.0.0
      fs-extra: 7.0.1
      p-filter: 2.1.0
      picocolors: 1.1.0

  '@changesets/should-skip-package@0.1.1':
    dependencies:
      '@changesets/types': 6.0.0
      '@manypkg/get-packages': 1.1.3

  '@changesets/types@4.1.0': {}

  '@changesets/types@6.0.0': {}

  '@changesets/write@0.3.2':
    dependencies:
      '@changesets/types': 6.0.0
      fs-extra: 7.0.1
      human-id: 1.0.2
      prettier: 2.8.8

  '@cloudflare/workers-types@4.20240725.0':
    optional: true

  '@cloudinary/transformation-builder-sdk@1.14.1':
    dependencies:
      '@cloudinary/url-gen': 1.19.0

  '@cloudinary/url-gen@1.19.0':
    dependencies:
      '@cloudinary/transformation-builder-sdk': 1.14.1

  '@ctrl/tinycolor@4.1.0': {}

  '@emmetio/abbreviation@2.3.3':
    dependencies:
      '@emmetio/scanner': 1.0.4

  '@emmetio/css-abbreviation@2.1.8':
    dependencies:
      '@emmetio/scanner': 1.0.4

  '@emmetio/css-parser@0.4.0':
    dependencies:
      '@emmetio/stream-reader': 2.2.0
      '@emmetio/stream-reader-utils': 0.1.0

  '@emmetio/html-matcher@1.3.0':
    dependencies:
      '@emmetio/scanner': 1.0.4

  '@emmetio/scanner@1.0.4': {}

  '@emmetio/stream-reader-utils@0.1.0': {}

  '@emmetio/stream-reader@2.2.0': {}

  '@emnapi/core@0.45.0':
    dependencies:
      tslib: 2.6.3
    optional: true

  '@emnapi/runtime@0.45.0':
    dependencies:
      tslib: 2.6.3
    optional: true

  '@emnapi/runtime@1.2.0':
    dependencies:
      tslib: 2.6.3
    optional: true

  '@esbuild/aix-ppc64@0.21.5':
    optional: true

  '@esbuild/aix-ppc64@0.23.0':
    optional: true

  '@esbuild/android-arm64@0.21.5':
    optional: true

  '@esbuild/android-arm64@0.23.0':
    optional: true

  '@esbuild/android-arm@0.21.5':
    optional: true

  '@esbuild/android-arm@0.23.0':
    optional: true

  '@esbuild/android-x64@0.21.5':
    optional: true

  '@esbuild/android-x64@0.23.0':
    optional: true

  '@esbuild/darwin-arm64@0.21.5':
    optional: true

  '@esbuild/darwin-arm64@0.23.0':
    optional: true

  '@esbuild/darwin-x64@0.21.5':
    optional: true

  '@esbuild/darwin-x64@0.23.0':
    optional: true

  '@esbuild/freebsd-arm64@0.21.5':
    optional: true

  '@esbuild/freebsd-arm64@0.23.0':
    optional: true

  '@esbuild/freebsd-x64@0.21.5':
    optional: true

  '@esbuild/freebsd-x64@0.23.0':
    optional: true

  '@esbuild/linux-arm64@0.21.5':
    optional: true

  '@esbuild/linux-arm64@0.23.0':
    optional: true

  '@esbuild/linux-arm@0.21.5':
    optional: true

  '@esbuild/linux-arm@0.23.0':
    optional: true

  '@esbuild/linux-ia32@0.21.5':
    optional: true

  '@esbuild/linux-ia32@0.23.0':
    optional: true

  '@esbuild/linux-loong64@0.21.5':
    optional: true

  '@esbuild/linux-loong64@0.23.0':
    optional: true

  '@esbuild/linux-mips64el@0.21.5':
    optional: true

  '@esbuild/linux-mips64el@0.23.0':
    optional: true

  '@esbuild/linux-ppc64@0.21.5':
    optional: true

  '@esbuild/linux-ppc64@0.23.0':
    optional: true

  '@esbuild/linux-riscv64@0.21.5':
    optional: true

  '@esbuild/linux-riscv64@0.23.0':
    optional: true

  '@esbuild/linux-s390x@0.21.5':
    optional: true

  '@esbuild/linux-s390x@0.23.0':
    optional: true

  '@esbuild/linux-x64@0.21.5':
    optional: true

  '@esbuild/linux-x64@0.23.0':
    optional: true

  '@esbuild/netbsd-x64@0.21.5':
    optional: true

  '@esbuild/netbsd-x64@0.23.0':
    optional: true

  '@esbuild/openbsd-arm64@0.23.0':
    optional: true

  '@esbuild/openbsd-x64@0.21.5':
    optional: true

  '@esbuild/openbsd-x64@0.23.0':
    optional: true

  '@esbuild/sunos-x64@0.21.5':
    optional: true

  '@esbuild/sunos-x64@0.23.0':
    optional: true

  '@esbuild/win32-arm64@0.21.5':
    optional: true

  '@esbuild/win32-arm64@0.23.0':
    optional: true

  '@esbuild/win32-ia32@0.21.5':
    optional: true

  '@esbuild/win32-ia32@0.23.0':
    optional: true

  '@esbuild/win32-x64@0.21.5':
    optional: true

  '@esbuild/win32-x64@0.23.0':
    optional: true

  '@expressive-code/core@0.35.6':
    dependencies:
      '@ctrl/tinycolor': 4.1.0
      hast-util-select: 6.0.2
      hast-util-to-html: 9.0.1
      hast-util-to-text: 4.0.2
      hastscript: 9.0.0
      postcss: 8.4.47
      postcss-nested: 6.2.0(postcss@8.4.47)
      unist-util-visit: 5.0.0
      unist-util-visit-parents: 6.0.1

  '@expressive-code/plugin-frames@0.35.6':
    dependencies:
      '@expressive-code/core': 0.35.6

  '@expressive-code/plugin-shiki@0.35.6':
    dependencies:
      '@expressive-code/core': 0.35.6
      shiki: 1.16.2

  '@expressive-code/plugin-text-markers@0.35.6':
    dependencies:
      '@expressive-code/core': 0.35.6

  '@floating-ui/core@1.6.5':
    dependencies:
      '@floating-ui/utils': 0.2.5

  '@floating-ui/dom@1.6.8':
    dependencies:
      '@floating-ui/core': 1.6.5
      '@floating-ui/utils': 0.2.5

  '@floating-ui/utils@0.2.5': {}

  '@fontsource-variable/onest@5.1.0': {}

<<<<<<< HEAD
=======
  '@iconify-json/heroicons@1.2.0':
    dependencies:
      '@iconify/types': 2.0.0

>>>>>>> 76f66bbe
  '@iconify/tools@4.0.5':
    dependencies:
      '@iconify/types': 2.0.0
      '@iconify/utils': 2.1.32
      '@types/tar': 6.1.13
      axios: 1.7.5
      cheerio: 1.0.0
      domhandler: 5.0.3
      extract-zip: 2.0.1
      local-pkg: 0.5.0
      pathe: 1.1.2
      svgo: 3.3.2
      tar: 6.2.1
    transitivePeerDependencies:
      - debug
      - supports-color

  '@iconify/types@2.0.0': {}

  '@iconify/utils@2.1.32':
    dependencies:
      '@antfu/install-pkg': 0.4.0
      '@antfu/utils': 0.7.10
      '@iconify/types': 2.0.0
      debug: 4.3.7
      kolorist: 1.8.0
      local-pkg: 0.5.0
      mlly: 1.7.1
    transitivePeerDependencies:
      - supports-color

  '@img/sharp-darwin-arm64@0.33.4':
    optionalDependencies:
      '@img/sharp-libvips-darwin-arm64': 1.0.2
    optional: true

  '@img/sharp-darwin-arm64@0.33.5':
    optionalDependencies:
      '@img/sharp-libvips-darwin-arm64': 1.0.4
    optional: true

  '@img/sharp-darwin-x64@0.33.4':
    optionalDependencies:
      '@img/sharp-libvips-darwin-x64': 1.0.2
    optional: true

  '@img/sharp-darwin-x64@0.33.5':
    optionalDependencies:
      '@img/sharp-libvips-darwin-x64': 1.0.4
    optional: true

  '@img/sharp-libvips-darwin-arm64@1.0.2':
    optional: true

  '@img/sharp-libvips-darwin-arm64@1.0.4':
    optional: true

  '@img/sharp-libvips-darwin-x64@1.0.2':
    optional: true

  '@img/sharp-libvips-darwin-x64@1.0.4':
    optional: true

  '@img/sharp-libvips-linux-arm64@1.0.2':
    optional: true

  '@img/sharp-libvips-linux-arm64@1.0.4':
    optional: true

  '@img/sharp-libvips-linux-arm@1.0.2':
    optional: true

  '@img/sharp-libvips-linux-arm@1.0.5':
    optional: true

  '@img/sharp-libvips-linux-s390x@1.0.2':
    optional: true

  '@img/sharp-libvips-linux-s390x@1.0.4':
    optional: true

  '@img/sharp-libvips-linux-x64@1.0.2':
    optional: true

  '@img/sharp-libvips-linux-x64@1.0.4':
    optional: true

  '@img/sharp-libvips-linuxmusl-arm64@1.0.2':
    optional: true

  '@img/sharp-libvips-linuxmusl-arm64@1.0.4':
    optional: true

  '@img/sharp-libvips-linuxmusl-x64@1.0.2':
    optional: true

  '@img/sharp-libvips-linuxmusl-x64@1.0.4':
    optional: true

  '@img/sharp-linux-arm64@0.33.4':
    optionalDependencies:
      '@img/sharp-libvips-linux-arm64': 1.0.2
    optional: true

  '@img/sharp-linux-arm64@0.33.5':
    optionalDependencies:
      '@img/sharp-libvips-linux-arm64': 1.0.4
    optional: true

  '@img/sharp-linux-arm@0.33.4':
    optionalDependencies:
      '@img/sharp-libvips-linux-arm': 1.0.2
    optional: true

  '@img/sharp-linux-arm@0.33.5':
    optionalDependencies:
      '@img/sharp-libvips-linux-arm': 1.0.5
    optional: true

  '@img/sharp-linux-s390x@0.33.4':
    optionalDependencies:
      '@img/sharp-libvips-linux-s390x': 1.0.2
    optional: true

  '@img/sharp-linux-s390x@0.33.5':
    optionalDependencies:
      '@img/sharp-libvips-linux-s390x': 1.0.4
    optional: true

  '@img/sharp-linux-x64@0.33.4':
    optionalDependencies:
      '@img/sharp-libvips-linux-x64': 1.0.2
    optional: true

  '@img/sharp-linux-x64@0.33.5':
    optionalDependencies:
      '@img/sharp-libvips-linux-x64': 1.0.4
    optional: true

  '@img/sharp-linuxmusl-arm64@0.33.4':
    optionalDependencies:
      '@img/sharp-libvips-linuxmusl-arm64': 1.0.2
    optional: true

  '@img/sharp-linuxmusl-arm64@0.33.5':
    optionalDependencies:
      '@img/sharp-libvips-linuxmusl-arm64': 1.0.4
    optional: true

  '@img/sharp-linuxmusl-x64@0.33.4':
    optionalDependencies:
      '@img/sharp-libvips-linuxmusl-x64': 1.0.2
    optional: true

  '@img/sharp-linuxmusl-x64@0.33.5':
    optionalDependencies:
      '@img/sharp-libvips-linuxmusl-x64': 1.0.4
    optional: true

  '@img/sharp-wasm32@0.33.4':
    dependencies:
      '@emnapi/runtime': 1.2.0
    optional: true

  '@img/sharp-wasm32@0.33.5':
    dependencies:
      '@emnapi/runtime': 1.2.0
    optional: true

  '@img/sharp-win32-ia32@0.33.4':
    optional: true

  '@img/sharp-win32-ia32@0.33.5':
    optional: true

  '@img/sharp-win32-x64@0.33.4':
    optional: true

  '@img/sharp-win32-x64@0.33.5':
    optional: true

  '@inox-tools/modular-station@0.3.0(astro@4.15.1(@types/node@22.0.0)(rollup@4.21.0)(typescript@5.5.4))':
    dependencies:
      '@inox-tools/utils': 0.1.3
      astro: 4.15.1(@types/node@22.0.0)(rollup@4.21.0)(typescript@5.5.4)
      astro-integration-kit: 0.16.1(astro@4.15.1(@types/node@22.0.0)(rollup@4.21.0)(typescript@5.5.4))

  '@inox-tools/runtime-logger@0.3.1(astro@4.15.1(@types/node@22.0.0)(rollup@4.21.0)(typescript@5.5.4))':
    dependencies:
      '@inox-tools/modular-station': 0.3.0(astro@4.15.1(@types/node@22.0.0)(rollup@4.21.0)(typescript@5.5.4))
      '@inox-tools/utils': 0.1.3
      astro: 4.15.1(@types/node@22.0.0)(rollup@4.21.0)(typescript@5.5.4)
      astro-integration-kit: 0.16.1(astro@4.15.1(@types/node@22.0.0)(rollup@4.21.0)(typescript@5.5.4))

  '@inox-tools/utils@0.1.3': {}

  '@isaacs/cliui@8.0.2':
    dependencies:
      string-width: 5.1.2
      string-width-cjs: string-width@4.2.3
      strip-ansi: 7.1.0
      strip-ansi-cjs: strip-ansi@6.0.1
      wrap-ansi: 8.1.0
      wrap-ansi-cjs: wrap-ansi@7.0.0

  '@jridgewell/gen-mapping@0.3.5':
    dependencies:
      '@jridgewell/set-array': 1.2.1
      '@jridgewell/sourcemap-codec': 1.5.0
      '@jridgewell/trace-mapping': 0.3.25

  '@jridgewell/resolve-uri@3.1.2': {}

  '@jridgewell/set-array@1.2.1': {}

  '@jridgewell/sourcemap-codec@1.5.0': {}

  '@jridgewell/trace-mapping@0.3.25':
    dependencies:
      '@jridgewell/resolve-uri': 3.1.2
      '@jridgewell/sourcemap-codec': 1.5.0

  '@libsql/client@0.10.0':
    dependencies:
      '@libsql/core': 0.10.0
      '@libsql/hrana-client': 0.6.2
      js-base64: 3.7.7
      libsql: 0.4.1
      promise-limit: 2.7.0
    transitivePeerDependencies:
      - bufferutil
      - utf-8-validate

  '@libsql/core@0.10.0':
    dependencies:
      js-base64: 3.7.7

  '@libsql/darwin-arm64@0.3.19':
    optional: true

  '@libsql/darwin-arm64@0.4.1':
    optional: true

  '@libsql/darwin-x64@0.3.19':
    optional: true

  '@libsql/darwin-x64@0.4.1':
    optional: true

  '@libsql/hrana-client@0.6.2':
    dependencies:
      '@libsql/isomorphic-fetch': 0.2.1
      '@libsql/isomorphic-ws': 0.1.5
      js-base64: 3.7.7
      node-fetch: 3.3.2
    transitivePeerDependencies:
      - bufferutil
      - utf-8-validate

  '@libsql/isomorphic-fetch@0.2.1': {}

  '@libsql/isomorphic-ws@0.1.5':
    dependencies:
      '@types/ws': 8.5.12
      ws: 8.18.0
    transitivePeerDependencies:
      - bufferutil
      - utf-8-validate

  '@libsql/linux-arm64-gnu@0.3.19':
    optional: true

  '@libsql/linux-arm64-gnu@0.4.1':
    optional: true

  '@libsql/linux-arm64-musl@0.3.19':
    optional: true

  '@libsql/linux-arm64-musl@0.4.1':
    optional: true

  '@libsql/linux-x64-gnu@0.3.19':
    optional: true

  '@libsql/linux-x64-gnu@0.4.1':
    optional: true

  '@libsql/linux-x64-musl@0.3.19':
    optional: true

  '@libsql/linux-x64-musl@0.4.1':
    optional: true

  '@libsql/win32-x64-msvc@0.3.19':
    optional: true

  '@libsql/win32-x64-msvc@0.4.1':
    optional: true

  '@lit-labs/ssr-dom-shim@1.2.0': {}

  '@lit/react@1.0.5(@types/react@18.3.5)':
    dependencies:
      '@types/react': 18.3.5

  '@lit/reactive-element@2.0.4':
    dependencies:
      '@lit-labs/ssr-dom-shim': 1.2.0

  '@manypkg/find-root@1.1.0':
    dependencies:
      '@babel/runtime': 7.25.0
      '@types/node': 12.20.55
      find-up: 4.1.0
      fs-extra: 8.1.0

  '@manypkg/get-packages@1.1.3':
    dependencies:
      '@babel/runtime': 7.25.0
      '@changesets/types': 4.1.0
      '@manypkg/find-root': 1.1.0
      fs-extra: 8.1.0
      globby: 11.1.0
      read-yaml-file: 1.1.0

  '@markdoc/markdoc@0.4.0(@types/react@18.3.5)(react@18.3.1)':
    optionalDependencies:
      '@types/markdown-it': 12.2.3
      '@types/react': 18.3.5
      react: 18.3.1

  '@matthiesenxyz/astrodtsbuilder@0.1.2(astro@4.15.1(@types/node@22.0.0)(rollup@4.21.0)(typescript@5.5.4))':
    dependencies:
      astro: 4.15.1(@types/node@22.0.0)(rollup@4.21.0)(typescript@5.5.4)

  '@matthiesenxyz/astrolace@0.3.2(@types/react@18.3.5)(astro@4.15.1(@types/node@22.0.0)(rollup@4.21.0)(typescript@5.5.4))':
    dependencies:
      '@shoelace-style/shoelace': 2.16.0(@types/react@18.3.5)
      astro: 4.15.1(@types/node@22.0.0)(rollup@4.21.0)(typescript@5.5.4)
      astro-integration-kit: 0.16.1(astro@4.15.1(@types/node@22.0.0)(rollup@4.21.0)(typescript@5.5.4))
      lit: 3.1.4
      zod: 3.23.8
    transitivePeerDependencies:
      - '@types/react'

  '@matthiesenxyz/integration-utils@0.2.0(astro@4.15.1(@types/node@22.0.0)(rollup@4.21.0)(typescript@5.5.4))':
    dependencies:
      astro: 4.15.1(@types/node@22.0.0)(rollup@4.21.0)(typescript@5.5.4)
      astro-integration-kit: 0.16.1(astro@4.15.1(@types/node@22.0.0)(rollup@4.21.0)(typescript@5.5.4))
      package-json: 10.0.1
      semver: 7.6.3

  '@matthiesenxyz/unocss-preset-daisyui@0.1.2(daisyui@4.12.10(postcss@8.4.47))(unocss@0.62.3(postcss@8.4.47)(rollup@4.21.0)(vite@5.4.2(@types/node@22.0.0)))':
    dependencies:
      autoprefixer: 10.4.19(postcss@8.4.47)
      camelcase: 8.0.0
      daisyui: 4.12.10(postcss@8.4.47)
      parsel-js: 1.1.2
      postcss: 8.4.47
      postcss-js: 4.0.1(postcss@8.4.47)
      unocss: 0.62.3(postcss@8.4.47)(rollup@4.21.0)(vite@5.4.2(@types/node@22.0.0))

  '@mdx-js/mdx@3.0.1':
    dependencies:
      '@types/estree': 1.0.5
      '@types/estree-jsx': 1.0.5
      '@types/hast': 3.0.4
      '@types/mdx': 2.0.13
      collapse-white-space: 2.1.0
      devlop: 1.1.0
      estree-util-build-jsx: 3.0.1
      estree-util-is-identifier-name: 3.0.0
      estree-util-to-js: 2.0.0
      estree-walker: 3.0.3
      hast-util-to-estree: 3.1.0
      hast-util-to-jsx-runtime: 2.3.0
      markdown-extensions: 2.0.0
      periscopic: 3.1.0
      remark-mdx: 3.0.1
      remark-parse: 11.0.0
      remark-rehype: 11.1.0
      source-map: 0.7.4
      unified: 11.0.5
      unist-util-position-from-estree: 2.0.0
      unist-util-stringify-position: 4.0.0
      unist-util-visit: 5.0.0
      vfile: 6.0.3
    transitivePeerDependencies:
      - supports-color

  '@moonrepo/cli@1.28.3':
    dependencies:
      detect-libc: 2.0.3
    optionalDependencies:
      '@moonrepo/core-linux-arm64-gnu': 1.28.3
      '@moonrepo/core-linux-arm64-musl': 1.28.3
      '@moonrepo/core-linux-x64-gnu': 1.28.3
      '@moonrepo/core-linux-x64-musl': 1.28.3
      '@moonrepo/core-macos-arm64': 1.28.3
      '@moonrepo/core-macos-x64': 1.28.3
      '@moonrepo/core-windows-x64-msvc': 1.28.3

  '@moonrepo/core-linux-arm64-gnu@1.28.3':
    optional: true

  '@moonrepo/core-linux-arm64-musl@1.28.3':
    optional: true

  '@moonrepo/core-linux-x64-gnu@1.28.3':
    optional: true

  '@moonrepo/core-linux-x64-musl@1.28.3':
    optional: true

  '@moonrepo/core-macos-arm64@1.28.3':
    optional: true

  '@moonrepo/core-macos-x64@1.28.3':
    optional: true

  '@moonrepo/core-windows-x64-msvc@1.28.3':
    optional: true

  '@motionone/animation@10.18.0':
    dependencies:
      '@motionone/easing': 10.18.0
      '@motionone/types': 10.17.1
      '@motionone/utils': 10.18.0
      tslib: 2.6.3

  '@motionone/dom@10.18.0':
    dependencies:
      '@motionone/animation': 10.18.0
      '@motionone/generators': 10.18.0
      '@motionone/types': 10.17.1
      '@motionone/utils': 10.18.0
      hey-listen: 1.0.8
      tslib: 2.6.3

  '@motionone/easing@10.18.0':
    dependencies:
      '@motionone/utils': 10.18.0
      tslib: 2.6.3

  '@motionone/generators@10.18.0':
    dependencies:
      '@motionone/types': 10.17.1
      '@motionone/utils': 10.18.0
      tslib: 2.6.3

  '@motionone/types@10.17.1': {}

  '@motionone/utils@10.18.0':
    dependencies:
      '@motionone/types': 10.17.1
      hey-listen: 1.0.8
      tslib: 2.6.3

  '@neon-rs/load@0.0.4': {}

  '@noble/hashes@1.4.0': {}

  '@node-rs/argon2-android-arm-eabi@1.7.0':
    optional: true

  '@node-rs/argon2-android-arm64@1.7.0':
    optional: true

  '@node-rs/argon2-darwin-arm64@1.7.0':
    optional: true

  '@node-rs/argon2-darwin-x64@1.7.0':
    optional: true

  '@node-rs/argon2-freebsd-x64@1.7.0':
    optional: true

  '@node-rs/argon2-linux-arm-gnueabihf@1.7.0':
    optional: true

  '@node-rs/argon2-linux-arm64-gnu@1.7.0':
    optional: true

  '@node-rs/argon2-linux-arm64-musl@1.7.0':
    optional: true

  '@node-rs/argon2-linux-x64-gnu@1.7.0':
    optional: true

  '@node-rs/argon2-linux-x64-musl@1.7.0':
    optional: true

  '@node-rs/argon2-wasm32-wasi@1.7.0':
    dependencies:
      '@emnapi/core': 0.45.0
      '@emnapi/runtime': 0.45.0
      '@tybys/wasm-util': 0.8.3
      memfs-browser: 3.5.10302
    optional: true

  '@node-rs/argon2-win32-arm64-msvc@1.7.0':
    optional: true

  '@node-rs/argon2-win32-ia32-msvc@1.7.0':
    optional: true

  '@node-rs/argon2-win32-x64-msvc@1.7.0':
    optional: true

  '@node-rs/argon2@1.7.0':
    optionalDependencies:
      '@node-rs/argon2-android-arm-eabi': 1.7.0
      '@node-rs/argon2-android-arm64': 1.7.0
      '@node-rs/argon2-darwin-arm64': 1.7.0
      '@node-rs/argon2-darwin-x64': 1.7.0
      '@node-rs/argon2-freebsd-x64': 1.7.0
      '@node-rs/argon2-linux-arm-gnueabihf': 1.7.0
      '@node-rs/argon2-linux-arm64-gnu': 1.7.0
      '@node-rs/argon2-linux-arm64-musl': 1.7.0
      '@node-rs/argon2-linux-x64-gnu': 1.7.0
      '@node-rs/argon2-linux-x64-musl': 1.7.0
      '@node-rs/argon2-wasm32-wasi': 1.7.0
      '@node-rs/argon2-win32-arm64-msvc': 1.7.0
      '@node-rs/argon2-win32-ia32-msvc': 1.7.0
      '@node-rs/argon2-win32-x64-msvc': 1.7.0

  '@node-rs/bcrypt-android-arm-eabi@1.9.0':
    optional: true

  '@node-rs/bcrypt-android-arm64@1.9.0':
    optional: true

  '@node-rs/bcrypt-darwin-arm64@1.9.0':
    optional: true

  '@node-rs/bcrypt-darwin-x64@1.9.0':
    optional: true

  '@node-rs/bcrypt-freebsd-x64@1.9.0':
    optional: true

  '@node-rs/bcrypt-linux-arm-gnueabihf@1.9.0':
    optional: true

  '@node-rs/bcrypt-linux-arm64-gnu@1.9.0':
    optional: true

  '@node-rs/bcrypt-linux-arm64-musl@1.9.0':
    optional: true

  '@node-rs/bcrypt-linux-x64-gnu@1.9.0':
    optional: true

  '@node-rs/bcrypt-linux-x64-musl@1.9.0':
    optional: true

  '@node-rs/bcrypt-wasm32-wasi@1.9.0':
    dependencies:
      '@emnapi/core': 0.45.0
      '@emnapi/runtime': 0.45.0
      '@tybys/wasm-util': 0.8.3
      memfs-browser: 3.5.10302
    optional: true

  '@node-rs/bcrypt-win32-arm64-msvc@1.9.0':
    optional: true

  '@node-rs/bcrypt-win32-ia32-msvc@1.9.0':
    optional: true

  '@node-rs/bcrypt-win32-x64-msvc@1.9.0':
    optional: true

  '@node-rs/bcrypt@1.9.0':
    optionalDependencies:
      '@node-rs/bcrypt-android-arm-eabi': 1.9.0
      '@node-rs/bcrypt-android-arm64': 1.9.0
      '@node-rs/bcrypt-darwin-arm64': 1.9.0
      '@node-rs/bcrypt-darwin-x64': 1.9.0
      '@node-rs/bcrypt-freebsd-x64': 1.9.0
      '@node-rs/bcrypt-linux-arm-gnueabihf': 1.9.0
      '@node-rs/bcrypt-linux-arm64-gnu': 1.9.0
      '@node-rs/bcrypt-linux-arm64-musl': 1.9.0
      '@node-rs/bcrypt-linux-x64-gnu': 1.9.0
      '@node-rs/bcrypt-linux-x64-musl': 1.9.0
      '@node-rs/bcrypt-wasm32-wasi': 1.9.0
      '@node-rs/bcrypt-win32-arm64-msvc': 1.9.0
      '@node-rs/bcrypt-win32-ia32-msvc': 1.9.0
      '@node-rs/bcrypt-win32-x64-msvc': 1.9.0

  '@nodelib/fs.scandir@2.1.5':
    dependencies:
      '@nodelib/fs.stat': 2.0.5
      run-parallel: 1.2.0

  '@nodelib/fs.stat@2.0.5': {}

  '@nodelib/fs.walk@1.2.8':
    dependencies:
      '@nodelib/fs.scandir': 2.1.5
      fastq: 1.17.1

  '@oslojs/encoding@0.4.1': {}

  '@oslojs/encoding@1.1.0': {}

  '@pagefind/darwin-arm64@1.1.0':
    optional: true

  '@pagefind/darwin-x64@1.1.0':
    optional: true

  '@pagefind/default-ui@1.1.0': {}

  '@pagefind/linux-arm64@1.1.0':
    optional: true

  '@pagefind/linux-x64@1.1.0':
    optional: true

  '@pagefind/windows-x64@1.1.0':
    optional: true

  '@pkgjs/parseargs@0.11.0':
    optional: true

  '@pnpm/config.env-replace@1.1.0': {}

  '@pnpm/network.ca-file@1.0.2':
    dependencies:
      graceful-fs: 4.2.10

  '@pnpm/npm-conf@2.2.2':
    dependencies:
      '@pnpm/config.env-replace': 1.1.0
      '@pnpm/network.ca-file': 1.0.2
      config-chain: 1.1.13

  '@polka/url@1.0.0-next.25': {}

  '@rollup/pluginutils@5.1.0(rollup@4.21.0)':
    dependencies:
      '@types/estree': 1.0.5
      estree-walker: 2.0.2
      picomatch: 2.3.1
    optionalDependencies:
      rollup: 4.21.0

  '@rollup/rollup-android-arm-eabi@4.21.0':
    optional: true

  '@rollup/rollup-android-arm64@4.21.0':
    optional: true

  '@rollup/rollup-darwin-arm64@4.21.0':
    optional: true

  '@rollup/rollup-darwin-x64@4.21.0':
    optional: true

  '@rollup/rollup-linux-arm-gnueabihf@4.21.0':
    optional: true

  '@rollup/rollup-linux-arm-musleabihf@4.21.0':
    optional: true

  '@rollup/rollup-linux-arm64-gnu@4.21.0':
    optional: true

  '@rollup/rollup-linux-arm64-musl@4.21.0':
    optional: true

  '@rollup/rollup-linux-powerpc64le-gnu@4.21.0':
    optional: true

  '@rollup/rollup-linux-riscv64-gnu@4.21.0':
    optional: true

  '@rollup/rollup-linux-s390x-gnu@4.21.0':
    optional: true

  '@rollup/rollup-linux-x64-gnu@4.21.0':
    optional: true

  '@rollup/rollup-linux-x64-musl@4.21.0':
    optional: true

  '@rollup/rollup-win32-arm64-msvc@4.21.0':
    optional: true

  '@rollup/rollup-win32-ia32-msvc@4.21.0':
    optional: true

  '@rollup/rollup-win32-x64-msvc@4.21.0':
    optional: true

  '@shikijs/core@1.14.1':
    dependencies:
      '@types/hast': 3.0.4

  '@shikijs/core@1.16.2':
    dependencies:
      '@shikijs/vscode-textmate': 9.2.0
      '@types/hast': 3.0.4

  '@shikijs/transformers@1.14.1':
    dependencies:
      shiki: 1.14.1

  '@shikijs/vscode-textmate@9.2.0': {}

  '@shoelace-style/animations@1.1.0': {}

  '@shoelace-style/localize@3.2.1': {}

  '@shoelace-style/shoelace@2.16.0(@types/react@18.3.5)':
    dependencies:
      '@ctrl/tinycolor': 4.1.0
      '@floating-ui/dom': 1.6.8
      '@lit/react': 1.0.5(@types/react@18.3.5)
      '@shoelace-style/animations': 1.1.0
      '@shoelace-style/localize': 3.2.1
      composed-offset-position: 0.0.4
      lit: 3.1.4
      qr-creator: 1.0.0
    transitivePeerDependencies:
      - '@types/react'

  '@tailwindcss/typography@0.5.15(tailwindcss@3.4.7)':
    dependencies:
      lodash.castarray: 4.4.0
      lodash.isplainobject: 4.0.6
      lodash.merge: 4.6.2
      postcss-selector-parser: 6.0.10
      tailwindcss: 3.4.7

  '@trysound/sax@0.2.0': {}

  '@tybys/wasm-util@0.8.3':
    dependencies:
      tslib: 2.6.3
    optional: true

  '@types/acorn@4.0.6':
    dependencies:
      '@types/estree': 1.0.5

  '@types/babel__core@7.20.5':
    dependencies:
      '@babel/parser': 7.25.4
      '@babel/types': 7.25.6
      '@types/babel__generator': 7.6.8
      '@types/babel__template': 7.4.4
      '@types/babel__traverse': 7.20.6

  '@types/babel__generator@7.6.8':
    dependencies:
      '@babel/types': 7.25.6

  '@types/babel__template@7.4.4':
    dependencies:
      '@babel/parser': 7.25.4
      '@babel/types': 7.25.6

  '@types/babel__traverse@7.20.6':
    dependencies:
      '@babel/types': 7.25.6

  '@types/braces@3.0.4': {}

  '@types/cookie@0.6.0': {}

  '@types/debug@4.1.12':
    dependencies:
      '@types/ms': 0.7.34

  '@types/estree-jsx@1.0.5':
    dependencies:
      '@types/estree': 1.0.5

  '@types/estree@1.0.5': {}

  '@types/hast@3.0.4':
    dependencies:
      '@types/unist': 3.0.2

  '@types/linkify-it@5.0.0':
    optional: true

  '@types/markdown-it@12.2.3':
    dependencies:
      '@types/linkify-it': 5.0.0
      '@types/mdurl': 2.0.0
    optional: true

  '@types/mdast@4.0.4':
    dependencies:
      '@types/unist': 3.0.2

  '@types/mdurl@2.0.0':
    optional: true

  '@types/mdx@2.0.13': {}

  '@types/micromatch@4.0.9':
    dependencies:
      '@types/braces': 3.0.4

  '@types/ms@0.7.34': {}

  '@types/nlcst@2.0.3':
    dependencies:
      '@types/unist': 3.0.2

  '@types/node@12.20.55': {}

  '@types/node@17.0.45': {}

  '@types/node@18.19.42':
    dependencies:
      undici-types: 5.26.5

  '@types/node@20.14.13':
    dependencies:
      undici-types: 5.26.5

  '@types/node@22.0.0':
    dependencies:
      undici-types: 6.11.1

  '@types/prop-types@15.7.12': {}

  '@types/react-dom@18.3.0':
    dependencies:
      '@types/react': 18.3.5

  '@types/react@18.3.5':
    dependencies:
      '@types/prop-types': 15.7.12
      csstype: 3.1.3

  '@types/sax@1.2.7':
    dependencies:
      '@types/node': 22.0.0

  '@types/semver@7.5.8': {}

  '@types/tar@6.1.13':
    dependencies:
      '@types/node': 22.0.0
      minipass: 4.2.8

  '@types/trusted-types@2.0.7': {}

  '@types/unist@2.0.10': {}

  '@types/unist@3.0.2': {}

  '@types/ws@8.5.12':
    dependencies:
      '@types/node': 22.0.0

  '@types/yauzl@2.10.3':
    dependencies:
      '@types/node': 22.0.0
    optional: true

  '@ungap/structured-clone@1.2.0': {}

  '@unocss/astro@0.62.3(rollup@4.21.0)(vite@5.4.2(@types/node@22.0.0))':
    dependencies:
      '@unocss/core': 0.62.3
      '@unocss/reset': 0.62.3
      '@unocss/vite': 0.62.3(rollup@4.21.0)(vite@5.4.2(@types/node@22.0.0))
    optionalDependencies:
      vite: 5.4.2(@types/node@22.0.0)
    transitivePeerDependencies:
      - rollup
      - supports-color

  '@unocss/cli@0.62.3(rollup@4.21.0)':
    dependencies:
      '@ampproject/remapping': 2.3.0
      '@rollup/pluginutils': 5.1.0(rollup@4.21.0)
      '@unocss/config': 0.62.3
      '@unocss/core': 0.62.3
      '@unocss/preset-uno': 0.62.3
      cac: 6.7.14
      chokidar: 3.6.0
      colorette: 2.0.20
      consola: 3.2.3
      magic-string: 0.30.11
      pathe: 1.1.2
      perfect-debounce: 1.0.0
      tinyglobby: 0.2.5
    transitivePeerDependencies:
      - rollup
      - supports-color

  '@unocss/config@0.62.3':
    dependencies:
      '@unocss/core': 0.62.3
      unconfig: 0.5.5
    transitivePeerDependencies:
      - supports-color

  '@unocss/core@0.62.3': {}

  '@unocss/extractor-arbitrary-variants@0.62.3':
    dependencies:
      '@unocss/core': 0.62.3

  '@unocss/inspector@0.62.3':
    dependencies:
      '@unocss/core': 0.62.3
      '@unocss/rule-utils': 0.62.3
      gzip-size: 6.0.0
      sirv: 2.0.4

  '@unocss/postcss@0.62.3(postcss@8.4.47)':
    dependencies:
      '@unocss/config': 0.62.3
      '@unocss/core': 0.62.3
      '@unocss/rule-utils': 0.62.3
      css-tree: 2.3.1
      magic-string: 0.30.11
      postcss: 8.4.47
      tinyglobby: 0.2.5
    transitivePeerDependencies:
      - supports-color

  '@unocss/preset-attributify@0.62.3':
    dependencies:
      '@unocss/core': 0.62.3

  '@unocss/preset-icons@0.62.3':
    dependencies:
      '@iconify/utils': 2.1.32
      '@unocss/core': 0.62.3
      ofetch: 1.3.4
    transitivePeerDependencies:
      - supports-color

  '@unocss/preset-mini@0.62.3':
    dependencies:
      '@unocss/core': 0.62.3
      '@unocss/extractor-arbitrary-variants': 0.62.3
      '@unocss/rule-utils': 0.62.3

  '@unocss/preset-tagify@0.62.3':
    dependencies:
      '@unocss/core': 0.62.3

  '@unocss/preset-typography@0.62.3':
    dependencies:
      '@unocss/core': 0.62.3
      '@unocss/preset-mini': 0.62.3

  '@unocss/preset-uno@0.62.3':
    dependencies:
      '@unocss/core': 0.62.3
      '@unocss/preset-mini': 0.62.3
      '@unocss/preset-wind': 0.62.3
      '@unocss/rule-utils': 0.62.3

  '@unocss/preset-web-fonts@0.62.3':
    dependencies:
      '@unocss/core': 0.62.3
      ofetch: 1.3.4

  '@unocss/preset-wind@0.62.3':
    dependencies:
      '@unocss/core': 0.62.3
      '@unocss/preset-mini': 0.62.3
      '@unocss/rule-utils': 0.62.3

  '@unocss/reset@0.62.3': {}

  '@unocss/rule-utils@0.62.3':
    dependencies:
      '@unocss/core': 0.62.3
      magic-string: 0.30.11

  '@unocss/scope@0.62.3': {}

  '@unocss/transformer-attributify-jsx-babel@0.62.3':
    dependencies:
      '@babel/core': 7.25.2
      '@babel/plugin-syntax-jsx': 7.24.7(@babel/core@7.25.2)
      '@babel/preset-typescript': 7.24.7(@babel/core@7.25.2)
      '@unocss/core': 0.62.3
    transitivePeerDependencies:
      - supports-color

  '@unocss/transformer-attributify-jsx@0.62.3':
    dependencies:
      '@unocss/core': 0.62.3

  '@unocss/transformer-compile-class@0.62.3':
    dependencies:
      '@unocss/core': 0.62.3

  '@unocss/transformer-directives@0.62.3':
    dependencies:
      '@unocss/core': 0.62.3
      '@unocss/rule-utils': 0.62.3
      css-tree: 2.3.1

  '@unocss/transformer-variant-group@0.62.3':
    dependencies:
      '@unocss/core': 0.62.3

  '@unocss/vite@0.62.3(rollup@4.21.0)(vite@5.4.2(@types/node@22.0.0))':
    dependencies:
      '@ampproject/remapping': 2.3.0
      '@rollup/pluginutils': 5.1.0(rollup@4.21.0)
      '@unocss/config': 0.62.3
      '@unocss/core': 0.62.3
      '@unocss/inspector': 0.62.3
      '@unocss/scope': 0.62.3
      '@unocss/transformer-directives': 0.62.3
      chokidar: 3.6.0
      magic-string: 0.30.11
      tinyglobby: 0.2.5
      vite: 5.4.2(@types/node@22.0.0)
    transitivePeerDependencies:
      - rollup
      - supports-color

  '@unpic/astro@0.0.46(astro@4.15.1(@types/node@22.0.0)(rollup@4.21.0)(typescript@5.5.4))':
    dependencies:
      '@unpic/core': 0.0.49
      '@unpic/pixels': 1.2.2
      '@unpic/placeholder': 0.1.2
      astro: 4.15.1(@types/node@22.0.0)(rollup@4.21.0)(typescript@5.5.4)
      blurhash: 2.0.5

  '@unpic/core@0.0.49':
    dependencies:
      unpic: 3.18.0

  '@unpic/pixels@1.2.2':
    dependencies:
      jpeg-js: 0.4.4
      ofetch: 1.3.3
      pngjs: 7.0.0

  '@unpic/placeholder@0.1.2':
    dependencies:
      blurhash: 2.0.5

  '@vitejs/plugin-react@4.3.1(vite@5.4.2(@types/node@22.0.0))':
    dependencies:
      '@babel/core': 7.25.2
      '@babel/plugin-transform-react-jsx-self': 7.24.7(@babel/core@7.25.2)
      '@babel/plugin-transform-react-jsx-source': 7.24.7(@babel/core@7.25.2)
      '@types/babel__core': 7.20.5
      react-refresh: 0.14.2
      vite: 5.4.2(@types/node@22.0.0)
    transitivePeerDependencies:
      - supports-color

  '@volar/kit@2.4.0(typescript@5.5.4)':
    dependencies:
      '@volar/language-service': 2.4.0
      '@volar/typescript': 2.4.0
      typesafe-path: 0.2.2
      typescript: 5.5.4
      vscode-languageserver-textdocument: 1.0.11
      vscode-uri: 3.0.8

  '@volar/language-core@2.4.0':
    dependencies:
      '@volar/source-map': 2.4.0

  '@volar/language-server@2.4.0':
    dependencies:
      '@volar/language-core': 2.4.0
      '@volar/language-service': 2.4.0
      '@volar/typescript': 2.4.0
      path-browserify: 1.0.1
      request-light: 0.7.0
      vscode-languageserver: 9.0.1
      vscode-languageserver-protocol: 3.17.5
      vscode-languageserver-textdocument: 1.0.11
      vscode-uri: 3.0.8

  '@volar/language-service@2.4.0':
    dependencies:
      '@volar/language-core': 2.4.0
      vscode-languageserver-protocol: 3.17.5
      vscode-languageserver-textdocument: 1.0.11
      vscode-uri: 3.0.8

  '@volar/source-map@2.4.0': {}

  '@volar/typescript@2.4.0':
    dependencies:
      '@volar/language-core': 2.4.0
      path-browserify: 1.0.1
      vscode-uri: 3.0.8

  '@vscode/emmet-helper@2.9.3':
    dependencies:
      emmet: 2.4.7
      jsonc-parser: 2.3.1
      vscode-languageserver-textdocument: 1.0.11
      vscode-languageserver-types: 3.17.5
      vscode-uri: 2.1.2

  '@vscode/l10n@0.0.18': {}

  acorn-jsx@5.3.2(acorn@8.12.1):
    dependencies:
      acorn: 8.12.1

  acorn@8.12.1: {}

  ajv@8.17.1:
    dependencies:
      fast-deep-equal: 3.1.3
      fast-uri: 3.0.1
      json-schema-traverse: 1.0.0
      require-from-string: 2.0.2

  ansi-align@3.0.1:
    dependencies:
      string-width: 4.2.3

  ansi-colors@4.1.3: {}

  ansi-regex@5.0.1: {}

  ansi-regex@6.0.1: {}

  ansi-styles@3.2.1:
    dependencies:
      color-convert: 1.9.3

  ansi-styles@4.3.0:
    dependencies:
      color-convert: 2.0.1

  ansi-styles@6.2.1: {}

  any-promise@1.3.0: {}

  anymatch@3.1.3:
    dependencies:
      normalize-path: 3.0.0
      picomatch: 2.3.1

  arctic@1.9.2:
    dependencies:
      oslo: 1.2.0

  arg@5.0.2: {}

  argparse@1.0.10:
    dependencies:
      sprintf-js: 1.0.3

  argparse@2.0.1: {}

  aria-query@5.3.0:
    dependencies:
      dequal: 2.0.3

  array-iterate@2.0.1: {}

  array-union@2.1.0: {}

  ast-types@0.16.1:
    dependencies:
      tslib: 2.6.3

  astring@1.8.6: {}

  astro-auto-import@0.4.2(astro@4.15.9(@types/node@22.0.0)(rollup@4.21.0)(typescript@5.5.4)):
    dependencies:
      '@types/node': 18.19.42
      acorn: 8.12.1
      astro: 4.15.9(@types/node@22.0.0)(rollup@4.21.0)(typescript@5.5.4)

  astro-embed@0.7.2(astro@4.15.9(@types/node@22.0.0)(rollup@4.21.0)(typescript@5.5.4)):
    dependencies:
      '@astro-community/astro-embed-integration': 0.7.1(astro@4.15.9(@types/node@22.0.0)(rollup@4.21.0)(typescript@5.5.4))
      '@astro-community/astro-embed-link-preview': 0.2.1
      '@astro-community/astro-embed-twitter': 0.5.4(astro@4.15.9(@types/node@22.0.0)(rollup@4.21.0)(typescript@5.5.4))
      '@astro-community/astro-embed-vimeo': 0.3.7(astro@4.15.9(@types/node@22.0.0)(rollup@4.21.0)(typescript@5.5.4))
      '@astro-community/astro-embed-youtube': 0.5.2(astro@4.15.9(@types/node@22.0.0)(rollup@4.21.0)(typescript@5.5.4))
      astro: 4.15.9(@types/node@22.0.0)(rollup@4.21.0)(typescript@5.5.4)

  astro-expressive-code@0.35.6(astro@4.15.9(@types/node@22.0.0)(rollup@4.21.0)(typescript@5.5.4)):
    dependencies:
      astro: 4.15.9(@types/node@22.0.0)(rollup@4.21.0)(typescript@5.5.4)
      rehype-expressive-code: 0.35.6

  astro-icon@1.1.1:
    dependencies:
      '@iconify/tools': 4.0.5
      '@iconify/types': 2.0.0
      '@iconify/utils': 2.1.32
    transitivePeerDependencies:
      - debug
      - supports-color

  astro-integration-kit@0.14.0(astro@4.15.1(@types/node@20.14.13)(rollup@4.21.0)(typescript@5.5.4)):
    dependencies:
      astro: 4.15.1(@types/node@20.14.13)(rollup@4.21.0)(typescript@5.5.4)
      pathe: 1.1.2
      recast: 0.23.9

  astro-integration-kit@0.16.1(astro@4.15.1(@types/node@22.0.0)(rollup@4.21.0)(typescript@5.5.4)):
    dependencies:
      astro: 4.15.1(@types/node@22.0.0)(rollup@4.21.0)(typescript@5.5.4)
      pathe: 1.1.2
      recast: 0.23.9

  astro-pages@0.3.0(astro@4.15.1(@types/node@20.14.13)(rollup@4.21.0)(typescript@5.5.4)):
    dependencies:
      astro: 4.15.1(@types/node@20.14.13)(rollup@4.21.0)(typescript@5.5.4)
      fast-glob: 3.3.2

  astro-public@0.1.0(astro@4.15.1(@types/node@20.14.13)(rollup@4.21.0)(typescript@5.5.4)):
    dependencies:
      astro: 4.15.1(@types/node@20.14.13)(rollup@4.21.0)(typescript@5.5.4)

  astro-theme-provider@0.6.1(astro@4.15.1(@types/node@20.14.13)(rollup@4.21.0)(typescript@5.5.4)):
    dependencies:
      astro: 4.15.1(@types/node@20.14.13)(rollup@4.21.0)(typescript@5.5.4)
      astro-integration-kit: 0.14.0(astro@4.15.1(@types/node@20.14.13)(rollup@4.21.0)(typescript@5.5.4))
      astro-pages: 0.3.0(astro@4.15.1(@types/node@20.14.13)(rollup@4.21.0)(typescript@5.5.4))
      astro-public: 0.1.0(astro@4.15.1(@types/node@20.14.13)(rollup@4.21.0)(typescript@5.5.4))
      callsites: 4.2.0
      fast-glob: 3.3.2

  astro@4.15.1(@types/node@20.14.13)(rollup@4.21.0)(typescript@5.5.4):
    dependencies:
      '@astrojs/compiler': 2.10.3
      '@astrojs/internal-helpers': 0.4.1
      '@astrojs/markdown-remark': 5.2.0
      '@astrojs/telemetry': 3.1.0
      '@babel/core': 7.25.2
      '@babel/plugin-transform-react-jsx': 7.25.2(@babel/core@7.25.2)
      '@babel/types': 7.25.6
      '@oslojs/encoding': 0.4.1
      '@rollup/pluginutils': 5.1.0(rollup@4.21.0)
      '@types/babel__core': 7.20.5
      '@types/cookie': 0.6.0
      acorn: 8.12.1
      aria-query: 5.3.0
      axobject-query: 4.1.0
      boxen: 7.1.1
      ci-info: 4.0.0
      clsx: 2.1.1
      common-ancestor-path: 1.0.1
      cookie: 0.6.0
      cssesc: 3.0.0
      debug: 4.3.7
      deterministic-object-hash: 2.0.2
      devalue: 5.0.0
      diff: 5.2.0
      dlv: 1.1.3
      dset: 3.1.3
      es-module-lexer: 1.5.4
      esbuild: 0.21.5
      estree-walker: 3.0.3
      fast-glob: 3.3.2
      fastq: 1.17.1
      flattie: 1.1.1
      github-slugger: 2.0.0
      gray-matter: 4.0.3
      html-escaper: 3.0.3
      http-cache-semantics: 4.1.1
      js-yaml: 4.1.0
      kleur: 4.1.5
      magic-string: 0.30.11
      magicast: 0.3.5
      micromatch: 4.0.8
      mrmime: 2.0.0
      neotraverse: 0.6.18
      ora: 8.1.0
      p-limit: 6.1.0
      p-queue: 8.0.1
      path-to-regexp: 6.2.2
      preferred-pm: 4.0.0
      prompts: 2.4.2
      rehype: 13.0.1
      semver: 7.6.3
      shiki: 1.16.2
      string-width: 7.2.0
      strip-ansi: 7.1.0
      tinyexec: 0.3.0
      tsconfck: 3.1.3(typescript@5.5.4)
      unist-util-visit: 5.0.0
      vfile: 6.0.3
      vite: 5.4.7(@types/node@20.14.13)
      vitefu: 0.2.5(vite@5.4.7(@types/node@20.14.13))
      which-pm: 3.0.0
      xxhash-wasm: 1.0.2
      yargs-parser: 21.1.1
      zod: 3.23.8
      zod-to-json-schema: 3.23.2(zod@3.23.8)
      zod-to-ts: 1.2.0(typescript@5.5.4)(zod@3.23.8)
    optionalDependencies:
      sharp: 0.33.5
    transitivePeerDependencies:
      - '@types/node'
      - less
      - lightningcss
      - rollup
      - sass
      - sass-embedded
      - stylus
      - sugarss
      - supports-color
      - terser
      - typescript

  astro@4.15.1(@types/node@22.0.0)(rollup@4.21.0)(typescript@5.5.4):
    dependencies:
      '@astrojs/compiler': 2.10.3
      '@astrojs/internal-helpers': 0.4.1
      '@astrojs/markdown-remark': 5.2.0
      '@astrojs/telemetry': 3.1.0
      '@babel/core': 7.25.2
      '@babel/plugin-transform-react-jsx': 7.25.2(@babel/core@7.25.2)
      '@babel/types': 7.25.6
      '@oslojs/encoding': 0.4.1
      '@rollup/pluginutils': 5.1.0(rollup@4.21.0)
      '@types/babel__core': 7.20.5
      '@types/cookie': 0.6.0
      acorn: 8.12.1
      aria-query: 5.3.0
      axobject-query: 4.1.0
      boxen: 7.1.1
      ci-info: 4.0.0
      clsx: 2.1.1
      common-ancestor-path: 1.0.1
      cookie: 0.6.0
      cssesc: 3.0.0
      debug: 4.3.7
      deterministic-object-hash: 2.0.2
      devalue: 5.0.0
      diff: 5.2.0
      dlv: 1.1.3
      dset: 3.1.3
      es-module-lexer: 1.5.4
      esbuild: 0.21.5
      estree-walker: 3.0.3
      fast-glob: 3.3.2
      fastq: 1.17.1
      flattie: 1.1.1
      github-slugger: 2.0.0
      gray-matter: 4.0.3
      html-escaper: 3.0.3
      http-cache-semantics: 4.1.1
      js-yaml: 4.1.0
      kleur: 4.1.5
      magic-string: 0.30.11
      magicast: 0.3.5
      micromatch: 4.0.8
      mrmime: 2.0.0
      neotraverse: 0.6.18
      ora: 8.1.0
      p-limit: 6.1.0
      p-queue: 8.0.1
      path-to-regexp: 6.2.2
      preferred-pm: 4.0.0
      prompts: 2.4.2
      rehype: 13.0.1
      semver: 7.6.3
      shiki: 1.16.2
      string-width: 7.2.0
      strip-ansi: 7.1.0
      tinyexec: 0.3.0
      tsconfck: 3.1.3(typescript@5.5.4)
      unist-util-visit: 5.0.0
      vfile: 6.0.3
      vite: 5.4.7(@types/node@22.0.0)
      vitefu: 0.2.5(vite@5.4.7(@types/node@22.0.0))
      which-pm: 3.0.0
      xxhash-wasm: 1.0.2
      yargs-parser: 21.1.1
      zod: 3.23.8
      zod-to-json-schema: 3.23.2(zod@3.23.8)
      zod-to-ts: 1.2.0(typescript@5.5.4)(zod@3.23.8)
    optionalDependencies:
      sharp: 0.33.5
    transitivePeerDependencies:
      - '@types/node'
      - less
      - lightningcss
      - rollup
      - sass
      - sass-embedded
      - stylus
      - sugarss
      - supports-color
      - terser
      - typescript

  astro@4.15.9(@types/node@20.14.13)(rollup@4.21.0)(typescript@5.5.4):
    dependencies:
      '@astrojs/compiler': 2.10.3
      '@astrojs/internal-helpers': 0.4.1
      '@astrojs/markdown-remark': 5.2.0
      '@astrojs/telemetry': 3.1.0
      '@babel/core': 7.25.2
      '@babel/plugin-transform-react-jsx': 7.25.2(@babel/core@7.25.2)
      '@babel/types': 7.25.6
      '@oslojs/encoding': 1.1.0
      '@rollup/pluginutils': 5.1.0(rollup@4.21.0)
      '@types/babel__core': 7.20.5
      '@types/cookie': 0.6.0
      acorn: 8.12.1
      aria-query: 5.3.0
      axobject-query: 4.1.0
      boxen: 7.1.1
      ci-info: 4.0.0
      clsx: 2.1.1
      common-ancestor-path: 1.0.1
      cookie: 0.6.0
      cssesc: 3.0.0
      debug: 4.3.7
      deterministic-object-hash: 2.0.2
      devalue: 5.0.0
      diff: 5.2.0
      dlv: 1.1.3
      dset: 3.1.3
      es-module-lexer: 1.5.4
      esbuild: 0.21.5
      estree-walker: 3.0.3
      fast-glob: 3.3.2
      fastq: 1.17.1
      flattie: 1.1.1
      github-slugger: 2.0.0
      gray-matter: 4.0.3
      html-escaper: 3.0.3
      http-cache-semantics: 4.1.1
      js-yaml: 4.1.0
      kleur: 4.1.5
      magic-string: 0.30.11
      magicast: 0.3.5
      micromatch: 4.0.8
      mrmime: 2.0.0
      neotraverse: 0.6.18
      ora: 8.1.0
      p-limit: 6.1.0
      p-queue: 8.0.1
      preferred-pm: 4.0.0
      prompts: 2.4.2
      rehype: 13.0.1
      semver: 7.6.3
      shiki: 1.16.2
      string-width: 7.2.0
      strip-ansi: 7.1.0
      tinyexec: 0.3.0
      tsconfck: 3.1.3(typescript@5.5.4)
      unist-util-visit: 5.0.0
      vfile: 6.0.3
      vite: 5.4.7(@types/node@20.14.13)
      vitefu: 1.0.2(vite@5.4.7(@types/node@20.14.13))
      which-pm: 3.0.0
      xxhash-wasm: 1.0.2
      yargs-parser: 21.1.1
      zod: 3.23.8
      zod-to-json-schema: 3.23.2(zod@3.23.8)
      zod-to-ts: 1.2.0(typescript@5.5.4)(zod@3.23.8)
    optionalDependencies:
      sharp: 0.33.5
    transitivePeerDependencies:
      - '@types/node'
      - less
      - lightningcss
      - rollup
      - sass
      - sass-embedded
      - stylus
      - sugarss
      - supports-color
      - terser
      - typescript

  astro@4.15.9(@types/node@22.0.0)(rollup@4.21.0)(typescript@5.5.4):
    dependencies:
      '@astrojs/compiler': 2.10.3
      '@astrojs/internal-helpers': 0.4.1
      '@astrojs/markdown-remark': 5.2.0
      '@astrojs/telemetry': 3.1.0
      '@babel/core': 7.25.2
      '@babel/plugin-transform-react-jsx': 7.25.2(@babel/core@7.25.2)
      '@babel/types': 7.25.6
      '@oslojs/encoding': 1.1.0
      '@rollup/pluginutils': 5.1.0(rollup@4.21.0)
      '@types/babel__core': 7.20.5
      '@types/cookie': 0.6.0
      acorn: 8.12.1
      aria-query: 5.3.0
      axobject-query: 4.1.0
      boxen: 7.1.1
      ci-info: 4.0.0
      clsx: 2.1.1
      common-ancestor-path: 1.0.1
      cookie: 0.6.0
      cssesc: 3.0.0
      debug: 4.3.7
      deterministic-object-hash: 2.0.2
      devalue: 5.0.0
      diff: 5.2.0
      dlv: 1.1.3
      dset: 3.1.3
      es-module-lexer: 1.5.4
      esbuild: 0.21.5
      estree-walker: 3.0.3
      fast-glob: 3.3.2
      fastq: 1.17.1
      flattie: 1.1.1
      github-slugger: 2.0.0
      gray-matter: 4.0.3
      html-escaper: 3.0.3
      http-cache-semantics: 4.1.1
      js-yaml: 4.1.0
      kleur: 4.1.5
      magic-string: 0.30.11
      magicast: 0.3.5
      micromatch: 4.0.8
      mrmime: 2.0.0
      neotraverse: 0.6.18
      ora: 8.1.0
      p-limit: 6.1.0
      p-queue: 8.0.1
      preferred-pm: 4.0.0
      prompts: 2.4.2
      rehype: 13.0.1
      semver: 7.6.3
      shiki: 1.16.2
      string-width: 7.2.0
      strip-ansi: 7.1.0
      tinyexec: 0.3.0
      tsconfck: 3.1.3(typescript@5.5.4)
      unist-util-visit: 5.0.0
      vfile: 6.0.3
      vite: 5.4.7(@types/node@22.0.0)
      vitefu: 1.0.2(vite@5.4.7(@types/node@22.0.0))
      which-pm: 3.0.0
      xxhash-wasm: 1.0.2
      yargs-parser: 21.1.1
      zod: 3.23.8
      zod-to-json-schema: 3.23.2(zod@3.23.8)
      zod-to-ts: 1.2.0(typescript@5.5.4)(zod@3.23.8)
    optionalDependencies:
      sharp: 0.33.5
    transitivePeerDependencies:
      - '@types/node'
      - less
      - lightningcss
      - rollup
      - sass
      - sass-embedded
      - stylus
      - sugarss
      - supports-color
      - terser
      - typescript

  async-listen@3.0.1: {}

  asynckit@0.4.0: {}

  autoprefixer@10.4.19(postcss@8.4.47):
    dependencies:
      browserslist: 4.23.2
      caniuse-lite: 1.0.30001644
      fraction.js: 4.3.7
      normalize-range: 0.1.2
      picocolors: 1.1.0
      postcss: 8.4.47
      postcss-value-parser: 4.2.0

  axios@1.7.5:
    dependencies:
      follow-redirects: 1.15.6
      form-data: 4.0.0
      proxy-from-env: 1.1.0
    transitivePeerDependencies:
      - debug

  axobject-query@4.1.0: {}

  bail@2.0.2: {}

  balanced-match@1.0.2: {}

  base-64@1.0.0: {}

  bcp-47-match@2.0.3: {}

  bcp-47@2.1.0:
    dependencies:
      is-alphabetical: 2.0.1
      is-alphanumerical: 2.0.1
      is-decimal: 2.0.1

  better-path-resolve@1.0.0:
    dependencies:
      is-windows: 1.0.2

  binary-extensions@2.3.0: {}

  blurhash@2.0.5: {}

  boolbase@1.0.0: {}

  boxen@7.1.1:
    dependencies:
      ansi-align: 3.0.1
      camelcase: 7.0.1
      chalk: 5.3.0
      cli-boxes: 3.0.0
      string-width: 5.1.2
      type-fest: 2.19.0
      widest-line: 4.0.1
      wrap-ansi: 8.1.0

  brace-expansion@2.0.1:
    dependencies:
      balanced-match: 1.0.2

  braces@3.0.3:
    dependencies:
      fill-range: 7.1.1

  browserslist@4.23.2:
    dependencies:
      caniuse-lite: 1.0.30001644
      electron-to-chromium: 1.5.3
      node-releases: 2.0.18
      update-browserslist-db: 1.1.0(browserslist@4.23.2)

  buffer-crc32@0.2.13: {}

  bundle-name@4.1.0:
    dependencies:
      run-applescript: 7.0.0

  bundle-require@5.0.0(esbuild@0.23.0):
    dependencies:
      esbuild: 0.23.0
      load-tsconfig: 0.2.5

  cac@6.7.14: {}

  callsites@4.2.0: {}

  camelcase-css@2.0.1: {}

  camelcase@7.0.1: {}

  camelcase@8.0.0: {}

  caniuse-lite@1.0.30001644: {}

  ccount@2.0.1: {}

  chalk@2.4.2:
    dependencies:
      ansi-styles: 3.2.1
      escape-string-regexp: 1.0.5
      supports-color: 5.5.0

  chalk@5.3.0: {}

  character-entities-html4@2.1.0: {}

  character-entities-legacy@3.0.0: {}

  character-entities@2.0.2: {}

  character-reference-invalid@2.0.1: {}

  chardet@0.7.0: {}

  cheerio-select@2.1.0:
    dependencies:
      boolbase: 1.0.0
      css-select: 5.1.0
      css-what: 6.1.0
      domelementtype: 2.3.0
      domhandler: 5.0.3
      domutils: 3.1.0

  cheerio@1.0.0:
    dependencies:
      cheerio-select: 2.1.0
      dom-serializer: 2.0.0
      domhandler: 5.0.3
      domutils: 3.1.0
      encoding-sniffer: 0.2.0
      htmlparser2: 9.1.0
      parse5: 7.1.2
      parse5-htmlparser2-tree-adapter: 7.0.0
      parse5-parser-stream: 7.1.2
      undici: 6.19.8
      whatwg-mimetype: 4.0.0

  chokidar@3.6.0:
    dependencies:
      anymatch: 3.1.3
      braces: 3.0.3
      glob-parent: 5.1.2
      is-binary-path: 2.1.0
      is-glob: 4.0.3
      normalize-path: 3.0.0
      readdirp: 3.6.0
    optionalDependencies:
      fsevents: 2.3.3

  chownr@2.0.0: {}

  ci-info@3.9.0: {}

  ci-info@4.0.0: {}

  cli-boxes@3.0.0: {}

  cli-cursor@5.0.0:
    dependencies:
      restore-cursor: 5.1.0

  cli-spinners@2.9.2: {}

  cliui@8.0.1:
    dependencies:
      string-width: 4.2.3
      strip-ansi: 6.0.1
      wrap-ansi: 7.0.0

  clsx@2.1.1: {}

  collapse-white-space@2.1.0: {}

  color-convert@1.9.3:
    dependencies:
      color-name: 1.1.3

  color-convert@2.0.1:
    dependencies:
      color-name: 1.1.4

  color-name@1.1.3: {}

  color-name@1.1.4: {}

  color-string@1.9.1:
    dependencies:
      color-name: 1.1.4
      simple-swizzle: 0.2.2

  color@4.2.3:
    dependencies:
      color-convert: 2.0.1
      color-string: 1.9.1

  colorette@2.0.20: {}

  combined-stream@1.0.8:
    dependencies:
      delayed-stream: 1.0.0

  comma-separated-tokens@2.0.3: {}

  commander@4.1.1: {}

  commander@7.2.0: {}

  common-ancestor-path@1.0.1: {}

  composed-offset-position@0.0.4: {}

  confbox@0.1.7: {}

  config-chain@1.1.13:
    dependencies:
      ini: 1.3.8
      proto-list: 1.2.4

  consola@3.2.3: {}

  convert-source-map@2.0.0: {}

  cookie@0.6.0: {}

  cross-spawn@5.1.0:
    dependencies:
      lru-cache: 4.1.5
      shebang-command: 1.2.0
      which: 1.3.1

  cross-spawn@7.0.3:
    dependencies:
      path-key: 3.1.1
      shebang-command: 2.0.0
      which: 2.0.2

  css-select@5.1.0:
    dependencies:
      boolbase: 1.0.0
      css-what: 6.1.0
      domhandler: 5.0.3
      domutils: 3.1.0
      nth-check: 2.1.1

  css-selector-parser@1.4.1: {}

  css-selector-parser@3.0.5: {}

  css-selector-tokenizer@0.8.0:
    dependencies:
      cssesc: 3.0.0
      fastparse: 1.1.2

  css-tree@2.2.1:
    dependencies:
      mdn-data: 2.0.28
      source-map-js: 1.2.1

  css-tree@2.3.1:
    dependencies:
      mdn-data: 2.0.30
      source-map-js: 1.2.1

  css-what@6.1.0: {}

  cssesc@3.0.0: {}

  csso@5.0.5:
    dependencies:
      css-tree: 2.2.1

  cssom@0.5.0: {}

  csstype@3.1.3: {}

  culori@3.3.0: {}

  daisyui@4.12.10(postcss@8.4.47):
    dependencies:
      css-selector-tokenizer: 0.8.0
      culori: 3.3.0
      picocolors: 1.1.0
      postcss-js: 4.0.1(postcss@8.4.47)
    transitivePeerDependencies:
      - postcss

  data-uri-to-buffer@4.0.1: {}

  debug@2.6.9:
    dependencies:
      ms: 2.0.0

  debug@4.3.7:
    dependencies:
      ms: 2.1.3

  decode-named-character-reference@1.0.2:
    dependencies:
      character-entities: 2.0.2

  deep-diff@1.0.2: {}

  deep-extend@0.6.0: {}

  default-browser-id@5.0.0: {}

  default-browser@5.2.1:
    dependencies:
      bundle-name: 4.1.0
      default-browser-id: 5.0.0

  define-lazy-prop@3.0.0: {}

  defu@6.1.4: {}

  delayed-stream@1.0.0: {}

  depd@2.0.0: {}

  dequal@2.0.3: {}

  destr@2.0.3: {}

  destroy@1.2.0: {}

  detect-indent@6.1.0: {}

  detect-libc@2.0.2: {}

  detect-libc@2.0.3: {}

  deterministic-object-hash@2.0.2:
    dependencies:
      base-64: 1.0.0

  devalue@5.0.0: {}

  devlop@1.1.0:
    dependencies:
      dequal: 2.0.3

  didyoumean@1.2.2: {}

  diff@5.2.0: {}

  dir-glob@3.0.1:
    dependencies:
      path-type: 4.0.0

  direction@2.0.1: {}

  dlv@1.1.3: {}

  dom-serializer@2.0.0:
    dependencies:
      domelementtype: 2.3.0
      domhandler: 5.0.3
      entities: 4.5.0

  domelementtype@2.3.0: {}

  domhandler@5.0.3:
    dependencies:
      domelementtype: 2.3.0

  domutils@3.1.0:
    dependencies:
      dom-serializer: 2.0.0
      domelementtype: 2.3.0
      domhandler: 5.0.3

  drizzle-orm@0.31.4(@cloudflare/workers-types@4.20240725.0)(@libsql/client@0.10.0)(@types/react@18.3.5)(react@18.3.1):
    optionalDependencies:
      '@cloudflare/workers-types': 4.20240725.0
      '@libsql/client': 0.10.0
      '@types/react': 18.3.5
      react: 18.3.1

  dset@3.1.3: {}

  duplexer@0.1.2: {}

  eastasianwidth@0.2.0: {}

  ee-first@1.1.1: {}

  electron-to-chromium@1.5.3: {}

  emmet@2.4.7:
    dependencies:
      '@emmetio/abbreviation': 2.3.3
      '@emmetio/css-abbreviation': 2.1.8

  emoji-regex@10.3.0: {}

  emoji-regex@8.0.0: {}

  emoji-regex@9.2.2: {}

  encodeurl@1.0.2: {}

  encoding-sniffer@0.2.0:
    dependencies:
      iconv-lite: 0.6.3
      whatwg-encoding: 3.1.1

  end-of-stream@1.4.4:
    dependencies:
      once: 1.4.0

  enquirer@2.4.1:
    dependencies:
      ansi-colors: 4.1.3
      strip-ansi: 6.0.1

  entities@4.5.0: {}

  es-module-lexer@1.5.4: {}

  esbuild@0.21.5:
    optionalDependencies:
      '@esbuild/aix-ppc64': 0.21.5
      '@esbuild/android-arm': 0.21.5
      '@esbuild/android-arm64': 0.21.5
      '@esbuild/android-x64': 0.21.5
      '@esbuild/darwin-arm64': 0.21.5
      '@esbuild/darwin-x64': 0.21.5
      '@esbuild/freebsd-arm64': 0.21.5
      '@esbuild/freebsd-x64': 0.21.5
      '@esbuild/linux-arm': 0.21.5
      '@esbuild/linux-arm64': 0.21.5
      '@esbuild/linux-ia32': 0.21.5
      '@esbuild/linux-loong64': 0.21.5
      '@esbuild/linux-mips64el': 0.21.5
      '@esbuild/linux-ppc64': 0.21.5
      '@esbuild/linux-riscv64': 0.21.5
      '@esbuild/linux-s390x': 0.21.5
      '@esbuild/linux-x64': 0.21.5
      '@esbuild/netbsd-x64': 0.21.5
      '@esbuild/openbsd-x64': 0.21.5
      '@esbuild/sunos-x64': 0.21.5
      '@esbuild/win32-arm64': 0.21.5
      '@esbuild/win32-ia32': 0.21.5
      '@esbuild/win32-x64': 0.21.5

  esbuild@0.23.0:
    optionalDependencies:
      '@esbuild/aix-ppc64': 0.23.0
      '@esbuild/android-arm': 0.23.0
      '@esbuild/android-arm64': 0.23.0
      '@esbuild/android-x64': 0.23.0
      '@esbuild/darwin-arm64': 0.23.0
      '@esbuild/darwin-x64': 0.23.0
      '@esbuild/freebsd-arm64': 0.23.0
      '@esbuild/freebsd-x64': 0.23.0
      '@esbuild/linux-arm': 0.23.0
      '@esbuild/linux-arm64': 0.23.0
      '@esbuild/linux-ia32': 0.23.0
      '@esbuild/linux-loong64': 0.23.0
      '@esbuild/linux-mips64el': 0.23.0
      '@esbuild/linux-ppc64': 0.23.0
      '@esbuild/linux-riscv64': 0.23.0
      '@esbuild/linux-s390x': 0.23.0
      '@esbuild/linux-x64': 0.23.0
      '@esbuild/netbsd-x64': 0.23.0
      '@esbuild/openbsd-arm64': 0.23.0
      '@esbuild/openbsd-x64': 0.23.0
      '@esbuild/sunos-x64': 0.23.0
      '@esbuild/win32-arm64': 0.23.0
      '@esbuild/win32-ia32': 0.23.0
      '@esbuild/win32-x64': 0.23.0

  escalade@3.1.2: {}

  escape-html@1.0.3: {}

  escape-string-regexp@1.0.5: {}

  escape-string-regexp@5.0.0: {}

  esprima@4.0.1: {}

  estree-util-attach-comments@3.0.0:
    dependencies:
      '@types/estree': 1.0.5

  estree-util-build-jsx@3.0.1:
    dependencies:
      '@types/estree-jsx': 1.0.5
      devlop: 1.1.0
      estree-util-is-identifier-name: 3.0.0
      estree-walker: 3.0.3

  estree-util-is-identifier-name@3.0.0: {}

  estree-util-to-js@2.0.0:
    dependencies:
      '@types/estree-jsx': 1.0.5
      astring: 1.8.6
      source-map: 0.7.4

  estree-util-visit@2.0.0:
    dependencies:
      '@types/estree-jsx': 1.0.5
      '@types/unist': 3.0.2

  estree-walker@2.0.2: {}

  estree-walker@3.0.3:
    dependencies:
      '@types/estree': 1.0.5

  etag@1.8.1: {}

  eventemitter3@5.0.1: {}

  expressive-code@0.35.6:
    dependencies:
      '@expressive-code/core': 0.35.6
      '@expressive-code/plugin-frames': 0.35.6
      '@expressive-code/plugin-shiki': 0.35.6
      '@expressive-code/plugin-text-markers': 0.35.6

  extend-shallow@2.0.1:
    dependencies:
      is-extendable: 0.1.1

  extend@3.0.2: {}

  extendable-error@0.1.7: {}

  external-editor@3.1.0:
    dependencies:
      chardet: 0.7.0
      iconv-lite: 0.4.24
      tmp: 0.0.33

  extract-zip@2.0.1:
    dependencies:
      debug: 4.3.7
      get-stream: 5.2.0
      yauzl: 2.10.0
    optionalDependencies:
      '@types/yauzl': 2.10.3
    transitivePeerDependencies:
      - supports-color

  fast-deep-equal@3.1.3: {}

  fast-glob@3.3.2:
    dependencies:
      '@nodelib/fs.stat': 2.0.5
      '@nodelib/fs.walk': 1.2.8
      glob-parent: 5.1.2
      merge2: 1.4.1
      micromatch: 4.0.8

  fast-uri@3.0.1: {}

  fast-xml-parser@4.4.1:
    dependencies:
      strnum: 1.0.5

  fastparse@1.1.2: {}

  fastq@1.17.1:
    dependencies:
      reusify: 1.0.4

  fault@2.0.1:
    dependencies:
      format: 0.2.2

  fd-slicer@1.1.0:
    dependencies:
      pend: 1.2.0

  fdir@6.3.0(picomatch@4.0.2):
    optionalDependencies:
      picomatch: 4.0.2

  fetch-blob@3.2.0:
    dependencies:
      node-domexception: 1.0.0
      web-streams-polyfill: 3.3.3

  fill-range@7.1.1:
    dependencies:
      to-regex-range: 5.0.1

  find-up-simple@1.0.0: {}

  find-up@4.1.0:
    dependencies:
      locate-path: 5.0.0
      path-exists: 4.0.0

  find-yarn-workspace-root2@1.2.16:
    dependencies:
      micromatch: 4.0.8
      pkg-dir: 4.2.0

  flattie@1.1.1: {}

  follow-redirects@1.15.6: {}

  foreground-child@3.2.1:
    dependencies:
      cross-spawn: 7.0.3
      signal-exit: 4.1.0

  form-data@4.0.0:
    dependencies:
      asynckit: 0.4.0
      combined-stream: 1.0.8
      mime-types: 2.1.35

  format@0.2.2: {}

  formdata-polyfill@4.0.10:
    dependencies:
      fetch-blob: 3.2.0

  fraction.js@4.3.7: {}

  fresh@0.5.2: {}

  fs-extra@7.0.1:
    dependencies:
      graceful-fs: 4.2.11
      jsonfile: 4.0.0
      universalify: 0.1.2

  fs-extra@8.1.0:
    dependencies:
      graceful-fs: 4.2.11
      jsonfile: 4.0.0
      universalify: 0.1.2

  fs-minipass@2.1.0:
    dependencies:
      minipass: 3.3.6

  fs-monkey@1.0.6:
    optional: true

  fsevents@2.3.3:
    optional: true

  function-bind@1.1.2: {}

  gensync@1.0.0-beta.2: {}

  get-caller-file@2.0.5: {}

  get-east-asian-width@1.2.0: {}

  get-stream@5.2.0:
    dependencies:
      pump: 3.0.0

  get-tsconfig@4.7.6:
    dependencies:
      resolve-pkg-maps: 1.0.0

  github-slugger@2.0.0: {}

  glob-parent@5.1.2:
    dependencies:
      is-glob: 4.0.3

  glob-parent@6.0.2:
    dependencies:
      is-glob: 4.0.3

  glob@10.4.5:
    dependencies:
      foreground-child: 3.2.1
      jackspeak: 3.4.3
      minimatch: 9.0.5
      minipass: 7.1.2
      package-json-from-dist: 1.0.0
      path-scurry: 1.11.1

  globals@11.12.0: {}

  globby@11.1.0:
    dependencies:
      array-union: 2.1.0
      dir-glob: 3.0.1
      fast-glob: 3.3.2
      ignore: 5.3.1
      merge2: 1.4.1
      slash: 3.0.0

  graceful-fs@4.2.10: {}

  graceful-fs@4.2.11: {}

  gray-matter@4.0.3:
    dependencies:
      js-yaml: 3.14.1
      kind-of: 6.0.3
      section-matter: 1.0.0
      strip-bom-string: 1.0.0

  gzip-size@6.0.0:
    dependencies:
      duplexer: 0.1.2

  has-flag@3.0.0: {}

  hasown@2.0.2:
    dependencies:
      function-bind: 1.1.2

  hast-util-embedded@3.0.0:
    dependencies:
      '@types/hast': 3.0.4
      hast-util-is-element: 3.0.0

  hast-util-from-html@2.0.1:
    dependencies:
      '@types/hast': 3.0.4
      devlop: 1.1.0
      hast-util-from-parse5: 8.0.1
      parse5: 7.1.2
      vfile: 6.0.3
      vfile-message: 4.0.2

  hast-util-from-parse5@8.0.1:
    dependencies:
      '@types/hast': 3.0.4
      '@types/unist': 3.0.2
      devlop: 1.1.0
      hastscript: 8.0.0
      property-information: 6.5.0
      vfile: 6.0.3
      vfile-location: 5.0.3
      web-namespaces: 2.0.1

  hast-util-has-property@3.0.0:
    dependencies:
      '@types/hast': 3.0.4

  hast-util-is-body-ok-link@3.0.0:
    dependencies:
      '@types/hast': 3.0.4

  hast-util-is-element@3.0.0:
    dependencies:
      '@types/hast': 3.0.4

  hast-util-parse-selector@4.0.0:
    dependencies:
      '@types/hast': 3.0.4

  hast-util-phrasing@3.0.1:
    dependencies:
      '@types/hast': 3.0.4
      hast-util-embedded: 3.0.0
      hast-util-has-property: 3.0.0
      hast-util-is-body-ok-link: 3.0.0
      hast-util-is-element: 3.0.0

  hast-util-raw@9.0.4:
    dependencies:
      '@types/hast': 3.0.4
      '@types/unist': 3.0.2
      '@ungap/structured-clone': 1.2.0
      hast-util-from-parse5: 8.0.1
      hast-util-to-parse5: 8.0.0
      html-void-elements: 3.0.0
      mdast-util-to-hast: 13.2.0
      parse5: 7.1.2
      unist-util-position: 5.0.0
      unist-util-visit: 5.0.0
      vfile: 6.0.3
      web-namespaces: 2.0.1
      zwitch: 2.0.4

  hast-util-select@6.0.2:
    dependencies:
      '@types/hast': 3.0.4
      '@types/unist': 3.0.2
      bcp-47-match: 2.0.3
      comma-separated-tokens: 2.0.3
      css-selector-parser: 3.0.5
      devlop: 1.1.0
      direction: 2.0.1
      hast-util-has-property: 3.0.0
      hast-util-to-string: 3.0.0
      hast-util-whitespace: 3.0.0
      not: 0.1.0
      nth-check: 2.1.1
      property-information: 6.5.0
      space-separated-tokens: 2.0.2
      unist-util-visit: 5.0.0
      zwitch: 2.0.4

  hast-util-to-estree@3.1.0:
    dependencies:
      '@types/estree': 1.0.5
      '@types/estree-jsx': 1.0.5
      '@types/hast': 3.0.4
      comma-separated-tokens: 2.0.3
      devlop: 1.1.0
      estree-util-attach-comments: 3.0.0
      estree-util-is-identifier-name: 3.0.0
      hast-util-whitespace: 3.0.0
      mdast-util-mdx-expression: 2.0.0
      mdast-util-mdx-jsx: 3.1.2
      mdast-util-mdxjs-esm: 2.0.1
      property-information: 6.5.0
      space-separated-tokens: 2.0.2
      style-to-object: 0.4.4
      unist-util-position: 5.0.0
      zwitch: 2.0.4
    transitivePeerDependencies:
      - supports-color

  hast-util-to-html@9.0.1:
    dependencies:
      '@types/hast': 3.0.4
      '@types/unist': 3.0.2
      ccount: 2.0.1
      comma-separated-tokens: 2.0.3
      hast-util-raw: 9.0.4
      hast-util-whitespace: 3.0.0
      html-void-elements: 3.0.0
      mdast-util-to-hast: 13.2.0
      property-information: 6.5.0
      space-separated-tokens: 2.0.2
      stringify-entities: 4.0.4
      zwitch: 2.0.4

  hast-util-to-jsx-runtime@2.3.0:
    dependencies:
      '@types/estree': 1.0.5
      '@types/hast': 3.0.4
      '@types/unist': 3.0.2
      comma-separated-tokens: 2.0.3
      devlop: 1.1.0
      estree-util-is-identifier-name: 3.0.0
      hast-util-whitespace: 3.0.0
      mdast-util-mdx-expression: 2.0.0
      mdast-util-mdx-jsx: 3.1.2
      mdast-util-mdxjs-esm: 2.0.1
      property-information: 6.5.0
      space-separated-tokens: 2.0.2
      style-to-object: 1.0.6
      unist-util-position: 5.0.0
      vfile-message: 4.0.2
    transitivePeerDependencies:
      - supports-color

  hast-util-to-parse5@8.0.0:
    dependencies:
      '@types/hast': 3.0.4
      comma-separated-tokens: 2.0.3
      devlop: 1.1.0
      property-information: 6.5.0
      space-separated-tokens: 2.0.2
      web-namespaces: 2.0.1
      zwitch: 2.0.4

  hast-util-to-string@3.0.0:
    dependencies:
      '@types/hast': 3.0.4

  hast-util-to-text@4.0.2:
    dependencies:
      '@types/hast': 3.0.4
      '@types/unist': 3.0.2
      hast-util-is-element: 3.0.0
      unist-util-find-after: 5.0.0

  hast-util-whitespace@3.0.0:
    dependencies:
      '@types/hast': 3.0.4

  hast@1.0.0: {}

  hastscript@8.0.0:
    dependencies:
      '@types/hast': 3.0.4
      comma-separated-tokens: 2.0.3
      hast-util-parse-selector: 4.0.0
      property-information: 6.5.0
      space-separated-tokens: 2.0.2

  hastscript@9.0.0:
    dependencies:
      '@types/hast': 3.0.4
      comma-separated-tokens: 2.0.3
      hast-util-parse-selector: 4.0.0
      property-information: 6.5.0
      space-separated-tokens: 2.0.2

  hey-listen@1.0.8: {}

  highlight.js@11.9.0: {}

  html-escaper@3.0.3: {}

  html-void-elements@3.0.0: {}

  html-whitespace-sensitive-tag-names@3.0.0: {}

  htmlparser2@8.0.2:
    dependencies:
      domelementtype: 2.3.0
      domhandler: 5.0.3
      domutils: 3.1.0
      entities: 4.5.0

  htmlparser2@9.1.0:
    dependencies:
      domelementtype: 2.3.0
      domhandler: 5.0.3
      domutils: 3.1.0
      entities: 4.5.0

  http-cache-semantics@4.1.1: {}

  http-errors@2.0.0:
    dependencies:
      depd: 2.0.0
      inherits: 2.0.4
      setprototypeof: 1.2.0
      statuses: 2.0.1
      toidentifier: 1.0.1

  human-id@1.0.2: {}

  i18next@23.15.1:
    dependencies:
      '@babel/runtime': 7.25.0

  iconv-lite@0.4.24:
    dependencies:
      safer-buffer: 2.1.2

  iconv-lite@0.6.3:
    dependencies:
      safer-buffer: 2.1.2

  ignore@5.3.1: {}

  import-meta-resolve@4.1.0: {}

  importx@0.4.3:
    dependencies:
      bundle-require: 5.0.0(esbuild@0.23.0)
      debug: 4.3.7
      esbuild: 0.23.0
      jiti: 2.0.0-beta.2
      jiti-v1: jiti@1.21.6
      pathe: 1.1.2
      pkg-types: 1.1.3
      tsx: 4.16.2
    transitivePeerDependencies:
      - supports-color

  inherits@2.0.4: {}

  ini@1.3.8: {}

  inline-style-parser@0.1.1: {}

  inline-style-parser@0.2.3: {}

  is-alphabetical@2.0.1: {}

  is-alphanumerical@2.0.1:
    dependencies:
      is-alphabetical: 2.0.1
      is-decimal: 2.0.1

  is-arrayish@0.3.2: {}

  is-binary-path@2.1.0:
    dependencies:
      binary-extensions: 2.3.0

  is-core-module@2.15.0:
    dependencies:
      hasown: 2.0.2

  is-decimal@2.0.1: {}

  is-docker@3.0.0: {}

  is-extendable@0.1.1: {}

  is-extglob@2.1.1: {}

  is-fullwidth-code-point@3.0.0: {}

  is-glob@4.0.3:
    dependencies:
      is-extglob: 2.1.1

  is-hexadecimal@2.0.1: {}

  is-inside-container@1.0.0:
    dependencies:
      is-docker: 3.0.0

  is-interactive@2.0.0: {}

  is-number@7.0.0: {}

  is-plain-obj@4.1.0: {}

  is-reference@3.0.2:
    dependencies:
      '@types/estree': 1.0.5

  is-subdir@1.2.0:
    dependencies:
      better-path-resolve: 1.0.0

  is-unicode-supported@1.3.0: {}

  is-unicode-supported@2.0.0: {}

  is-windows@1.0.2: {}

  is-wsl@3.1.0:
    dependencies:
      is-inside-container: 1.0.0

  isexe@2.0.0: {}

  jackspeak@3.4.3:
    dependencies:
      '@isaacs/cliui': 8.0.2
    optionalDependencies:
      '@pkgjs/parseargs': 0.11.0

  jiti@1.21.6: {}

  jiti@2.0.0-beta.2: {}

  jpeg-js@0.4.4: {}

  js-base64@3.7.7: {}

  js-tokens@4.0.0: {}

  js-yaml@3.14.1:
    dependencies:
      argparse: 1.0.10
      esprima: 4.0.1

  js-yaml@4.1.0:
    dependencies:
      argparse: 2.0.1

  jsesc@2.5.2: {}

  json-schema-traverse@1.0.0: {}

  json5@2.2.3: {}

  jsonc-parser@2.3.1: {}

  jsonc-parser@3.3.1: {}

  jsonfile@4.0.0:
    optionalDependencies:
      graceful-fs: 4.2.11

  kind-of@6.0.3: {}

  kleur@3.0.3: {}

  kleur@4.1.5: {}

  kolorist@1.8.0: {}

  ky@1.5.0: {}

  libsql@0.3.19:
    dependencies:
      '@neon-rs/load': 0.0.4
      detect-libc: 2.0.2
    optionalDependencies:
      '@libsql/darwin-arm64': 0.3.19
      '@libsql/darwin-x64': 0.3.19
      '@libsql/linux-arm64-gnu': 0.3.19
      '@libsql/linux-arm64-musl': 0.3.19
      '@libsql/linux-x64-gnu': 0.3.19
      '@libsql/linux-x64-musl': 0.3.19
      '@libsql/win32-x64-msvc': 0.3.19

  libsql@0.4.1:
    dependencies:
      '@neon-rs/load': 0.0.4
      detect-libc: 2.0.2
      libsql: 0.3.19
    optionalDependencies:
      '@libsql/darwin-arm64': 0.4.1
      '@libsql/darwin-x64': 0.4.1
      '@libsql/linux-arm64-gnu': 0.4.1
      '@libsql/linux-arm64-musl': 0.4.1
      '@libsql/linux-x64-gnu': 0.4.1
      '@libsql/linux-x64-musl': 0.4.1
      '@libsql/win32-x64-msvc': 0.4.1

  lilconfig@2.1.0: {}

  lilconfig@3.1.2: {}

  lines-and-columns@1.2.4: {}

  linkedom@0.14.26:
    dependencies:
      css-select: 5.1.0
      cssom: 0.5.0
      html-escaper: 3.0.3
      htmlparser2: 8.0.2
      uhyphen: 0.2.0

  linkify-it@5.0.0:
    dependencies:
      uc.micro: 2.1.0

  lit-element@4.0.6:
    dependencies:
      '@lit-labs/ssr-dom-shim': 1.2.0
      '@lit/reactive-element': 2.0.4
      lit-html: 3.1.4

  lit-html@3.1.4:
    dependencies:
      '@types/trusted-types': 2.0.7

  lit@3.1.4:
    dependencies:
      '@lit/reactive-element': 2.0.4
      lit-element: 4.0.6
      lit-html: 3.1.4

  lite-youtube-embed@0.3.2: {}

  load-tsconfig@0.2.5: {}

  load-yaml-file@0.2.0:
    dependencies:
      graceful-fs: 4.2.11
      js-yaml: 3.14.1
      pify: 4.0.1
      strip-bom: 3.0.0

  local-pkg@0.5.0:
    dependencies:
      mlly: 1.7.1
      pkg-types: 1.1.3

  locate-path@5.0.0:
    dependencies:
      p-locate: 4.1.0

  lodash.castarray@4.4.0: {}

  lodash.isplainobject@4.0.6: {}

  lodash.merge@4.6.2: {}

  lodash.startcase@4.4.0: {}

  lodash@4.17.21: {}

  log-symbols@6.0.0:
    dependencies:
      chalk: 5.3.0
      is-unicode-supported: 1.3.0

  longest-streak@3.1.0: {}

  loose-envify@1.4.0:
    dependencies:
      js-tokens: 4.0.0

  lowlight@3.1.0:
    dependencies:
      '@types/hast': 3.0.4
      devlop: 1.1.0
      highlight.js: 11.9.0

  lru-cache@10.4.3: {}

  lru-cache@4.1.5:
    dependencies:
      pseudomap: 1.0.2
      yallist: 2.1.2

  lru-cache@5.1.1:
    dependencies:
      yallist: 3.1.1

  lucia@3.2.0:
    dependencies:
      oslo: 1.2.0

  lunr@2.3.9: {}

  magic-string@0.30.11:
    dependencies:
      '@jridgewell/sourcemap-codec': 1.5.0

  magicast@0.3.5:
    dependencies:
      '@babel/parser': 7.25.4
      '@babel/types': 7.25.6
      source-map-js: 1.2.1

  markdown-extensions@2.0.0: {}

  markdown-it@14.1.0:
    dependencies:
      argparse: 2.0.1
      entities: 4.5.0
      linkify-it: 5.0.0
      mdurl: 2.0.0
      punycode.js: 2.3.1
      uc.micro: 2.1.0

  markdown-table@3.0.3: {}

  marked-alert@2.0.1(marked@13.0.3):
    dependencies:
      marked: 13.0.3

  marked-emoji@1.4.1(marked@13.0.3):
    dependencies:
      marked: 13.0.3

  marked-footnote@1.2.2(marked@13.0.3):
    dependencies:
      marked: 13.0.3

  marked-shiki@1.1.0(marked@13.0.3)(shiki@1.14.1):
    dependencies:
      marked: 13.0.3
      shiki: 1.14.1

  marked-smartypants@1.1.7(marked@13.0.3):
    dependencies:
      marked: 13.0.3
      smartypants: 0.2.2

  marked@13.0.3: {}

  mdast-util-definitions@6.0.0:
    dependencies:
      '@types/mdast': 4.0.4
      '@types/unist': 3.0.2
      unist-util-visit: 5.0.0

  mdast-util-directive@3.0.0:
    dependencies:
      '@types/mdast': 4.0.4
      '@types/unist': 3.0.2
      devlop: 1.1.0
      mdast-util-from-markdown: 2.0.1
      mdast-util-to-markdown: 2.1.0
      parse-entities: 4.0.1
      stringify-entities: 4.0.4
      unist-util-visit-parents: 6.0.1
    transitivePeerDependencies:
      - supports-color

  mdast-util-find-and-replace@3.0.1:
    dependencies:
      '@types/mdast': 4.0.4
      escape-string-regexp: 5.0.0
      unist-util-is: 6.0.0
      unist-util-visit-parents: 6.0.1

  mdast-util-from-markdown@2.0.1:
    dependencies:
      '@types/mdast': 4.0.4
      '@types/unist': 3.0.2
      decode-named-character-reference: 1.0.2
      devlop: 1.1.0
      mdast-util-to-string: 4.0.0
      micromark: 4.0.0
      micromark-util-decode-numeric-character-reference: 2.0.1
      micromark-util-decode-string: 2.0.0
      micromark-util-normalize-identifier: 2.0.0
      micromark-util-symbol: 2.0.0
      micromark-util-types: 2.0.0
      unist-util-stringify-position: 4.0.0
    transitivePeerDependencies:
      - supports-color

  mdast-util-frontmatter@2.0.1:
    dependencies:
      '@types/mdast': 4.0.4
      devlop: 1.1.0
      escape-string-regexp: 5.0.0
      mdast-util-from-markdown: 2.0.1
      mdast-util-to-markdown: 2.1.0
      micromark-extension-frontmatter: 2.0.0
    transitivePeerDependencies:
      - supports-color

  mdast-util-gfm-autolink-literal@2.0.0:
    dependencies:
      '@types/mdast': 4.0.4
      ccount: 2.0.1
      devlop: 1.1.0
      mdast-util-find-and-replace: 3.0.1
      micromark-util-character: 2.1.0

  mdast-util-gfm-footnote@2.0.0:
    dependencies:
      '@types/mdast': 4.0.4
      devlop: 1.1.0
      mdast-util-from-markdown: 2.0.1
      mdast-util-to-markdown: 2.1.0
      micromark-util-normalize-identifier: 2.0.0
    transitivePeerDependencies:
      - supports-color

  mdast-util-gfm-strikethrough@2.0.0:
    dependencies:
      '@types/mdast': 4.0.4
      mdast-util-from-markdown: 2.0.1
      mdast-util-to-markdown: 2.1.0
    transitivePeerDependencies:
      - supports-color

  mdast-util-gfm-table@2.0.0:
    dependencies:
      '@types/mdast': 4.0.4
      devlop: 1.1.0
      markdown-table: 3.0.3
      mdast-util-from-markdown: 2.0.1
      mdast-util-to-markdown: 2.1.0
    transitivePeerDependencies:
      - supports-color

  mdast-util-gfm-task-list-item@2.0.0:
    dependencies:
      '@types/mdast': 4.0.4
      devlop: 1.1.0
      mdast-util-from-markdown: 2.0.1
      mdast-util-to-markdown: 2.1.0
    transitivePeerDependencies:
      - supports-color

  mdast-util-gfm@3.0.0:
    dependencies:
      mdast-util-from-markdown: 2.0.1
      mdast-util-gfm-autolink-literal: 2.0.0
      mdast-util-gfm-footnote: 2.0.0
      mdast-util-gfm-strikethrough: 2.0.0
      mdast-util-gfm-table: 2.0.0
      mdast-util-gfm-task-list-item: 2.0.0
      mdast-util-to-markdown: 2.1.0
    transitivePeerDependencies:
      - supports-color

  mdast-util-mdx-expression@2.0.0:
    dependencies:
      '@types/estree-jsx': 1.0.5
      '@types/hast': 3.0.4
      '@types/mdast': 4.0.4
      devlop: 1.1.0
      mdast-util-from-markdown: 2.0.1
      mdast-util-to-markdown: 2.1.0
    transitivePeerDependencies:
      - supports-color

  mdast-util-mdx-jsx@3.1.2:
    dependencies:
      '@types/estree-jsx': 1.0.5
      '@types/hast': 3.0.4
      '@types/mdast': 4.0.4
      '@types/unist': 3.0.2
      ccount: 2.0.1
      devlop: 1.1.0
      mdast-util-from-markdown: 2.0.1
      mdast-util-to-markdown: 2.1.0
      parse-entities: 4.0.1
      stringify-entities: 4.0.4
      unist-util-remove-position: 5.0.0
      unist-util-stringify-position: 4.0.0
      vfile-message: 4.0.2
    transitivePeerDependencies:
      - supports-color

  mdast-util-mdx@3.0.0:
    dependencies:
      mdast-util-from-markdown: 2.0.1
      mdast-util-mdx-expression: 2.0.0
      mdast-util-mdx-jsx: 3.1.2
      mdast-util-mdxjs-esm: 2.0.1
      mdast-util-to-markdown: 2.1.0
    transitivePeerDependencies:
      - supports-color

  mdast-util-mdxjs-esm@2.0.1:
    dependencies:
      '@types/estree-jsx': 1.0.5
      '@types/hast': 3.0.4
      '@types/mdast': 4.0.4
      devlop: 1.1.0
      mdast-util-from-markdown: 2.0.1
      mdast-util-to-markdown: 2.1.0
    transitivePeerDependencies:
      - supports-color

  mdast-util-phrasing@4.1.0:
    dependencies:
      '@types/mdast': 4.0.4
      unist-util-is: 6.0.0

  mdast-util-to-hast@13.2.0:
    dependencies:
      '@types/hast': 3.0.4
      '@types/mdast': 4.0.4
      '@ungap/structured-clone': 1.2.0
      devlop: 1.1.0
      micromark-util-sanitize-uri: 2.0.0
      trim-lines: 3.0.1
      unist-util-position: 5.0.0
      unist-util-visit: 5.0.0
      vfile: 6.0.3

  mdast-util-to-markdown@2.1.0:
    dependencies:
      '@types/mdast': 4.0.4
      '@types/unist': 3.0.2
      longest-streak: 3.1.0
      mdast-util-phrasing: 4.1.0
      mdast-util-to-string: 4.0.0
      micromark-util-decode-string: 2.0.0
      unist-util-visit: 5.0.0
      zwitch: 2.0.4

  mdast-util-to-string@4.0.0:
    dependencies:
      '@types/mdast': 4.0.4

  mdn-data@2.0.28: {}

  mdn-data@2.0.30: {}

  mdurl@2.0.0: {}

  memfs-browser@3.5.10302:
    dependencies:
      memfs: 3.5.3
    optional: true

  memfs@3.5.3:
    dependencies:
      fs-monkey: 1.0.6
    optional: true

  merge2@1.4.1: {}

  micromark-core-commonmark@2.0.1:
    dependencies:
      decode-named-character-reference: 1.0.2
      devlop: 1.1.0
      micromark-factory-destination: 2.0.0
      micromark-factory-label: 2.0.0
      micromark-factory-space: 2.0.0
      micromark-factory-title: 2.0.0
      micromark-factory-whitespace: 2.0.0
      micromark-util-character: 2.1.0
      micromark-util-chunked: 2.0.0
      micromark-util-classify-character: 2.0.0
      micromark-util-html-tag-name: 2.0.0
      micromark-util-normalize-identifier: 2.0.0
      micromark-util-resolve-all: 2.0.0
      micromark-util-subtokenize: 2.0.1
      micromark-util-symbol: 2.0.0
      micromark-util-types: 2.0.0

  micromark-extension-directive@3.0.1:
    dependencies:
      devlop: 1.1.0
      micromark-factory-space: 2.0.0
      micromark-factory-whitespace: 2.0.0
      micromark-util-character: 2.1.0
      micromark-util-symbol: 2.0.0
      micromark-util-types: 2.0.0
      parse-entities: 4.0.1

  micromark-extension-frontmatter@2.0.0:
    dependencies:
      fault: 2.0.1
      micromark-util-character: 2.1.0
      micromark-util-symbol: 2.0.0
      micromark-util-types: 2.0.0

  micromark-extension-gfm-autolink-literal@2.1.0:
    dependencies:
      micromark-util-character: 2.1.0
      micromark-util-sanitize-uri: 2.0.0
      micromark-util-symbol: 2.0.0
      micromark-util-types: 2.0.0

  micromark-extension-gfm-footnote@2.1.0:
    dependencies:
      devlop: 1.1.0
      micromark-core-commonmark: 2.0.1
      micromark-factory-space: 2.0.0
      micromark-util-character: 2.1.0
      micromark-util-normalize-identifier: 2.0.0
      micromark-util-sanitize-uri: 2.0.0
      micromark-util-symbol: 2.0.0
      micromark-util-types: 2.0.0

  micromark-extension-gfm-strikethrough@2.1.0:
    dependencies:
      devlop: 1.1.0
      micromark-util-chunked: 2.0.0
      micromark-util-classify-character: 2.0.0
      micromark-util-resolve-all: 2.0.0
      micromark-util-symbol: 2.0.0
      micromark-util-types: 2.0.0

  micromark-extension-gfm-table@2.1.0:
    dependencies:
      devlop: 1.1.0
      micromark-factory-space: 2.0.0
      micromark-util-character: 2.1.0
      micromark-util-symbol: 2.0.0
      micromark-util-types: 2.0.0

  micromark-extension-gfm-tagfilter@2.0.0:
    dependencies:
      micromark-util-types: 2.0.0

  micromark-extension-gfm-task-list-item@2.1.0:
    dependencies:
      devlop: 1.1.0
      micromark-factory-space: 2.0.0
      micromark-util-character: 2.1.0
      micromark-util-symbol: 2.0.0
      micromark-util-types: 2.0.0

  micromark-extension-gfm@3.0.0:
    dependencies:
      micromark-extension-gfm-autolink-literal: 2.1.0
      micromark-extension-gfm-footnote: 2.1.0
      micromark-extension-gfm-strikethrough: 2.1.0
      micromark-extension-gfm-table: 2.1.0
      micromark-extension-gfm-tagfilter: 2.0.0
      micromark-extension-gfm-task-list-item: 2.1.0
      micromark-util-combine-extensions: 2.0.0
      micromark-util-types: 2.0.0

  micromark-extension-mdx-expression@3.0.0:
    dependencies:
      '@types/estree': 1.0.5
      devlop: 1.1.0
      micromark-factory-mdx-expression: 2.0.1
      micromark-factory-space: 2.0.0
      micromark-util-character: 2.1.0
      micromark-util-events-to-acorn: 2.0.2
      micromark-util-symbol: 2.0.0
      micromark-util-types: 2.0.0

  micromark-extension-mdx-jsx@3.0.0:
    dependencies:
      '@types/acorn': 4.0.6
      '@types/estree': 1.0.5
      devlop: 1.1.0
      estree-util-is-identifier-name: 3.0.0
      micromark-factory-mdx-expression: 2.0.1
      micromark-factory-space: 2.0.0
      micromark-util-character: 2.1.0
      micromark-util-symbol: 2.0.0
      micromark-util-types: 2.0.0
      vfile-message: 4.0.2

  micromark-extension-mdx-md@2.0.0:
    dependencies:
      micromark-util-types: 2.0.0

  micromark-extension-mdxjs-esm@3.0.0:
    dependencies:
      '@types/estree': 1.0.5
      devlop: 1.1.0
      micromark-core-commonmark: 2.0.1
      micromark-util-character: 2.1.0
      micromark-util-events-to-acorn: 2.0.2
      micromark-util-symbol: 2.0.0
      micromark-util-types: 2.0.0
      unist-util-position-from-estree: 2.0.0
      vfile-message: 4.0.2

  micromark-extension-mdxjs@3.0.0:
    dependencies:
      acorn: 8.12.1
      acorn-jsx: 5.3.2(acorn@8.12.1)
      micromark-extension-mdx-expression: 3.0.0
      micromark-extension-mdx-jsx: 3.0.0
      micromark-extension-mdx-md: 2.0.0
      micromark-extension-mdxjs-esm: 3.0.0
      micromark-util-combine-extensions: 2.0.0
      micromark-util-types: 2.0.0

  micromark-factory-destination@2.0.0:
    dependencies:
      micromark-util-character: 2.1.0
      micromark-util-symbol: 2.0.0
      micromark-util-types: 2.0.0

  micromark-factory-label@2.0.0:
    dependencies:
      devlop: 1.1.0
      micromark-util-character: 2.1.0
      micromark-util-symbol: 2.0.0
      micromark-util-types: 2.0.0

  micromark-factory-mdx-expression@2.0.1:
    dependencies:
      '@types/estree': 1.0.5
      devlop: 1.1.0
      micromark-util-character: 2.1.0
      micromark-util-events-to-acorn: 2.0.2
      micromark-util-symbol: 2.0.0
      micromark-util-types: 2.0.0
      unist-util-position-from-estree: 2.0.0
      vfile-message: 4.0.2

  micromark-factory-space@2.0.0:
    dependencies:
      micromark-util-character: 2.1.0
      micromark-util-types: 2.0.0

  micromark-factory-title@2.0.0:
    dependencies:
      micromark-factory-space: 2.0.0
      micromark-util-character: 2.1.0
      micromark-util-symbol: 2.0.0
      micromark-util-types: 2.0.0

  micromark-factory-whitespace@2.0.0:
    dependencies:
      micromark-factory-space: 2.0.0
      micromark-util-character: 2.1.0
      micromark-util-symbol: 2.0.0
      micromark-util-types: 2.0.0

  micromark-util-character@2.1.0:
    dependencies:
      micromark-util-symbol: 2.0.0
      micromark-util-types: 2.0.0

  micromark-util-chunked@2.0.0:
    dependencies:
      micromark-util-symbol: 2.0.0

  micromark-util-classify-character@2.0.0:
    dependencies:
      micromark-util-character: 2.1.0
      micromark-util-symbol: 2.0.0
      micromark-util-types: 2.0.0

  micromark-util-combine-extensions@2.0.0:
    dependencies:
      micromark-util-chunked: 2.0.0
      micromark-util-types: 2.0.0

  micromark-util-decode-numeric-character-reference@2.0.1:
    dependencies:
      micromark-util-symbol: 2.0.0

  micromark-util-decode-string@2.0.0:
    dependencies:
      decode-named-character-reference: 1.0.2
      micromark-util-character: 2.1.0
      micromark-util-decode-numeric-character-reference: 2.0.1
      micromark-util-symbol: 2.0.0

  micromark-util-encode@2.0.0: {}

  micromark-util-events-to-acorn@2.0.2:
    dependencies:
      '@types/acorn': 4.0.6
      '@types/estree': 1.0.5
      '@types/unist': 3.0.2
      devlop: 1.1.0
      estree-util-visit: 2.0.0
      micromark-util-symbol: 2.0.0
      micromark-util-types: 2.0.0
      vfile-message: 4.0.2

  micromark-util-html-tag-name@2.0.0: {}

  micromark-util-normalize-identifier@2.0.0:
    dependencies:
      micromark-util-symbol: 2.0.0

  micromark-util-resolve-all@2.0.0:
    dependencies:
      micromark-util-types: 2.0.0

  micromark-util-sanitize-uri@2.0.0:
    dependencies:
      micromark-util-character: 2.1.0
      micromark-util-encode: 2.0.0
      micromark-util-symbol: 2.0.0

  micromark-util-subtokenize@2.0.1:
    dependencies:
      devlop: 1.1.0
      micromark-util-chunked: 2.0.0
      micromark-util-symbol: 2.0.0
      micromark-util-types: 2.0.0

  micromark-util-symbol@2.0.0: {}

  micromark-util-types@2.0.0: {}

  micromark@4.0.0:
    dependencies:
      '@types/debug': 4.1.12
      debug: 4.3.7
      decode-named-character-reference: 1.0.2
      devlop: 1.1.0
      micromark-core-commonmark: 2.0.1
      micromark-factory-space: 2.0.0
      micromark-util-character: 2.1.0
      micromark-util-chunked: 2.0.0
      micromark-util-combine-extensions: 2.0.0
      micromark-util-decode-numeric-character-reference: 2.0.1
      micromark-util-encode: 2.0.0
      micromark-util-normalize-identifier: 2.0.0
      micromark-util-resolve-all: 2.0.0
      micromark-util-sanitize-uri: 2.0.0
      micromark-util-subtokenize: 2.0.1
      micromark-util-symbol: 2.0.0
      micromark-util-types: 2.0.0
    transitivePeerDependencies:
      - supports-color

  micromatch@4.0.7:
    dependencies:
      braces: 3.0.3
      picomatch: 2.3.1

  micromatch@4.0.8:
    dependencies:
      braces: 3.0.3
      picomatch: 2.3.1

  mime-db@1.52.0: {}

  mime-types@2.1.35:
    dependencies:
      mime-db: 1.52.0

  mime@1.6.0: {}

  mimic-function@5.0.1: {}

  minimatch@9.0.5:
    dependencies:
      brace-expansion: 2.0.1

  minimist@1.2.8: {}

  minipass@3.3.6:
    dependencies:
      yallist: 4.0.0

  minipass@4.2.8: {}

  minipass@5.0.0: {}

  minipass@7.1.2: {}

  minizlib@2.1.2:
    dependencies:
      minipass: 3.3.6
      yallist: 4.0.0

  mkdirp@1.0.4: {}

  mlly@1.7.1:
    dependencies:
      acorn: 8.12.1
      pathe: 1.1.2
      pkg-types: 1.1.3
      ufo: 1.5.4

  motion@10.18.0:
    dependencies:
      '@motionone/animation': 10.18.0
      '@motionone/dom': 10.18.0
      '@motionone/types': 10.17.1
      '@motionone/utils': 10.18.0

  mri@1.2.0: {}

  mrmime@2.0.0: {}

  ms@2.0.0: {}

  ms@2.1.3: {}

  muggle-string@0.4.1: {}

  mz@2.7.0:
    dependencies:
      any-promise: 1.3.0
      object-assign: 4.1.1
      thenify-all: 1.6.0

  nanoid@3.3.7: {}

  nanoid@5.0.7: {}

  neotraverse@0.6.18: {}

  nlcst-to-string@4.0.0:
    dependencies:
      '@types/nlcst': 2.0.3

  node-domexception@1.0.0: {}

  node-fetch-native@1.6.4: {}

  node-fetch@3.3.2:
    dependencies:
      data-uri-to-buffer: 4.0.1
      fetch-blob: 3.2.0
      formdata-polyfill: 4.0.10

  node-releases@2.0.18: {}

  normalize-path@3.0.0: {}

  normalize-range@0.1.2: {}

  not@0.1.0: {}

  nth-check@2.1.1:
    dependencies:
      boolbase: 1.0.0

  object-assign@4.1.1: {}

  object-hash@3.0.0: {}

  ofetch@1.3.3:
    dependencies:
      destr: 2.0.3
      node-fetch-native: 1.6.4
      ufo: 1.5.4

  ofetch@1.3.4:
    dependencies:
      destr: 2.0.3
      node-fetch-native: 1.6.4
      ufo: 1.5.4

  on-finished@2.4.1:
    dependencies:
      ee-first: 1.1.1

  once@1.4.0:
    dependencies:
      wrappy: 1.0.2

  onetime@7.0.0:
    dependencies:
      mimic-function: 5.0.1

  open@10.1.0:
    dependencies:
      default-browser: 5.2.1
      define-lazy-prop: 3.0.0
      is-inside-container: 1.0.0
      is-wsl: 3.1.0

  ora@8.1.0:
    dependencies:
      chalk: 5.3.0
      cli-cursor: 5.0.0
      cli-spinners: 2.9.2
      is-interactive: 2.0.0
      is-unicode-supported: 2.0.0
      log-symbols: 6.0.0
      stdin-discarder: 0.2.2
      string-width: 7.2.0
      strip-ansi: 7.1.0

  os-tmpdir@1.0.2: {}

  oslo@1.2.0:
    dependencies:
      '@node-rs/argon2': 1.7.0
      '@node-rs/bcrypt': 1.9.0

  outdent@0.5.0: {}

  p-filter@2.1.0:
    dependencies:
      p-map: 2.1.0

  p-limit@2.3.0:
    dependencies:
      p-try: 2.2.0

  p-limit@6.1.0:
    dependencies:
      yocto-queue: 1.1.1

  p-locate@4.1.0:
    dependencies:
      p-limit: 2.3.0

  p-map@2.1.0: {}

  p-queue@8.0.1:
    dependencies:
      eventemitter3: 5.0.1
      p-timeout: 6.1.2

  p-timeout@6.1.2: {}

  p-try@2.2.0: {}

  package-json-from-dist@1.0.0: {}

  package-json@10.0.1:
    dependencies:
      ky: 1.5.0
      registry-auth-token: 5.0.2
      registry-url: 6.0.1
      semver: 7.6.3

  package-manager-detector@0.1.2: {}

  package-manager-detector@0.2.0: {}

  pagefind@1.1.0:
    optionalDependencies:
      '@pagefind/darwin-arm64': 1.1.0
      '@pagefind/darwin-x64': 1.1.0
      '@pagefind/linux-arm64': 1.1.0
      '@pagefind/linux-x64': 1.1.0
      '@pagefind/windows-x64': 1.1.0

  parse-entities@4.0.1:
    dependencies:
      '@types/unist': 2.0.10
      character-entities: 2.0.2
      character-entities-legacy: 3.0.0
      character-reference-invalid: 2.0.1
      decode-named-character-reference: 1.0.2
      is-alphanumerical: 2.0.1
      is-decimal: 2.0.1
      is-hexadecimal: 2.0.1

  parse-latin@7.0.0:
    dependencies:
      '@types/nlcst': 2.0.3
      '@types/unist': 3.0.2
      nlcst-to-string: 4.0.0
      unist-util-modify-children: 4.0.0
      unist-util-visit-children: 3.0.0
      vfile: 6.0.3

  parse5-htmlparser2-tree-adapter@7.0.0:
    dependencies:
      domhandler: 5.0.3
      parse5: 7.1.2

  parse5-parser-stream@7.1.2:
    dependencies:
      parse5: 7.1.2

  parse5@7.1.2:
    dependencies:
      entities: 4.5.0

  parsel-js@1.1.2: {}

  path-browserify@1.0.1: {}

  path-exists@4.0.0: {}

  path-key@3.1.1: {}

  path-parse@1.0.7: {}

  path-scurry@1.11.1:
    dependencies:
      lru-cache: 10.4.3
      minipass: 7.1.2

  path-to-regexp@6.2.2: {}

  path-type@4.0.0: {}

  pathe@1.1.2: {}

  pend@1.2.0: {}

  perfect-debounce@1.0.0: {}

  periscopic@3.1.0:
    dependencies:
      '@types/estree': 1.0.5
      estree-walker: 3.0.3
      is-reference: 3.0.2

  picocolors@1.1.0: {}

  picomatch@2.3.1: {}

  picomatch@4.0.2: {}

  pify@2.3.0: {}

  pify@4.0.1: {}

  pirates@4.0.6: {}

  pkg-dir@4.2.0:
    dependencies:
      find-up: 4.1.0

  pkg-types@1.1.3:
    dependencies:
      confbox: 0.1.7
      mlly: 1.7.1
      pathe: 1.1.2

  pngjs@7.0.0: {}

  postcss-import@15.1.0(postcss@8.4.47):
    dependencies:
      postcss: 8.4.47
      postcss-value-parser: 4.2.0
      read-cache: 1.0.0
      resolve: 1.22.8

  postcss-js@4.0.1(postcss@8.4.47):
    dependencies:
      camelcase-css: 2.0.1
      postcss: 8.4.47

  postcss-load-config@4.0.2(postcss@8.4.47):
    dependencies:
      lilconfig: 3.1.2
      yaml: 2.5.0
    optionalDependencies:
      postcss: 8.4.47

  postcss-nested@6.2.0(postcss@8.4.47):
    dependencies:
      postcss: 8.4.47
      postcss-selector-parser: 6.1.1

  postcss-selector-parser@6.0.10:
    dependencies:
      cssesc: 3.0.0
      util-deprecate: 1.0.2

  postcss-selector-parser@6.1.1:
    dependencies:
      cssesc: 3.0.0
      util-deprecate: 1.0.2

  postcss-value-parser@4.2.0: {}

  postcss@8.4.47:
    dependencies:
      nanoid: 3.3.7
      picocolors: 1.1.0
      source-map-js: 1.2.1

  powerglitch@2.3.3: {}

  preferred-pm@4.0.0:
    dependencies:
      find-up-simple: 1.0.0
      find-yarn-workspace-root2: 1.2.16
      which-pm: 3.0.0

  prettier@2.8.7:
    optional: true

  prettier@2.8.8: {}

  prismjs@1.29.0: {}

  promise-limit@2.7.0: {}

  prompts@2.4.2:
    dependencies:
      kleur: 3.0.3
      sisteransi: 1.0.5

  property-information@6.5.0: {}

  proto-list@1.2.4: {}

  proxy-from-env@1.1.0: {}

  pseudomap@1.0.2: {}

  pump@3.0.0:
    dependencies:
      end-of-stream: 1.4.4
      once: 1.4.0

  punycode.js@2.3.1: {}

  qr-creator@1.0.0: {}

  queue-microtask@1.2.3: {}

  range-parser@1.2.1: {}

  rc@1.2.8:
    dependencies:
      deep-extend: 0.6.0
      ini: 1.3.8
      minimist: 1.2.8
      strip-json-comments: 2.0.1

  react-dom@18.3.1(react@18.3.1):
    dependencies:
      loose-envify: 1.4.0
      react: 18.3.1
      scheduler: 0.23.2

  react-refresh@0.14.2: {}

  react@18.3.1:
    dependencies:
      loose-envify: 1.4.0

  read-cache@1.0.0:
    dependencies:
      pify: 2.3.0

  read-yaml-file@1.1.0:
    dependencies:
      graceful-fs: 4.2.11
      js-yaml: 3.14.1
      pify: 4.0.1
      strip-bom: 3.0.0

  readdirp@3.6.0:
    dependencies:
      picomatch: 2.3.1

  recast@0.23.9:
    dependencies:
      ast-types: 0.16.1
      esprima: 4.0.1
      source-map: 0.6.1
      tiny-invariant: 1.3.3
      tslib: 2.6.3

  regenerator-runtime@0.14.1: {}

  registry-auth-token@5.0.2:
    dependencies:
      '@pnpm/npm-conf': 2.2.2

  registry-url@6.0.1:
    dependencies:
      rc: 1.2.8

  rehype-expressive-code@0.35.6:
    dependencies:
      expressive-code: 0.35.6

  rehype-format@5.0.0:
    dependencies:
      '@types/hast': 3.0.4
      hast-util-embedded: 3.0.0
      hast-util-is-element: 3.0.0
      hast-util-phrasing: 3.0.1
      hast-util-whitespace: 3.0.0
      html-whitespace-sensitive-tag-names: 3.0.0
      rehype-minify-whitespace: 6.0.0
      unist-util-visit-parents: 6.0.1

  rehype-highlight@7.0.0:
    dependencies:
      '@types/hast': 3.0.4
      hast-util-to-text: 4.0.2
      lowlight: 3.1.0
      unist-util-visit: 5.0.0
      vfile: 6.0.3

  rehype-minify-whitespace@6.0.0:
    dependencies:
      '@types/hast': 3.0.4
      hast-util-embedded: 3.0.0
      hast-util-is-element: 3.0.0
      hast-util-whitespace: 3.0.0
      unist-util-is: 6.0.0

  rehype-parse@9.0.0:
    dependencies:
      '@types/hast': 3.0.4
      hast-util-from-html: 2.0.1
      unified: 11.0.5

  rehype-raw@7.0.0:
    dependencies:
      '@types/hast': 3.0.4
      hast-util-raw: 9.0.4
      vfile: 6.0.3

  rehype-stringify@10.0.0:
    dependencies:
      '@types/hast': 3.0.4
      hast-util-to-html: 9.0.1
      unified: 11.0.5

  rehype@13.0.1:
    dependencies:
      '@types/hast': 3.0.4
      rehype-parse: 9.0.0
      rehype-stringify: 10.0.0
      unified: 11.0.5

  remark-directive@3.0.0:
    dependencies:
      '@types/mdast': 4.0.4
      mdast-util-directive: 3.0.0
      micromark-extension-directive: 3.0.1
      unified: 11.0.5
    transitivePeerDependencies:
      - supports-color

  remark-frontmatter@5.0.0:
    dependencies:
      '@types/mdast': 4.0.4
      mdast-util-frontmatter: 2.0.1
      micromark-extension-frontmatter: 2.0.0
      unified: 11.0.5
    transitivePeerDependencies:
      - supports-color

  remark-gfm@4.0.0:
    dependencies:
      '@types/mdast': 4.0.4
      mdast-util-gfm: 3.0.0
      micromark-extension-gfm: 3.0.0
      remark-parse: 11.0.0
      remark-stringify: 11.0.0
      unified: 11.0.5
    transitivePeerDependencies:
      - supports-color

  remark-mdx@3.0.1:
    dependencies:
      mdast-util-mdx: 3.0.0
      micromark-extension-mdxjs: 3.0.0
    transitivePeerDependencies:
      - supports-color

  remark-parse@11.0.0:
    dependencies:
      '@types/mdast': 4.0.4
      mdast-util-from-markdown: 2.0.1
      micromark-util-types: 2.0.0
      unified: 11.0.5
    transitivePeerDependencies:
      - supports-color

  remark-rehype@11.1.0:
    dependencies:
      '@types/hast': 3.0.4
      '@types/mdast': 4.0.4
      mdast-util-to-hast: 13.2.0
      unified: 11.0.5
      vfile: 6.0.3

  remark-smartypants@3.0.2:
    dependencies:
      retext: 9.0.0
      retext-smartypants: 6.1.0
      unified: 11.0.5
      unist-util-visit: 5.0.0

  remark-stringify@11.0.0:
    dependencies:
      '@types/mdast': 4.0.4
      mdast-util-to-markdown: 2.1.0
      unified: 11.0.5

  remark@15.0.1:
    dependencies:
      '@types/mdast': 4.0.4
      remark-parse: 11.0.0
      remark-stringify: 11.0.0
      unified: 11.0.5
    transitivePeerDependencies:
      - supports-color

  request-light@0.5.8: {}

  request-light@0.7.0: {}

  require-directory@2.1.1: {}

  require-from-string@2.0.2: {}

  resolve-from@5.0.0: {}

  resolve-pkg-maps@1.0.0: {}

  resolve@1.22.8:
    dependencies:
      is-core-module: 2.15.0
      path-parse: 1.0.7
      supports-preserve-symlinks-flag: 1.0.0

  restore-cursor@5.1.0:
    dependencies:
      onetime: 7.0.0
      signal-exit: 4.1.0

  retext-latin@4.0.0:
    dependencies:
      '@types/nlcst': 2.0.3
      parse-latin: 7.0.0
      unified: 11.0.5

  retext-smartypants@6.1.0:
    dependencies:
      '@types/nlcst': 2.0.3
      nlcst-to-string: 4.0.0
      unist-util-visit: 5.0.0

  retext-stringify@4.0.0:
    dependencies:
      '@types/nlcst': 2.0.3
      nlcst-to-string: 4.0.0
      unified: 11.0.5

  retext@9.0.0:
    dependencies:
      '@types/nlcst': 2.0.3
      retext-latin: 4.0.0
      retext-stringify: 4.0.0
      unified: 11.0.5

  reusify@1.0.4: {}

  rollup@4.21.0:
    dependencies:
      '@types/estree': 1.0.5
    optionalDependencies:
      '@rollup/rollup-android-arm-eabi': 4.21.0
      '@rollup/rollup-android-arm64': 4.21.0
      '@rollup/rollup-darwin-arm64': 4.21.0
      '@rollup/rollup-darwin-x64': 4.21.0
      '@rollup/rollup-linux-arm-gnueabihf': 4.21.0
      '@rollup/rollup-linux-arm-musleabihf': 4.21.0
      '@rollup/rollup-linux-arm64-gnu': 4.21.0
      '@rollup/rollup-linux-arm64-musl': 4.21.0
      '@rollup/rollup-linux-powerpc64le-gnu': 4.21.0
      '@rollup/rollup-linux-riscv64-gnu': 4.21.0
      '@rollup/rollup-linux-s390x-gnu': 4.21.0
      '@rollup/rollup-linux-x64-gnu': 4.21.0
      '@rollup/rollup-linux-x64-musl': 4.21.0
      '@rollup/rollup-win32-arm64-msvc': 4.21.0
      '@rollup/rollup-win32-ia32-msvc': 4.21.0
      '@rollup/rollup-win32-x64-msvc': 4.21.0
      fsevents: 2.3.3

  run-applescript@7.0.0: {}

  run-parallel@1.2.0:
    dependencies:
      queue-microtask: 1.2.3

  safer-buffer@2.1.2: {}

  sax@1.4.1: {}

  scheduler@0.23.2:
    dependencies:
      loose-envify: 1.4.0

  section-matter@1.0.0:
    dependencies:
      extend-shallow: 2.0.1
      kind-of: 6.0.3

  semver@6.3.1: {}

  semver@7.6.3: {}

  send@0.18.0:
    dependencies:
      debug: 2.6.9
      depd: 2.0.0
      destroy: 1.2.0
      encodeurl: 1.0.2
      escape-html: 1.0.3
      etag: 1.8.1
      fresh: 0.5.2
      http-errors: 2.0.0
      mime: 1.6.0
      ms: 2.1.3
      on-finished: 2.4.1
      range-parser: 1.2.1
      statuses: 2.0.1
    transitivePeerDependencies:
      - supports-color

  server-destroy@1.0.1: {}

  setprototypeof@1.2.0: {}

  sharp@0.33.4:
    dependencies:
      color: 4.2.3
      detect-libc: 2.0.3
      semver: 7.6.3
    optionalDependencies:
      '@img/sharp-darwin-arm64': 0.33.4
      '@img/sharp-darwin-x64': 0.33.4
      '@img/sharp-libvips-darwin-arm64': 1.0.2
      '@img/sharp-libvips-darwin-x64': 1.0.2
      '@img/sharp-libvips-linux-arm': 1.0.2
      '@img/sharp-libvips-linux-arm64': 1.0.2
      '@img/sharp-libvips-linux-s390x': 1.0.2
      '@img/sharp-libvips-linux-x64': 1.0.2
      '@img/sharp-libvips-linuxmusl-arm64': 1.0.2
      '@img/sharp-libvips-linuxmusl-x64': 1.0.2
      '@img/sharp-linux-arm': 0.33.4
      '@img/sharp-linux-arm64': 0.33.4
      '@img/sharp-linux-s390x': 0.33.4
      '@img/sharp-linux-x64': 0.33.4
      '@img/sharp-linuxmusl-arm64': 0.33.4
      '@img/sharp-linuxmusl-x64': 0.33.4
      '@img/sharp-wasm32': 0.33.4
      '@img/sharp-win32-ia32': 0.33.4
      '@img/sharp-win32-x64': 0.33.4

  sharp@0.33.5:
    dependencies:
      color: 4.2.3
      detect-libc: 2.0.3
      semver: 7.6.3
    optionalDependencies:
      '@img/sharp-darwin-arm64': 0.33.5
      '@img/sharp-darwin-x64': 0.33.5
      '@img/sharp-libvips-darwin-arm64': 1.0.4
      '@img/sharp-libvips-darwin-x64': 1.0.4
      '@img/sharp-libvips-linux-arm': 1.0.5
      '@img/sharp-libvips-linux-arm64': 1.0.4
      '@img/sharp-libvips-linux-s390x': 1.0.4
      '@img/sharp-libvips-linux-x64': 1.0.4
      '@img/sharp-libvips-linuxmusl-arm64': 1.0.4
      '@img/sharp-libvips-linuxmusl-x64': 1.0.4
      '@img/sharp-linux-arm': 0.33.5
      '@img/sharp-linux-arm64': 0.33.5
      '@img/sharp-linux-s390x': 0.33.5
      '@img/sharp-linux-x64': 0.33.5
      '@img/sharp-linuxmusl-arm64': 0.33.5
      '@img/sharp-linuxmusl-x64': 0.33.5
      '@img/sharp-wasm32': 0.33.5
      '@img/sharp-win32-ia32': 0.33.5
      '@img/sharp-win32-x64': 0.33.5

  shebang-command@1.2.0:
    dependencies:
      shebang-regex: 1.0.0

  shebang-command@2.0.0:
    dependencies:
      shebang-regex: 3.0.0

  shebang-regex@1.0.0: {}

  shebang-regex@3.0.0: {}

  shiki@1.14.1:
    dependencies:
      '@shikijs/core': 1.14.1
      '@types/hast': 3.0.4

  shiki@1.16.2:
    dependencies:
      '@shikijs/core': 1.16.2
      '@shikijs/vscode-textmate': 9.2.0
      '@types/hast': 3.0.4

  signal-exit@3.0.7: {}

  signal-exit@4.1.0: {}

  simple-swizzle@0.2.2:
    dependencies:
      is-arrayish: 0.3.2

  sirv@2.0.4:
    dependencies:
      '@polka/url': 1.0.0-next.25
      mrmime: 2.0.0
      totalist: 3.0.1

  sisteransi@1.0.5: {}

  sitemap@7.1.2:
    dependencies:
      '@types/node': 17.0.45
      '@types/sax': 1.2.7
      arg: 5.0.2
      sax: 1.4.1

  slash@3.0.0: {}

  smartypants@0.2.2: {}

  source-map-js@1.2.1: {}

  source-map@0.6.1: {}

  source-map@0.7.4: {}

  space-separated-tokens@2.0.2: {}

  spawndamnit@2.0.0:
    dependencies:
      cross-spawn: 5.1.0
      signal-exit: 3.0.7

  sprintf-js@1.0.3: {}

  starlight-package-managers@0.7.0(@astrojs/starlight@0.28.2(astro@4.15.9(@types/node@22.0.0)(rollup@4.21.0)(typescript@5.5.4)))(astro@4.15.9(@types/node@22.0.0)(rollup@4.21.0)(typescript@5.5.4)):
    dependencies:
      '@astrojs/starlight': 0.28.2(astro@4.15.9(@types/node@22.0.0)(rollup@4.21.0)(typescript@5.5.4))
      astro: 4.15.9(@types/node@22.0.0)(rollup@4.21.0)(typescript@5.5.4)

  starlight-typedoc@0.16.0(@astrojs/starlight@0.28.2(astro@4.15.9(@types/node@22.0.0)(rollup@4.21.0)(typescript@5.5.4)))(astro@4.15.9(@types/node@22.0.0)(rollup@4.21.0)(typescript@5.5.4))(typedoc-plugin-markdown@4.2.7(typedoc@0.26.6(typescript@5.5.4)))(typedoc@0.26.6(typescript@5.5.4)):
    dependencies:
      '@astrojs/starlight': 0.28.2(astro@4.15.9(@types/node@22.0.0)(rollup@4.21.0)(typescript@5.5.4))
      astro: 4.15.9(@types/node@22.0.0)(rollup@4.21.0)(typescript@5.5.4)
      github-slugger: 2.0.0
      typedoc: 0.26.6(typescript@5.5.4)
      typedoc-plugin-markdown: 4.2.7(typedoc@0.26.6(typescript@5.5.4))

  starlight-versions@0.3.0(@astrojs/starlight@0.28.2(astro@4.15.9(@types/node@22.0.0)(rollup@4.21.0)(typescript@5.5.4))):
    dependencies:
      '@astrojs/starlight': 0.28.2(astro@4.15.9(@types/node@22.0.0)(rollup@4.21.0)(typescript@5.5.4))
      '@pagefind/default-ui': 1.1.0
      github-slugger: 2.0.0
      mdast-util-mdx-jsx: 3.1.2
      mdast-util-mdxjs-esm: 2.0.1
      remark: 15.0.1
      remark-frontmatter: 5.0.0
      remark-mdx: 3.0.1
      unist-util-visit: 5.0.0
      vfile: 6.0.3
      yaml: 2.5.0
    transitivePeerDependencies:
      - supports-color

  statuses@2.0.1: {}

  stdin-discarder@0.2.2: {}

  stream-replace-string@2.0.0: {}

  string-width@4.2.3:
    dependencies:
      emoji-regex: 8.0.0
      is-fullwidth-code-point: 3.0.0
      strip-ansi: 6.0.1

  string-width@5.1.2:
    dependencies:
      eastasianwidth: 0.2.0
      emoji-regex: 9.2.2
      strip-ansi: 7.1.0

  string-width@7.2.0:
    dependencies:
      emoji-regex: 10.3.0
      get-east-asian-width: 1.2.0
      strip-ansi: 7.1.0

  stringify-entities@4.0.4:
    dependencies:
      character-entities-html4: 2.1.0
      character-entities-legacy: 3.0.0

  strip-ansi@6.0.1:
    dependencies:
      ansi-regex: 5.0.1

  strip-ansi@7.1.0:
    dependencies:
      ansi-regex: 6.0.1

  strip-bom-string@1.0.0: {}

  strip-bom@3.0.0: {}

  strip-json-comments@2.0.1: {}

  strnum@1.0.5: {}

  style-to-object@0.4.4:
    dependencies:
      inline-style-parser: 0.1.1

  style-to-object@1.0.6:
    dependencies:
      inline-style-parser: 0.2.3

  sucrase@3.35.0:
    dependencies:
      '@jridgewell/gen-mapping': 0.3.5
      commander: 4.1.1
      glob: 10.4.5
      lines-and-columns: 1.2.4
      mz: 2.7.0
      pirates: 4.0.6
      ts-interface-checker: 0.1.13

  supports-color@5.5.0:
    dependencies:
      has-flag: 3.0.0

  supports-preserve-symlinks-flag@1.0.0: {}

  svgo@3.3.2:
    dependencies:
      '@trysound/sax': 0.2.0
      commander: 7.2.0
      css-select: 5.1.0
      css-tree: 2.3.1
      css-what: 6.1.0
      csso: 5.0.5
      picocolors: 1.1.0

  tailwind-merge@2.5.2: {}

  tailwind-scrollbar@3.1.0(tailwindcss@3.4.7):
    dependencies:
      tailwindcss: 3.4.7

  tailwindcss@3.4.7:
    dependencies:
      '@alloc/quick-lru': 5.2.0
      arg: 5.0.2
      chokidar: 3.6.0
      didyoumean: 1.2.2
      dlv: 1.1.3
      fast-glob: 3.3.2
      glob-parent: 6.0.2
      is-glob: 4.0.3
      jiti: 1.21.6
      lilconfig: 2.1.0
      micromatch: 4.0.8
      normalize-path: 3.0.0
      object-hash: 3.0.0
      picocolors: 1.1.0
      postcss: 8.4.47
      postcss-import: 15.1.0(postcss@8.4.47)
      postcss-js: 4.0.1(postcss@8.4.47)
      postcss-load-config: 4.0.2(postcss@8.4.47)
      postcss-nested: 6.2.0(postcss@8.4.47)
      postcss-selector-parser: 6.1.1
      resolve: 1.22.8
      sucrase: 3.35.0
    transitivePeerDependencies:
      - ts-node

  tar@6.2.1:
    dependencies:
      chownr: 2.0.0
      fs-minipass: 2.1.0
      minipass: 5.0.0
      minizlib: 2.1.2
      mkdirp: 1.0.4
      yallist: 4.0.0

  term-size@2.2.1: {}

  thenify-all@1.6.0:
    dependencies:
      thenify: 3.3.1

  thenify@3.3.1:
    dependencies:
      any-promise: 1.3.0

  tiny-invariant@1.3.3: {}

  tinyexec@0.2.0: {}

  tinyexec@0.3.0: {}

  tinyglobby@0.2.5:
    dependencies:
      fdir: 6.3.0(picomatch@4.0.2)
      picomatch: 4.0.2

  tmp@0.0.33:
    dependencies:
      os-tmpdir: 1.0.2

  to-fast-properties@2.0.0: {}

  to-regex-range@5.0.1:
    dependencies:
      is-number: 7.0.0

  toidentifier@1.0.1: {}

  totalist@3.0.1: {}

  trim-lines@3.0.1: {}

  trough@2.2.0: {}

  ts-interface-checker@0.1.13: {}

  tsconfck@3.1.3(typescript@5.5.4):
    optionalDependencies:
      typescript: 5.5.4

  tslib@2.6.3: {}

  tsx@4.16.2:
    dependencies:
      esbuild: 0.21.5
      get-tsconfig: 4.7.6
    optionalDependencies:
      fsevents: 2.3.3

  type-fest@2.19.0: {}

  typedoc-plugin-markdown@4.2.7(typedoc@0.26.6(typescript@5.5.4)):
    dependencies:
      typedoc: 0.26.6(typescript@5.5.4)

  typedoc@0.26.6(typescript@5.5.4):
    dependencies:
      lunr: 2.3.9
      markdown-it: 14.1.0
      minimatch: 9.0.5
      shiki: 1.16.2
      typescript: 5.5.4
      yaml: 2.5.0

  typesafe-path@0.2.2: {}

  typescript-auto-import-cache@0.3.3:
    dependencies:
      semver: 7.6.3

  typescript@5.5.4: {}

  uc.micro@2.1.0: {}

  ufo@1.5.4: {}

  uhyphen@0.2.0: {}

  ultrahtml@1.5.3: {}

  unconfig@0.5.5:
    dependencies:
      '@antfu/utils': 0.7.10
      defu: 6.1.4
      importx: 0.4.3
    transitivePeerDependencies:
      - supports-color

  undici-types@5.26.5: {}

  undici-types@6.11.1: {}

  undici@6.19.8: {}

  unified@11.0.5:
    dependencies:
      '@types/unist': 3.0.2
      bail: 2.0.2
      devlop: 1.1.0
      extend: 3.0.2
      is-plain-obj: 4.1.0
      trough: 2.2.0
      vfile: 6.0.3

  unist-util-find-after@5.0.0:
    dependencies:
      '@types/unist': 3.0.2
      unist-util-is: 6.0.0

  unist-util-is@6.0.0:
    dependencies:
      '@types/unist': 3.0.2

  unist-util-modify-children@4.0.0:
    dependencies:
      '@types/unist': 3.0.2
      array-iterate: 2.0.1

  unist-util-position-from-estree@2.0.0:
    dependencies:
      '@types/unist': 3.0.2

  unist-util-position@5.0.0:
    dependencies:
      '@types/unist': 3.0.2

  unist-util-remove-position@5.0.0:
    dependencies:
      '@types/unist': 3.0.2
      unist-util-visit: 5.0.0

  unist-util-select@4.0.3:
    dependencies:
      '@types/unist': 2.0.10
      css-selector-parser: 1.4.1
      nth-check: 2.1.1
      zwitch: 2.0.4

  unist-util-stringify-position@4.0.0:
    dependencies:
      '@types/unist': 3.0.2

  unist-util-visit-children@3.0.0:
    dependencies:
      '@types/unist': 3.0.2

  unist-util-visit-parents@6.0.1:
    dependencies:
      '@types/unist': 3.0.2
      unist-util-is: 6.0.0

  unist-util-visit@5.0.0:
    dependencies:
      '@types/unist': 3.0.2
      unist-util-is: 6.0.0
      unist-util-visit-parents: 6.0.1

  universalify@0.1.2: {}

  unocss@0.62.3(postcss@8.4.47)(rollup@4.21.0)(vite@5.4.2(@types/node@22.0.0)):
    dependencies:
      '@unocss/astro': 0.62.3(rollup@4.21.0)(vite@5.4.2(@types/node@22.0.0))
      '@unocss/cli': 0.62.3(rollup@4.21.0)
      '@unocss/core': 0.62.3
      '@unocss/extractor-arbitrary-variants': 0.62.3
      '@unocss/postcss': 0.62.3(postcss@8.4.47)
      '@unocss/preset-attributify': 0.62.3
      '@unocss/preset-icons': 0.62.3
      '@unocss/preset-mini': 0.62.3
      '@unocss/preset-tagify': 0.62.3
      '@unocss/preset-typography': 0.62.3
      '@unocss/preset-uno': 0.62.3
      '@unocss/preset-web-fonts': 0.62.3
      '@unocss/preset-wind': 0.62.3
      '@unocss/reset': 0.62.3
      '@unocss/transformer-attributify-jsx': 0.62.3
      '@unocss/transformer-attributify-jsx-babel': 0.62.3
      '@unocss/transformer-compile-class': 0.62.3
      '@unocss/transformer-directives': 0.62.3
      '@unocss/transformer-variant-group': 0.62.3
      '@unocss/vite': 0.62.3(rollup@4.21.0)(vite@5.4.2(@types/node@22.0.0))
    optionalDependencies:
      vite: 5.4.2(@types/node@22.0.0)
    transitivePeerDependencies:
      - postcss
      - rollup
      - supports-color

  unpic@3.18.0: {}

  update-browserslist-db@1.1.0(browserslist@4.23.2):
    dependencies:
      browserslist: 4.23.2
      escalade: 3.1.2
      picocolors: 1.1.0

  util-deprecate@1.0.2: {}

  vfile-location@5.0.3:
    dependencies:
      '@types/unist': 3.0.2
      vfile: 6.0.3

  vfile-message@4.0.2:
    dependencies:
      '@types/unist': 3.0.2
      unist-util-stringify-position: 4.0.0

  vfile@6.0.3:
    dependencies:
      '@types/unist': 3.0.2
      vfile-message: 4.0.2

  vite@5.4.2(@types/node@22.0.0):
    dependencies:
      esbuild: 0.21.5
      postcss: 8.4.47
      rollup: 4.21.0
    optionalDependencies:
      '@types/node': 22.0.0
      fsevents: 2.3.3

  vite@5.4.7(@types/node@20.14.13):
    dependencies:
      esbuild: 0.21.5
      postcss: 8.4.47
      rollup: 4.21.0
    optionalDependencies:
      '@types/node': 20.14.13
      fsevents: 2.3.3

  vite@5.4.7(@types/node@22.0.0):
    dependencies:
      esbuild: 0.21.5
      postcss: 8.4.47
      rollup: 4.21.0
    optionalDependencies:
      '@types/node': 22.0.0
      fsevents: 2.3.3

  vitefu@0.2.5(vite@5.4.7(@types/node@20.14.13)):
    optionalDependencies:
      vite: 5.4.7(@types/node@20.14.13)

  vitefu@0.2.5(vite@5.4.7(@types/node@22.0.0)):
    optionalDependencies:
      vite: 5.4.7(@types/node@22.0.0)

  vitefu@1.0.2(vite@5.4.7(@types/node@20.14.13)):
    optionalDependencies:
      vite: 5.4.7(@types/node@20.14.13)

  vitefu@1.0.2(vite@5.4.7(@types/node@22.0.0)):
    optionalDependencies:
      vite: 5.4.7(@types/node@22.0.0)

  volar-service-css@0.0.61(@volar/language-service@2.4.0):
    dependencies:
      vscode-css-languageservice: 6.3.0
      vscode-languageserver-textdocument: 1.0.11
      vscode-uri: 3.0.8
    optionalDependencies:
      '@volar/language-service': 2.4.0

  volar-service-emmet@0.0.61(@volar/language-service@2.4.0):
    dependencies:
      '@emmetio/css-parser': 0.4.0
      '@emmetio/html-matcher': 1.3.0
      '@vscode/emmet-helper': 2.9.3
      vscode-uri: 3.0.8
    optionalDependencies:
      '@volar/language-service': 2.4.0

  volar-service-html@0.0.61(@volar/language-service@2.4.0):
    dependencies:
      vscode-html-languageservice: 5.3.0
      vscode-languageserver-textdocument: 1.0.11
      vscode-uri: 3.0.8
    optionalDependencies:
      '@volar/language-service': 2.4.0

  volar-service-prettier@0.0.61(@volar/language-service@2.4.0):
    dependencies:
      vscode-uri: 3.0.8
    optionalDependencies:
      '@volar/language-service': 2.4.0

  volar-service-typescript-twoslash-queries@0.0.61(@volar/language-service@2.4.0):
    dependencies:
      vscode-uri: 3.0.8
    optionalDependencies:
      '@volar/language-service': 2.4.0

  volar-service-typescript@0.0.61(@volar/language-service@2.4.0):
    dependencies:
      path-browserify: 1.0.1
      semver: 7.6.3
      typescript-auto-import-cache: 0.3.3
      vscode-languageserver-textdocument: 1.0.11
      vscode-nls: 5.2.0
      vscode-uri: 3.0.8
    optionalDependencies:
      '@volar/language-service': 2.4.0

  volar-service-yaml@0.0.61(@volar/language-service@2.4.0):
    dependencies:
      vscode-uri: 3.0.8
      yaml-language-server: 1.15.0
    optionalDependencies:
      '@volar/language-service': 2.4.0

  vscode-css-languageservice@6.3.0:
    dependencies:
      '@vscode/l10n': 0.0.18
      vscode-languageserver-textdocument: 1.0.11
      vscode-languageserver-types: 3.17.5
      vscode-uri: 3.0.8

  vscode-html-languageservice@5.3.0:
    dependencies:
      '@vscode/l10n': 0.0.18
      vscode-languageserver-textdocument: 1.0.11
      vscode-languageserver-types: 3.17.5
      vscode-uri: 3.0.8

  vscode-json-languageservice@4.1.8:
    dependencies:
      jsonc-parser: 3.3.1
      vscode-languageserver-textdocument: 1.0.11
      vscode-languageserver-types: 3.17.5
      vscode-nls: 5.2.0
      vscode-uri: 3.0.8

  vscode-jsonrpc@6.0.0: {}

  vscode-jsonrpc@8.2.0: {}

  vscode-languageserver-protocol@3.16.0:
    dependencies:
      vscode-jsonrpc: 6.0.0
      vscode-languageserver-types: 3.16.0

  vscode-languageserver-protocol@3.17.5:
    dependencies:
      vscode-jsonrpc: 8.2.0
      vscode-languageserver-types: 3.17.5

  vscode-languageserver-textdocument@1.0.11: {}

  vscode-languageserver-types@3.16.0: {}

  vscode-languageserver-types@3.17.5: {}

  vscode-languageserver@7.0.0:
    dependencies:
      vscode-languageserver-protocol: 3.16.0

  vscode-languageserver@9.0.1:
    dependencies:
      vscode-languageserver-protocol: 3.17.5

  vscode-nls@5.2.0: {}

  vscode-uri@2.1.2: {}

  vscode-uri@3.0.8: {}

  web-namespaces@2.0.1: {}

  web-streams-polyfill@3.3.3: {}

  web-vitals@4.2.3: {}

  whatwg-encoding@3.1.1:
    dependencies:
      iconv-lite: 0.6.3

  whatwg-mimetype@4.0.0: {}

  which-pm-runs@1.1.0: {}

  which-pm@3.0.0:
    dependencies:
      load-yaml-file: 0.2.0

  which@1.3.1:
    dependencies:
      isexe: 2.0.0

  which@2.0.2:
    dependencies:
      isexe: 2.0.0

  widest-line@4.0.1:
    dependencies:
      string-width: 5.1.2

  wrap-ansi@7.0.0:
    dependencies:
      ansi-styles: 4.3.0
      string-width: 4.2.3
      strip-ansi: 6.0.1

  wrap-ansi@8.1.0:
    dependencies:
      ansi-styles: 6.2.1
      string-width: 5.1.2
      strip-ansi: 7.1.0

  wrappy@1.0.2: {}

  ws@8.18.0: {}

  xxhash-wasm@1.0.2: {}

  y18n@5.0.8: {}

  yallist@2.1.2: {}

  yallist@3.1.1: {}

  yallist@4.0.0: {}

  yaml-language-server@1.15.0:
    dependencies:
      ajv: 8.17.1
      lodash: 4.17.21
      request-light: 0.5.8
      vscode-json-languageservice: 4.1.8
      vscode-languageserver: 7.0.0
      vscode-languageserver-textdocument: 1.0.11
      vscode-languageserver-types: 3.17.5
      vscode-nls: 5.2.0
      vscode-uri: 3.0.8
      yaml: 2.2.2
    optionalDependencies:
      prettier: 2.8.7

  yaml@2.2.2: {}

  yaml@2.5.0: {}

  yargs-parser@21.1.1: {}

  yargs@17.7.2:
    dependencies:
      cliui: 8.0.1
      escalade: 3.1.2
      get-caller-file: 2.0.5
      require-directory: 2.1.1
      string-width: 4.2.3
      y18n: 5.0.8
      yargs-parser: 21.1.1

  yauzl@2.10.0:
    dependencies:
      buffer-crc32: 0.2.13
      fd-slicer: 1.1.0

  yocto-queue@1.1.1: {}

  zod-to-json-schema@3.23.2(zod@3.23.8):
    dependencies:
      zod: 3.23.8

  zod-to-ts@1.2.0(typescript@5.5.4)(zod@3.23.8):
    dependencies:
      typescript: 5.5.4
      zod: 3.23.8

  zod@3.23.8: {}

  zwitch@2.0.4: {}<|MERGE_RESOLUTION|>--- conflicted
+++ resolved
@@ -927,13 +927,8 @@
         specifier: catalog:landing
         version: 2.3.3
       sharp:
-<<<<<<< HEAD
-        specifier: ^0.33.4
-        version: 0.33.5
-=======
         specifier: 'catalog:'
         version: 0.33.4
->>>>>>> 76f66bbe
       tailwind-merge:
         specifier: catalog:landing
         version: 2.5.2
@@ -1690,12 +1685,9 @@
   '@fontsource-variable/onest@5.1.0':
     resolution: {integrity: sha512-8jspwmuPWtC2p4gxmjUIQ2JugqCcClFwlD1DEJt+gARgZMm3PI62rYivoKVUDB3Q6hdQxeL5wdzjxCOnzTU5BA==}
 
-<<<<<<< HEAD
-=======
   '@iconify-json/heroicons@1.2.0':
     resolution: {integrity: sha512-EmvGN0L9EUJCmQ82rkLGZ4tkz0YGQfZV7ugKT6UvHni/bxNitQrD0gLj6NJj2W9zsSoXyNHyCX236+EJmO4pmA==}
 
->>>>>>> 76f66bbe
   '@iconify/tools@4.0.5':
     resolution: {integrity: sha512-l8KoA1lxlN/FFjlMd3vjfD7BtcX/QnFWtlBapILMlJSBgM5zhDYak/ldw/LkKG3258q/0YmXa48sO/QpxX7ptg==}
 
@@ -6576,13 +6568,10 @@
 
   '@fontsource-variable/onest@5.1.0': {}
 
-<<<<<<< HEAD
-=======
   '@iconify-json/heroicons@1.2.0':
     dependencies:
       '@iconify/types': 2.0.0
 
->>>>>>> 76f66bbe
   '@iconify/tools@4.0.5':
     dependencies:
       '@iconify/types': 2.0.0
