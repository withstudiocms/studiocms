--- conflicted
+++ resolved
@@ -972,11 +972,7 @@
         version: link:../packages/@studiocms/md
       '@studiocms/web-vitals':
         specifier: catalog:studiocms
-<<<<<<< HEAD
         version: 4.5.2(@astrojs/db@0.18.0(@opentelemetry/api@1.9.0)(@types/pg@8.6.1))
-=======
-        version: 4.5.3(@astrojs/db@0.17.2(@opentelemetry/api@1.9.0)(@types/pg@8.6.1))
->>>>>>> ff0c371c
       '@studiocms/wysiwyg':
         specifier: workspace:*
         version: link:../packages/@studiocms/wysiwyg
