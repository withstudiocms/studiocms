lockfileVersion: '9.0'

settings:
  autoInstallPeers: true
  excludeLinksFromLockfile: false

catalogs:
  default:
    '@astrojs/check':
      specifier: ^0.9.3
      version: 0.9.3
    '@astrojs/db':
      specifier: ^0.14.1
      version: 0.14.1
    '@astrojs/markdown-remark':
      specifier: ^5.2.0
      version: 5.2.0
    '@astrojs/node':
      specifier: ^8.3.3
      version: 8.3.3
    '@astrojs/rss':
      specifier: ^4.0.7
      version: 4.0.7
    '@astrojs/starlight':
      specifier: ^0.28.2
      version: 0.28.2
    '@astrojs/tailwind':
      specifier: ^5.1.0
      version: 5.1.0
    '@astrojs/web-vitals':
      specifier: ^3.0.0
      version: 3.0.0
    '@types/node':
      specifier: ^20.14.11
      version: 20.14.13
    astro:
      specifier: ^4.15.9
      version: 4.15.9
    astro-integration-kit:
      specifier: ^0.16.1
      version: 0.16.1
    astro-theme-provider:
      specifier: ^0.6.1
      version: 0.6.1
    sharp:
      specifier: ^0.33.4
      version: 0.33.4
    typescript:
      specifier: ^5.5.4
      version: 5.5.4
    vite:
      specifier: ^5.4.2
      version: 5.4.2
  docs:
    '@shoelace-style/shoelace':
      specifier: ^2.16.0
      version: 2.16.0
    '@types/hast':
      specifier: ^3.0.4
      version: 3.0.4
    astro-embed:
      specifier: ^0.7.2
      version: 0.7.2
    hast:
      specifier: ^1.0.0
      version: 1.0.0
    rehype:
      specifier: ^13.0.1
      version: 13.0.1
    starlight-package-managers:
      specifier: ^0.7.0
      version: 0.7.0
    starlight-typedoc:
      specifier: ^0.16.0
      version: 0.16.0
    starlight-versions:
      specifier: ^0.3.0
      version: 0.3.0
    typedoc:
      specifier: ^0.26.6
      version: 0.26.6
    typedoc-plugin-markdown:
      specifier: ^4.2.7
      version: 4.2.7
  landing:
    astro-font:
      specifier: ^0.1.81
      version: 0.1.81
    astro-icon:
      specifier: ^1.1.1
      version: 1.1.1
    motion:
      specifier: ^10.18.0
      version: 10.18.0
    powerglitch:
      specifier: ^2.3.3
      version: 2.3.3
    tailwind-merge:
      specifier: ^2.5.2
      version: 2.5.2
    tailwind-scrollbar:
      specifier: ^3.1.0
      version: 3.1.0
    tailwindcss:
      specifier: ^3.4.4
      version: 3.4.7
  min:
    '@astrojs/db':
      specifier: '>=0.14'
      version: 0.14.0
    astro:
      specifier: '>=4.15'
      version: 4.15.1
  studiocms:
    '@types/semver':
      specifier: ^7.5.8
      version: 7.5.8
    package-json:
      specifier: ^10.0.1
      version: 10.0.1
    semver:
      specifier: ^7.6.3
      version: 7.6.3
  studiocms-core:
    mdast-util-to-hast:
      specifier: ^13.2.0
      version: 13.2.0
    remark-rehype:
      specifier: ^11.1.0
      version: 11.1.0
  studiocms-imagehandler:
    '@cloudinary/url-gen':
      specifier: ^1.19.0
      version: 1.19.0
    '@unpic/astro':
      specifier: ^0.0.46
      version: 0.0.46
  studiocms-renderer:
    '@mdx-js/mdx':
      specifier: ^3.0.1
      version: 3.0.1
    '@shikijs/transformers':
      specifier: ^1.14.1
      version: 1.14.1
    marked-alert:
      specifier: ^2.0.1
      version: 2.0.1
    marked-emoji:
      specifier: ^1.4.1
      version: 1.4.1
    marked-footnote:
      specifier: ^1.2.2
      version: 1.2.2
    marked-shiki:
      specifier: ^1.1.0
      version: 1.1.0
    marked-smartypants:
      specifier: ^1.1.7
      version: 1.1.7
    rehype-highlight:
      specifier: ^7.0.0
      version: 7.0.0
    remark-gfm:
      specifier: ^4.0.0
      version: 4.0.0
  studiocms-shared:
    '@astrojs/react':
      specifier: ^3.6.2
      version: 3.6.2
    '@inox-tools/runtime-logger':
      specifier: ^0.3.1
      version: 0.3.1
    '@markdoc/markdoc':
      specifier: ^0.4.0
      version: 0.4.0
    '@matthiesenxyz/astrodtsbuilder':
      specifier: ^0.1.2
      version: 0.1.2
    '@matthiesenxyz/astrolace':
      specifier: ^0.3.2
      version: 0.3.2
    '@matthiesenxyz/integration-utils':
      specifier: ^0.2.0
      version: 0.2.0
    '@matthiesenxyz/unocss-preset-daisyui':
      specifier: ^0.1.2
      version: 0.1.2
    '@noble/hashes':
      specifier: ^1.4.0
      version: 1.4.0
    '@types/micromatch':
      specifier: ^4.0.9
      version: 4.0.9
    '@types/react':
      specifier: ^18.3.5
      version: 18.3.5
    '@types/react-dom':
      specifier: ^18.3.0
      version: 18.3.0
    '@unocss/astro':
      specifier: ^0.62.3
      version: 0.62.3
    '@unocss/reset':
      specifier: ^0.62.3
      version: 0.62.3
    arctic:
      specifier: ^1.9.1
      version: 1.9.2
    daisyui:
      specifier: ^4.12.10
      version: 4.12.10
    lucia:
      specifier: ^3.2.0
      version: 3.2.0
    marked:
      specifier: ^13.0.2
      version: 13.0.3
    micromatch:
      specifier: ^4.0.7
      version: 4.0.7
    mrmime:
      specifier: ^2.0.0
      version: 2.0.0
    react:
      specifier: ^18.3.1
      version: 18.3.1
    react-dom:
      specifier: ^18.3.1
      version: 18.3.1
    shiki:
      specifier: ^1.14.1
      version: 1.14.1
    unified:
      specifier: ^11.0.5
      version: 11.0.5
    unocss:
      specifier: ^0.62.3
      version: 0.62.3
    unpic:
      specifier: ^3.18.0
      version: 3.18.0

importers:

  .:
    devDependencies:
      '@biomejs/biome':
        specifier: 1.9.2
        version: 1.9.2
      '@changesets/cli':
        specifier: 2.27.8
        version: 2.27.8
      '@changesets/config':
        specifier: 3.0.3
        version: 3.0.3
      '@moonrepo/cli':
        specifier: 1.28.3
        version: 1.28.3
      typescript:
        specifier: 'catalog:'
        version: 5.5.4

  packages/studiocms:
    dependencies:
      '@astrojs/db':
        specifier: catalog:min
        version: 0.14.0(@cloudflare/workers-types@4.20240725.0)(@types/react@18.3.5)(react@18.3.1)
      '@cloudinary/url-gen':
        specifier: catalog:studiocms-imagehandler
        version: 1.19.0
      '@inox-tools/runtime-logger':
        specifier: catalog:studiocms-shared
        version: 0.3.1(astro@4.15.1(@types/node@22.0.0)(rollup@4.21.0)(typescript@5.5.4))
      '@markdoc/markdoc':
        specifier: catalog:studiocms-shared
        version: 0.4.0(@types/react@18.3.5)(react@18.3.1)
      '@matthiesenxyz/astrolace':
        specifier: catalog:studiocms-shared
        version: 0.3.2(@types/react@18.3.5)(astro@4.15.1(@types/node@22.0.0)(rollup@4.21.0)(typescript@5.5.4))
      '@matthiesenxyz/integration-utils':
        specifier: catalog:studiocms-shared
        version: 0.2.0(astro@4.15.1(@types/node@22.0.0)(rollup@4.21.0)(typescript@5.5.4))
      '@matthiesenxyz/unocss-preset-daisyui':
        specifier: catalog:studiocms-shared
        version: 0.1.2(daisyui@4.12.10(postcss@8.4.41))(unocss@0.62.3(postcss@8.4.41)(rollup@4.21.0)(vite@5.4.2(@types/node@22.0.0)))
      '@noble/hashes':
        specifier: catalog:studiocms-shared
        version: 1.4.0
      '@shikijs/transformers':
        specifier: catalog:studiocms-renderer
        version: 1.14.1
      '@studiocms/assets':
        specifier: workspace:*
        version: link:../studiocms_assets
      '@studiocms/auth':
        specifier: workspace:*
        version: link:../studiocms_auth
      '@studiocms/betaresources':
        specifier: workspace:*
        version: link:../studiocms_betaresources
      '@studiocms/blog':
        specifier: workspace:*
        version: link:../studiocms_blog
      '@studiocms/core':
        specifier: workspace:*
        version: link:../studiocms_core
      '@studiocms/dashboard':
        specifier: workspace:*
        version: link:../studiocms_dashboard
      '@studiocms/frontend':
        specifier: workspace:*
        version: link:../studiocms_frontend
      '@studiocms/imagehandler':
        specifier: workspace:*
        version: link:../studiocms_imagehandler
      '@studiocms/renderers':
        specifier: workspace:*
        version: link:../studiocms_renderers
      '@studiocms/robotstxt':
        specifier: workspace:*
        version: link:../studiocms_robotstxt
      '@unocss/astro':
        specifier: catalog:studiocms-shared
        version: 0.62.3(rollup@4.21.0)(vite@5.4.2(@types/node@22.0.0))
      '@unocss/reset':
        specifier: catalog:studiocms-shared
        version: 0.62.3
      '@unpic/astro':
        specifier: catalog:studiocms-imagehandler
        version: 0.0.46(astro@4.15.1(@types/node@22.0.0)(rollup@4.21.0)(typescript@5.5.4))
      arctic:
        specifier: catalog:studiocms-shared
        version: 1.9.2
      astro:
        specifier: catalog:min
        version: 4.15.1(@types/node@22.0.0)(rollup@4.21.0)(typescript@5.5.4)
      astro-integration-kit:
        specifier: 'catalog:'
        version: 0.16.1(astro@4.15.1(@types/node@22.0.0)(rollup@4.21.0)(typescript@5.5.4))
      daisyui:
        specifier: catalog:studiocms-shared
        version: 4.12.10(postcss@8.4.41)
      lucia:
        specifier: catalog:studiocms-shared
        version: 3.2.0
      marked:
        specifier: catalog:studiocms-shared
        version: 13.0.3
      marked-alert:
        specifier: catalog:studiocms-renderer
        version: 2.0.1(marked@13.0.3)
      marked-emoji:
        specifier: catalog:studiocms-renderer
        version: 1.4.1(marked@13.0.3)
      marked-footnote:
        specifier: catalog:studiocms-renderer
        version: 1.2.2(marked@13.0.3)
      marked-shiki:
        specifier: catalog:studiocms-renderer
        version: 1.1.0(marked@13.0.3)(shiki@1.14.1)
      marked-smartypants:
        specifier: catalog:studiocms-renderer
        version: 1.1.7(marked@13.0.3)
      micromatch:
        specifier: catalog:studiocms-shared
        version: 4.0.7
      mrmime:
        specifier: catalog:studiocms-shared
        version: 2.0.0
      package-json:
        specifier: catalog:studiocms
        version: 10.0.1
      semver:
        specifier: catalog:studiocms
        version: 7.6.3
      shiki:
        specifier: catalog:studiocms-shared
        version: 1.14.1
      unocss:
        specifier: catalog:studiocms-shared
        version: 0.62.3(postcss@8.4.41)(rollup@4.21.0)(vite@5.4.2(@types/node@22.0.0))
      unpic:
        specifier: catalog:studiocms-shared
        version: 3.18.0
    devDependencies:
      '@types/micromatch':
        specifier: catalog:studiocms-shared
        version: 4.0.9
      '@types/semver':
        specifier: catalog:studiocms
        version: 7.5.8
      typescript:
        specifier: 'catalog:'
        version: 5.5.4
      vite:
        specifier: 'catalog:'
        version: 5.4.2(@types/node@22.0.0)

  packages/studiocms_assets:
    dependencies:
      astro:
        specifier: catalog:min
        version: 4.15.1(@types/node@22.0.0)(rollup@4.21.0)(typescript@5.5.4)
    devDependencies:
      typescript:
        specifier: 'catalog:'
        version: 5.5.4
      vite:
        specifier: 'catalog:'
        version: 5.4.2(@types/node@22.0.0)

  packages/studiocms_auth:
    dependencies:
      '@astrojs/db':
        specifier: catalog:min
        version: 0.14.0(@cloudflare/workers-types@4.20240725.0)(@types/react@18.3.5)(react@18.3.1)
      '@inox-tools/runtime-logger':
        specifier: catalog:studiocms-shared
        version: 0.3.1(astro@4.15.1(@types/node@22.0.0)(rollup@4.21.0)(typescript@5.5.4))
      '@matthiesenxyz/astrodtsbuilder':
        specifier: catalog:studiocms-shared
        version: 0.1.2(astro@4.15.1(@types/node@22.0.0)(rollup@4.21.0)(typescript@5.5.4))
      '@matthiesenxyz/astrolace':
        specifier: catalog:studiocms-shared
        version: 0.3.2(@types/react@18.3.5)(astro@4.15.1(@types/node@22.0.0)(rollup@4.21.0)(typescript@5.5.4))
      '@matthiesenxyz/integration-utils':
        specifier: catalog:studiocms-shared
        version: 0.2.0(astro@4.15.1(@types/node@22.0.0)(rollup@4.21.0)(typescript@5.5.4))
      '@noble/hashes':
        specifier: catalog:studiocms-shared
        version: 1.4.0
      '@studiocms/assets':
        specifier: workspace:*
        version: link:../studiocms_assets
      '@studiocms/core':
        specifier: workspace:*
        version: link:../studiocms_core
      '@studiocms/dashboard':
        specifier: workspace:*
        version: link:../studiocms_dashboard
      arctic:
        specifier: catalog:studiocms-shared
        version: 1.9.2
      astro:
        specifier: catalog:min
        version: 4.15.1(@types/node@22.0.0)(rollup@4.21.0)(typescript@5.5.4)
      astro-integration-kit:
        specifier: 'catalog:'
        version: 0.16.1(astro@4.15.1(@types/node@22.0.0)(rollup@4.21.0)(typescript@5.5.4))
      lucia:
        specifier: catalog:studiocms-shared
        version: 3.2.0
      micromatch:
        specifier: catalog:studiocms-shared
        version: 4.0.7
    devDependencies:
      '@types/micromatch':
        specifier: catalog:studiocms-shared
        version: 4.0.9
      typescript:
        specifier: 'catalog:'
        version: 5.5.4
      vite:
        specifier: 'catalog:'
        version: 5.4.2(@types/node@22.0.0)

  packages/studiocms_betaresources:
    dependencies:
      '@studiocms/assets':
        specifier: workspace:*
        version: link:../studiocms_assets
      '@studiocms/core':
        specifier: workspace:*
        version: link:../studiocms_core
      astro:
        specifier: catalog:min
        version: 4.15.1(@types/node@22.0.0)(rollup@4.21.0)(typescript@5.5.4)
    devDependencies:
      typescript:
        specifier: 'catalog:'
        version: 5.5.4
      vite:
        specifier: 'catalog:'
        version: 5.4.2(@types/node@22.0.0)

  packages/studiocms_blog:
    dependencies:
      '@astrojs/rss':
        specifier: 'catalog:'
        version: 4.0.7
      '@studiocms/core':
        specifier: workspace:*
        version: link:../studiocms_core
      '@studiocms/frontend':
        specifier: workspace:*
        version: link:../studiocms_frontend
      astro:
        specifier: catalog:min
        version: 4.15.1(@types/node@20.14.13)(rollup@4.21.0)(typescript@5.5.4)
      astro-theme-provider:
        specifier: 'catalog:'
        version: 0.6.1(astro@4.15.1(@types/node@20.14.13)(rollup@4.21.0)(typescript@5.5.4))
    devDependencies:
      '@types/node':
        specifier: 'catalog:'
        version: 20.14.13

  packages/studiocms_core:
    dependencies:
      '@astrojs/db':
        specifier: catalog:min
        version: 0.14.0(@cloudflare/workers-types@4.20240725.0)(@types/react@18.3.5)(react@18.3.1)
      '@markdoc/markdoc':
        specifier: catalog:studiocms-shared
        version: 0.4.0(@types/react@18.3.5)(react@18.3.1)
      '@matthiesenxyz/astrodtsbuilder':
        specifier: catalog:studiocms-shared
        version: 0.1.2(astro@4.15.1(@types/node@22.0.0)(rollup@4.21.0)(typescript@5.5.4))
      '@matthiesenxyz/astrolace':
        specifier: catalog:studiocms-shared
        version: 0.3.2(@types/react@18.3.5)(astro@4.15.1(@types/node@22.0.0)(rollup@4.21.0)(typescript@5.5.4))
      '@matthiesenxyz/integration-utils':
        specifier: catalog:studiocms-shared
        version: 0.2.0(astro@4.15.1(@types/node@22.0.0)(rollup@4.21.0)(typescript@5.5.4))
      '@noble/hashes':
        specifier: catalog:studiocms-shared
        version: 1.4.0
      '@studiocms/robotstxt':
        specifier: workspace:*
        version: link:../studiocms_robotstxt
      astro:
        specifier: catalog:min
        version: 4.15.1(@types/node@22.0.0)(rollup@4.21.0)(typescript@5.5.4)
      astro-integration-kit:
        specifier: 'catalog:'
        version: 0.16.1(astro@4.15.1(@types/node@22.0.0)(rollup@4.21.0)(typescript@5.5.4))
      lucia:
        specifier: catalog:studiocms-shared
        version: 3.2.0
      marked:
        specifier: catalog:studiocms-shared
        version: 13.0.3
      mdast-util-to-hast:
        specifier: catalog:studiocms-core
        version: 13.2.0
      mrmime:
        specifier: catalog:studiocms-shared
        version: 2.0.0
      remark-rehype:
        specifier: catalog:studiocms-core
        version: 11.1.0
      shiki:
        specifier: catalog:studiocms-shared
        version: 1.14.1
      unified:
        specifier: catalog:studiocms-shared
        version: 11.0.5
      unpic:
        specifier: catalog:studiocms-shared
        version: 3.18.0
    devDependencies:
      typescript:
        specifier: 'catalog:'
        version: 5.5.4
      vite:
        specifier: 'catalog:'
        version: 5.4.2(@types/node@22.0.0)

  packages/studiocms_dashboard:
    dependencies:
      '@inox-tools/runtime-logger':
        specifier: catalog:studiocms-shared
        version: 0.3.1(astro@4.15.1(@types/node@22.0.0)(rollup@4.21.0)(typescript@5.5.4))
      '@matthiesenxyz/astrodtsbuilder':
        specifier: catalog:studiocms-shared
        version: 0.1.2(astro@4.15.1(@types/node@22.0.0)(rollup@4.21.0)(typescript@5.5.4))
      '@matthiesenxyz/astrolace':
        specifier: catalog:studiocms-shared
        version: 0.3.2(@types/react@18.3.5)(astro@4.15.1(@types/node@22.0.0)(rollup@4.21.0)(typescript@5.5.4))
      '@matthiesenxyz/integration-utils':
        specifier: catalog:studiocms-shared
        version: 0.2.0(astro@4.15.1(@types/node@22.0.0)(rollup@4.21.0)(typescript@5.5.4))
      '@matthiesenxyz/unocss-preset-daisyui':
        specifier: catalog:studiocms-shared
        version: 0.1.2(daisyui@4.12.10(postcss@8.4.47))(unocss@0.62.3(postcss@8.4.47)(rollup@4.21.0)(vite@5.4.2(@types/node@22.0.0)))
      '@noble/hashes':
        specifier: catalog:studiocms-shared
        version: 1.4.0
      '@studiocms/assets':
        specifier: workspace:*
        version: link:../studiocms_assets
      '@studiocms/betaresources':
        specifier: workspace:*
        version: link:../studiocms_betaresources
      '@studiocms/core':
        specifier: workspace:*
        version: link:../studiocms_core
      '@studiocms/renderers':
        specifier: workspace:*
        version: link:../studiocms_renderers
      '@unocss/astro':
        specifier: catalog:studiocms-shared
        version: 0.62.3(rollup@4.21.0)(vite@5.4.2(@types/node@22.0.0))
      '@unocss/reset':
        specifier: catalog:studiocms-shared
        version: 0.62.3
      astro:
        specifier: catalog:min
        version: 4.15.1(@types/node@22.0.0)(rollup@4.21.0)(typescript@5.5.4)
      astro-integration-kit:
        specifier: 'catalog:'
        version: 0.16.1(astro@4.15.1(@types/node@22.0.0)(rollup@4.21.0)(typescript@5.5.4))
      daisyui:
        specifier: catalog:studiocms-shared
        version: 4.12.10(postcss@8.4.47)
      unocss:
        specifier: catalog:studiocms-shared
        version: 0.62.3(postcss@8.4.47)(rollup@4.21.0)(vite@5.4.2(@types/node@22.0.0))
    devDependencies:
      typescript:
        specifier: 'catalog:'
        version: 5.5.4
      vite:
        specifier: 'catalog:'
        version: 5.4.2(@types/node@22.0.0)

  packages/studiocms_frontend:
    dependencies:
      '@matthiesenxyz/integration-utils':
        specifier: catalog:studiocms-shared
        version: 0.2.0(astro@4.15.1(@types/node@22.0.0)(rollup@4.21.0)(typescript@5.5.4))
      '@studiocms/core':
        specifier: workspace:*
        version: link:../studiocms_core
      '@studiocms/renderers':
        specifier: workspace:*
        version: link:../studiocms_renderers
      astro:
        specifier: catalog:min
        version: 4.15.1(@types/node@22.0.0)(rollup@4.21.0)(typescript@5.5.4)
      astro-integration-kit:
        specifier: 'catalog:'
        version: 0.16.1(astro@4.15.1(@types/node@22.0.0)(rollup@4.21.0)(typescript@5.5.4))
    devDependencies:
      typescript:
        specifier: 'catalog:'
        version: 5.5.4
      vite:
        specifier: 'catalog:'
        version: 5.4.2(@types/node@22.0.0)

  packages/studiocms_imagehandler:
    dependencies:
      '@cloudinary/url-gen':
        specifier: catalog:studiocms-imagehandler
        version: 1.19.0
      '@matthiesenxyz/astrodtsbuilder':
        specifier: catalog:studiocms-shared
        version: 0.1.2(astro@4.15.1(@types/node@22.0.0)(rollup@4.21.0)(typescript@5.5.4))
      '@matthiesenxyz/integration-utils':
        specifier: catalog:studiocms-shared
        version: 0.2.0(astro@4.15.1(@types/node@22.0.0)(rollup@4.21.0)(typescript@5.5.4))
      '@studiocms/core':
        specifier: workspace:*
        version: link:../studiocms_core
      '@unpic/astro':
        specifier: catalog:studiocms-imagehandler
        version: 0.0.46(astro@4.15.1(@types/node@22.0.0)(rollup@4.21.0)(typescript@5.5.4))
      astro:
        specifier: catalog:min
        version: 4.15.1(@types/node@22.0.0)(rollup@4.21.0)(typescript@5.5.4)
      astro-integration-kit:
        specifier: 'catalog:'
        version: 0.16.1(astro@4.15.1(@types/node@22.0.0)(rollup@4.21.0)(typescript@5.5.4))
      unpic:
        specifier: catalog:studiocms-shared
        version: 3.18.0
    devDependencies:
      typescript:
        specifier: 'catalog:'
        version: 5.5.4
      vite:
        specifier: 'catalog:'
        version: 5.4.2(@types/node@22.0.0)

  packages/studiocms_renderers:
    dependencies:
      '@astrojs/markdown-remark':
        specifier: 'catalog:'
        version: 5.2.0
      '@astrojs/react':
        specifier: catalog:studiocms-shared
        version: 3.6.2(@types/react-dom@18.3.0)(@types/react@18.3.5)(react-dom@18.3.1(react@18.3.1))(react@18.3.1)(vite@5.4.2(@types/node@22.0.0))
      '@inox-tools/runtime-logger':
        specifier: catalog:studiocms-shared
        version: 0.3.1(astro@4.15.1(@types/node@22.0.0)(rollup@4.21.0)(typescript@5.5.4))
      '@markdoc/markdoc':
        specifier: catalog:studiocms-shared
        version: 0.4.0(@types/react@18.3.5)(react@18.3.1)
      '@matthiesenxyz/astrodtsbuilder':
        specifier: catalog:studiocms-shared
        version: 0.1.2(astro@4.15.1(@types/node@22.0.0)(rollup@4.21.0)(typescript@5.5.4))
      '@matthiesenxyz/integration-utils':
        specifier: catalog:studiocms-shared
        version: 0.2.0(astro@4.15.1(@types/node@22.0.0)(rollup@4.21.0)(typescript@5.5.4))
      '@mdx-js/mdx':
        specifier: catalog:studiocms-renderer
        version: 3.0.1
      '@shikijs/transformers':
        specifier: catalog:studiocms-renderer
        version: 1.14.1
      '@studiocms/core':
        specifier: workspace:*
        version: link:../studiocms_core
      astro:
        specifier: catalog:min
        version: 4.15.1(@types/node@22.0.0)(rollup@4.21.0)(typescript@5.5.4)
      astro-integration-kit:
        specifier: 'catalog:'
        version: 0.16.1(astro@4.15.1(@types/node@22.0.0)(rollup@4.21.0)(typescript@5.5.4))
      marked:
        specifier: catalog:studiocms-shared
        version: 13.0.3
      marked-alert:
        specifier: catalog:studiocms-renderer
        version: 2.0.1(marked@13.0.3)
      marked-emoji:
        specifier: catalog:studiocms-renderer
        version: 1.4.1(marked@13.0.3)
      marked-footnote:
        specifier: catalog:studiocms-renderer
        version: 1.2.2(marked@13.0.3)
      marked-shiki:
        specifier: catalog:studiocms-renderer
        version: 1.1.0(marked@13.0.3)(shiki@1.14.1)
      marked-smartypants:
        specifier: catalog:studiocms-renderer
        version: 1.1.7(marked@13.0.3)
      react:
        specifier: catalog:studiocms-shared
        version: 18.3.1
      react-dom:
        specifier: catalog:studiocms-shared
        version: 18.3.1(react@18.3.1)
      rehype-highlight:
        specifier: catalog:studiocms-renderer
        version: 7.0.0
      remark-gfm:
        specifier: catalog:studiocms-renderer
        version: 4.0.0
      shiki:
        specifier: catalog:studiocms-shared
        version: 1.14.1
      unified:
        specifier: catalog:studiocms-shared
        version: 11.0.5
    devDependencies:
      '@types/react':
        specifier: catalog:studiocms-shared
        version: 18.3.5
      '@types/react-dom':
        specifier: catalog:studiocms-shared
        version: 18.3.0
      typescript:
        specifier: 'catalog:'
        version: 5.5.4
      vite:
        specifier: 'catalog:'
        version: 5.4.2(@types/node@22.0.0)

  packages/studiocms_robotstxt:
    dependencies:
      astro:
        specifier: catalog:min
        version: 4.15.1(@types/node@22.0.0)(rollup@4.21.0)(typescript@5.5.4)

<<<<<<< HEAD
  packages/studiocms_ui:
    dependencies:
      '@fontsource-variable/onest':
        specifier: 5.1.0
        version: 5.1.0
      astro:
        specifier: catalog:min
        version: 4.15.1(@types/node@22.0.0)(rollup@4.21.0)(typescript@5.5.4)
    devDependencies:
      typescript:
        specifier: 'catalog:'
        version: 5.5.4
      vite:
        specifier: 'catalog:'
        version: 5.4.2(@types/node@22.0.0)

  playgrounds/cloudflare:
    dependencies:
      '@astrojs/cloudflare':
        specifier: 'catalog:'
        version: 11.0.4(astro@4.15.4(@types/node@20.14.13)(rollup@4.21.0)(typescript@5.5.4))
      '@astrojs/db':
        specifier: 'catalog:'
        version: 0.14.1(@cloudflare/workers-types@4.20240725.0)(@types/react@18.3.5)(react@18.3.1)
      astro:
        specifier: 'catalog:'
        version: 4.15.4(@types/node@20.14.13)(rollup@4.21.0)(typescript@5.5.4)
    devDependencies:
      '@types/node':
        specifier: 'catalog:'
        version: 20.14.13
      typescript:
        specifier: 'catalog:'
        version: 5.5.4

=======
>>>>>>> 6d9c0df0
  playgrounds/node:
    dependencies:
      '@astrojs/db':
        specifier: 'catalog:'
        version: 0.14.1(@cloudflare/workers-types@4.20240725.0)(@types/react@18.3.5)(react@18.3.1)
      '@astrojs/node':
        specifier: 'catalog:'
        version: 8.3.3(astro@4.15.9(@types/node@20.14.13)(rollup@4.21.0)(typescript@5.5.4))
      '@astrojs/web-vitals':
        specifier: 'catalog:'
        version: 3.0.0(@astrojs/db@0.14.1(@cloudflare/workers-types@4.20240725.0)(@types/react@18.3.5)(react@18.3.1))
      '@studiocms/blog':
        specifier: workspace:*
        version: link:../../packages/studiocms_blog
      astro:
        specifier: 'catalog:'
        version: 4.15.9(@types/node@20.14.13)(rollup@4.21.0)(typescript@5.5.4)
      studiocms:
        specifier: workspace:*
        version: link:../../packages/studiocms
    devDependencies:
      '@types/node':
        specifier: 'catalog:'
        version: 20.14.13
      typescript:
        specifier: 'catalog:'
        version: 5.5.4

  playgrounds/ui:
    dependencies:
      '@astrojs/node':
        specifier: 'catalog:'
        version: 8.3.3(astro@4.15.4(@types/node@20.14.13)(rollup@4.21.0)(typescript@5.5.4))
      '@fontsource-variable/onest':
        specifier: 5.1.0
        version: 5.1.0
      '@studiocms/ui':
        specifier: workspace:*
        version: link:../../packages/studiocms_ui
      astro:
        specifier: 'catalog:'
        version: 4.15.4(@types/node@20.14.13)(rollup@4.21.0)(typescript@5.5.4)
    devDependencies:
      '@types/node':
        specifier: 'catalog:'
        version: 20.14.13
      typescript:
        specifier: 'catalog:'
        version: 5.5.4

  www/docs:
    dependencies:
      '@astrojs/check':
        specifier: 'catalog:'
        version: 0.9.3(typescript@5.5.4)
      '@astrojs/starlight':
        specifier: 'catalog:'
        version: 0.28.2(astro@4.15.9(@types/node@22.0.0)(rollup@4.21.0)(typescript@5.5.4))
      '@shoelace-style/shoelace':
        specifier: catalog:docs
        version: 2.16.0(@types/react@18.3.5)
      '@types/hast':
        specifier: catalog:docs
        version: 3.0.4
      astro:
        specifier: 'catalog:'
        version: 4.15.9(@types/node@22.0.0)(rollup@4.21.0)(typescript@5.5.4)
      astro-embed:
        specifier: catalog:docs
        version: 0.7.2(astro@4.15.9(@types/node@22.0.0)(rollup@4.21.0)(typescript@5.5.4))
      hast:
        specifier: catalog:docs
        version: 1.0.0
      hast-util-select:
        specifier: ^6.0.2
        version: 6.0.2
      rehype:
        specifier: catalog:docs
        version: 13.0.1
      sharp:
        specifier: 'catalog:'
        version: 0.33.4
      starlight-package-managers:
        specifier: catalog:docs
        version: 0.7.0(@astrojs/starlight@0.28.2(astro@4.15.9(@types/node@22.0.0)(rollup@4.21.0)(typescript@5.5.4)))(astro@4.15.9(@types/node@22.0.0)(rollup@4.21.0)(typescript@5.5.4))
      starlight-typedoc:
        specifier: catalog:docs
        version: 0.16.0(@astrojs/starlight@0.28.2(astro@4.15.9(@types/node@22.0.0)(rollup@4.21.0)(typescript@5.5.4)))(astro@4.15.9(@types/node@22.0.0)(rollup@4.21.0)(typescript@5.5.4))(typedoc-plugin-markdown@4.2.7(typedoc@0.26.6(typescript@5.5.4)))(typedoc@0.26.6(typescript@5.5.4))
      starlight-versions:
        specifier: catalog:docs
        version: 0.3.0(@astrojs/starlight@0.28.2(astro@4.15.9(@types/node@22.0.0)(rollup@4.21.0)(typescript@5.5.4)))
      typedoc:
        specifier: catalog:docs
        version: 0.26.6(typescript@5.5.4)
      typedoc-plugin-markdown:
        specifier: catalog:docs
        version: 4.2.7(typedoc@0.26.6(typescript@5.5.4))
      typescript:
        specifier: 'catalog:'
        version: 5.5.4

  www/web:
    dependencies:
      '@astrojs/check':
        specifier: 'catalog:'
        version: 0.9.3(typescript@5.5.4)
      '@astrojs/tailwind':
        specifier: 'catalog:'
        version: 5.1.0(astro@4.15.9(@types/node@22.0.0)(rollup@4.21.0)(typescript@5.5.4))(tailwindcss@3.4.7)
      astro:
        specifier: 'catalog:'
        version: 4.15.9(@types/node@22.0.0)(rollup@4.21.0)(typescript@5.5.4)
      astro-font:
        specifier: catalog:landing
        version: 0.1.81
      astro-icon:
        specifier: catalog:landing
        version: 1.1.1
      motion:
        specifier: catalog:landing
        version: 10.18.0
      powerglitch:
        specifier: catalog:landing
        version: 2.3.3
      sharp:
        specifier: ^0.33.4
        version: 0.33.4
      tailwind-merge:
        specifier: catalog:landing
        version: 2.5.2
      tailwind-scrollbar:
        specifier: catalog:landing
        version: 3.1.0(tailwindcss@3.4.7)
      tailwindcss:
        specifier: catalog:landing
        version: 3.4.7
      typescript:
        specifier: 'catalog:'
        version: 5.5.4
    devDependencies:
      '@tailwindcss/typography':
        specifier: ^0.5.15
        version: 0.5.15(tailwindcss@3.4.7)

packages:

  '@alloc/quick-lru@5.2.0':
    resolution: {integrity: sha512-UrcABB+4bUrFABwbluTIBErXwvbsU/V7TZWfmbgJfbkwiBuziS9gxdODUyuiecfdGQ85jglMW6juS3+z5TsKLw==}
    engines: {node: '>=10'}

  '@ampproject/remapping@2.3.0':
    resolution: {integrity: sha512-30iZtAPgz+LTIYoeivqYo853f02jBYSd5uGnGpkFV0M3xOt9aN73erkgYAmZU43x4VfqcnLxW9Kpg3R5LC4YYw==}
    engines: {node: '>=6.0.0'}

  '@antfu/install-pkg@0.4.0':
    resolution: {integrity: sha512-vI73C0pFA9L+5v+djh0WSLXb8qYQGH5fX8nczaFe1OTI/8Fh03JS1Mov1V7urb6P3A2cBlBqZNjJIKv54+zVRw==}

  '@antfu/utils@0.7.10':
    resolution: {integrity: sha512-+562v9k4aI80m1+VuMHehNJWLOFjBnXn3tdOitzD0il5b7smkSBal4+a3oKiQTbrwMmN/TBUMDvbdoWDehgOww==}

  '@astro-community/astro-embed-integration@0.7.1':
    resolution: {integrity: sha512-uPpVx/CluktB3nOnCTUB7tQ3jms2acYWTe/JgX5tFqTjjtiL686+FcjOaQ/Ej+FNErdg+36Y66WTeIxlYw4pvQ==}
    peerDependencies:
      astro: ^2.0.0 || ^3.0.0-beta || ^4.0.0-beta

  '@astro-community/astro-embed-link-preview@0.2.1':
    resolution: {integrity: sha512-pl+KYhv5l2VpvvSwmZXTrCV+x3FxY3js4FX7/V/ABpLiSUsgF0yno90m0qd4Hx2y0XoeC4b/TB4T/Eu4AQIBTQ==}

  '@astro-community/astro-embed-twitter@0.5.4':
    resolution: {integrity: sha512-wQyros0Uh4L8fDOCZ9+UYMoq4u+YiJZEvjnL6ZP0KL6dcsyfma/XC2/Q2DBL5SBBiIkkFcFHmzDBIPl4HsENXw==}
    peerDependencies:
      astro: ^2.0.0 || ^3.0.0-beta || ^4.0.0-beta

  '@astro-community/astro-embed-utils@0.1.3':
    resolution: {integrity: sha512-eiMO+vfCdE9GtW6qE7X5Xl6YCKZDCoXJEWqRofQcoC3GHjqN2/WhJlnaxNVRq3demSO03UNtho57Em5p7o7AOA==}

  '@astro-community/astro-embed-vimeo@0.3.7':
    resolution: {integrity: sha512-0Y08IOudqSLC/RKiYZagaG/uvfblSt7of+hrIcRky7u+KZK3VrTbZ/Np+nIq81jXLGJQPXN8TNGsOUsY0mw9lw==}
    peerDependencies:
      astro: ^2.0.0 || ^3.0.0-beta || ^4.0.0-beta

  '@astro-community/astro-embed-youtube@0.5.2':
    resolution: {integrity: sha512-cckWcq7mFCmI6uPpIlRolSafSQRYZBOaxIc8DaCUh8+JQAtPF7O4EdpRpZBUcvbARrWEEyHJCWrt0XOGppMniw==}
    peerDependencies:
      astro: ^2.0.0 || ^3.0.0-beta || ^4.0.0-beta

  '@astrojs/check@0.9.3':
    resolution: {integrity: sha512-I6Dz45bMI5YRbp4yK2LKWsHH3/kkHRGdPGruGkLap6pqxhdcNh7oCgN04Ac+haDfc9ow5BYPGPmEhkwef15GQQ==}
    hasBin: true
    peerDependencies:
      typescript: ^5.0.0

  '@astrojs/compiler@2.10.3':
    resolution: {integrity: sha512-bL/O7YBxsFt55YHU021oL+xz+B/9HvGNId3F9xURN16aeqDK9juHGktdkCSXz+U4nqFACq6ZFvWomOzhV+zfPw==}

  '@astrojs/db@0.14.0':
    resolution: {integrity: sha512-8If3Z0FN2Mdto/jrKGQ4sisrO/rpGdteogPmZCjvTnSzNo5GECFBkxflpOyWX4Xw9qaU865f1BeDgGdU27xeXg==}

  '@astrojs/db@0.14.1':
    resolution: {integrity: sha512-IkZNd965/u0EsWRWwA+HtvXqRJb3Dy72c2BZXjKbIiCMwiHYSXUADlyHTy1ed5lkuJVz4AS7oujt2f6hrFB/tw==}

  '@astrojs/internal-helpers@0.4.1':
    resolution: {integrity: sha512-bMf9jFihO8YP940uD70SI/RDzIhUHJAolWVcO1v5PUivxGKvfLZTLTVVxEYzGYyPsA3ivdLNqMnL5VgmQySa+g==}

  '@astrojs/language-server@2.14.1':
    resolution: {integrity: sha512-mkKtCTPRD4dyKdAqIP0zmmPyO/ZABOqFESnaVca47Dg/sAagJnDSEsDUDzNbHFh1+9Dj1o5y4iwNsxJboGdaNg==}
    hasBin: true
    peerDependencies:
      prettier: ^3.0.0
      prettier-plugin-astro: '>=0.11.0'
    peerDependenciesMeta:
      prettier:
        optional: true
      prettier-plugin-astro:
        optional: true

  '@astrojs/markdown-remark@5.2.0':
    resolution: {integrity: sha512-vWGM24KZXz11jR3JO+oqYU3T2qpuOi4uGivJ9SQLCAI01+vEkHC60YJMRvHPc+hwd60F7euNs1PeOEixIIiNQw==}

  '@astrojs/mdx@3.1.3':
    resolution: {integrity: sha512-hOM4dMM4RfJI254d3p/AnOZuk2VyKszRtuY5FBm+Xc4XdhIpGrR56OXMNEcWchtwz4HQyPe/eJSgvBjSROcQIQ==}
    engines: {node: ^18.17.1 || ^20.3.0 || >=21.0.0}
    peerDependencies:
      astro: ^4.8.0

  '@astrojs/node@8.3.3':
    resolution: {integrity: sha512-idrKhnnPSi0ABV+PCQsRQqVNwpOvVDF/+fkwcIiE8sr9J8EMvW9g/oyAt8T4X2OBJ8FUzYPL8klfCdG7r0eB5g==}
    peerDependencies:
      astro: ^4.2.0

  '@astrojs/prism@3.1.0':
    resolution: {integrity: sha512-Z9IYjuXSArkAUx3N6xj6+Bnvx8OdUSHA8YoOgyepp3+zJmtVYJIl/I18GozdJVW1p5u/CNpl3Km7/gwTJK85cw==}
    engines: {node: ^18.17.1 || ^20.3.0 || >=21.0.0}

  '@astrojs/react@3.6.2':
    resolution: {integrity: sha512-fK29lYI7zK/KG4ZBy956x4dmauZcZ18osFkuyGa8r3gmmCQa2NZ9XNu9WaVYEUm0j89f4Gii4tbxLoyM8nk2MA==}
    engines: {node: ^18.17.1 || ^20.3.0 || >=21.0.0}
    peerDependencies:
      '@types/react': ^17.0.50 || ^18.0.21
      '@types/react-dom': ^17.0.17 || ^18.0.6
      react: ^17.0.2 || ^18.0.0 || ^19.0.0-beta
      react-dom: ^17.0.2 || ^18.0.0 || ^19.0.0-beta

  '@astrojs/rss@4.0.7':
    resolution: {integrity: sha512-ZEG55XFB19l+DplUvBISmz04UbjDtKliRO4Y5+ERRhAMjgCVVobEBNE6ZwWG1h6orWUocy4nfPihKXDyB73x9g==}

  '@astrojs/sitemap@3.1.6':
    resolution: {integrity: sha512-1Qp2NvAzVImqA6y+LubKi1DVhve/hXXgFvB0szxiipzh7BvtuKe4oJJ9dXSqaubaTkt4nMa6dv6RCCAYeB6xaQ==}

  '@astrojs/starlight@0.28.2':
    resolution: {integrity: sha512-Q1/Ujl2EzWX71qwqdt/0KP3wOyX6Rvyzcep/zD3hRCtw/Vi2TReh4Q2wLwz7mnbuYU9H7YvBKYknbkmjC+K/0w==}
    peerDependencies:
      astro: ^4.14.0

  '@astrojs/studio@0.1.1':
    resolution: {integrity: sha512-X4PxYQZmkXhgw9rlNKVeCzU6q+U9Cy3k3J5oP4jOTmqTE8TyjCadAad3NweDJCY9Rhgv/w+qhGfjl2JG2lcTaw==}

  '@astrojs/tailwind@5.1.0':
    resolution: {integrity: sha512-BJoCDKuWhU9FT2qYg+fr6Nfb3qP4ShtyjXGHKA/4mHN94z7BGcmauQK23iy+YH5qWvTnhqkd6mQPQ1yTZTe9Ig==}
    peerDependencies:
      astro: ^3.0.0 || ^4.0.0
      tailwindcss: ^3.0.24

  '@astrojs/telemetry@3.1.0':
    resolution: {integrity: sha512-/ca/+D8MIKEC8/A9cSaPUqQNZm+Es/ZinRv0ZAzvu2ios7POQSsVD+VOj7/hypWNsNM3T7RpfgNq7H2TU1KEHA==}
    engines: {node: ^18.17.1 || ^20.3.0 || >=21.0.0}

  '@astrojs/web-vitals@3.0.0':
    resolution: {integrity: sha512-/VxsxwhgPV7I6n+y2kqiFT8tmcfR4XRK1BobtnLAR8zzjqR7ZV7+qGl2G92maAZW1mF58HGAYDO+C6/79XEN+g==}
    peerDependencies:
      '@astrojs/db': ^0.14.0

  '@astrojs/yaml2ts@0.2.1':
    resolution: {integrity: sha512-CBaNwDQJz20E5WxzQh4thLVfhB3JEEGz72wRA+oJp6fQR37QLAqXZJU0mHC+yqMOQ6oj0GfRPJrz6hjf+zm6zA==}

  '@babel/code-frame@7.24.7':
    resolution: {integrity: sha512-BcYH1CVJBO9tvyIZ2jVeXgSIMvGZ2FDRvDdOIVQyuklNKSsx+eppDEBq/g47Ayw+RqNFE+URvOShmf+f/qwAlA==}
    engines: {node: '>=6.9.0'}

  '@babel/compat-data@7.25.2':
    resolution: {integrity: sha512-bYcppcpKBvX4znYaPEeFau03bp89ShqNMLs+rmdptMw+heSZh9+z84d2YG+K7cYLbWwzdjtDoW/uqZmPjulClQ==}
    engines: {node: '>=6.9.0'}

  '@babel/core@7.25.2':
    resolution: {integrity: sha512-BBt3opiCOxUr9euZ5/ro/Xv8/V7yJ5bjYMqG/C1YAo8MIKAnumZalCN+msbci3Pigy4lIQfPUpfMM27HMGaYEA==}
    engines: {node: '>=6.9.0'}

  '@babel/generator@7.25.5':
    resolution: {integrity: sha512-abd43wyLfbWoxC6ahM8xTkqLpGB2iWBVyuKC9/srhFunCd1SDNrV1s72bBpK4hLj8KLzHBBcOblvLQZBNw9r3w==}
    engines: {node: '>=6.9.0'}

  '@babel/helper-annotate-as-pure@7.24.7':
    resolution: {integrity: sha512-BaDeOonYvhdKw+JoMVkAixAAJzG2jVPIwWoKBPdYuY9b452e2rPuI9QPYh3KpofZ3pW2akOmwZLOiOsHMiqRAg==}
    engines: {node: '>=6.9.0'}

  '@babel/helper-compilation-targets@7.25.2':
    resolution: {integrity: sha512-U2U5LsSaZ7TAt3cfaymQ8WHh0pxvdHoEk6HVpaexxixjyEquMh0L0YNJNM6CTGKMXV1iksi0iZkGw4AcFkPaaw==}
    engines: {node: '>=6.9.0'}

  '@babel/helper-create-class-features-plugin@7.25.0':
    resolution: {integrity: sha512-GYM6BxeQsETc9mnct+nIIpf63SAyzvyYN7UB/IlTyd+MBg06afFGp0mIeUqGyWgS2mxad6vqbMrHVlaL3m70sQ==}
    engines: {node: '>=6.9.0'}
    peerDependencies:
      '@babel/core': ^7.0.0

  '@babel/helper-member-expression-to-functions@7.24.8':
    resolution: {integrity: sha512-LABppdt+Lp/RlBxqrh4qgf1oEH/WxdzQNDJIu5gC/W1GyvPVrOBiItmmM8wan2fm4oYqFuFfkXmlGpLQhPY8CA==}
    engines: {node: '>=6.9.0'}

  '@babel/helper-module-imports@7.24.7':
    resolution: {integrity: sha512-8AyH3C+74cgCVVXow/myrynrAGv+nTVg5vKu2nZph9x7RcRwzmh0VFallJuFTZ9mx6u4eSdXZfcOzSqTUm0HCA==}
    engines: {node: '>=6.9.0'}

  '@babel/helper-module-transforms@7.25.2':
    resolution: {integrity: sha512-BjyRAbix6j/wv83ftcVJmBt72QtHI56C7JXZoG2xATiLpmoC7dpd8WnkikExHDVPpi/3qCmO6WY1EaXOluiecQ==}
    engines: {node: '>=6.9.0'}
    peerDependencies:
      '@babel/core': ^7.0.0

  '@babel/helper-optimise-call-expression@7.24.7':
    resolution: {integrity: sha512-jKiTsW2xmWwxT1ixIdfXUZp+P5yURx2suzLZr5Hi64rURpDYdMW0pv+Uf17EYk2Rd428Lx4tLsnjGJzYKDM/6A==}
    engines: {node: '>=6.9.0'}

  '@babel/helper-plugin-utils@7.24.8':
    resolution: {integrity: sha512-FFWx5142D8h2Mgr/iPVGH5G7w6jDn4jUSpZTyDnQO0Yn7Ks2Kuz6Pci8H6MPCoUJegd/UZQ3tAvfLCxQSnWWwg==}
    engines: {node: '>=6.9.0'}

  '@babel/helper-replace-supers@7.25.0':
    resolution: {integrity: sha512-q688zIvQVYtZu+i2PsdIu/uWGRpfxzr5WESsfpShfZECkO+d2o+WROWezCi/Q6kJ0tfPa5+pUGUlfx2HhrA3Bg==}
    engines: {node: '>=6.9.0'}
    peerDependencies:
      '@babel/core': ^7.0.0

  '@babel/helper-simple-access@7.24.7':
    resolution: {integrity: sha512-zBAIvbCMh5Ts+b86r/CjU+4XGYIs+R1j951gxI3KmmxBMhCg4oQMsv6ZXQ64XOm/cvzfU1FmoCyt6+owc5QMYg==}
    engines: {node: '>=6.9.0'}

  '@babel/helper-skip-transparent-expression-wrappers@7.24.7':
    resolution: {integrity: sha512-IO+DLT3LQUElMbpzlatRASEyQtfhSE0+m465v++3jyyXeBTBUjtVZg28/gHeV5mrTJqvEKhKroBGAvhW+qPHiQ==}
    engines: {node: '>=6.9.0'}

  '@babel/helper-string-parser@7.24.8':
    resolution: {integrity: sha512-pO9KhhRcuUyGnJWwyEgnRJTSIZHiT+vMD0kPeD+so0l7mxkMT19g3pjY9GTnHySck/hDzq+dtW/4VgnMkippsQ==}
    engines: {node: '>=6.9.0'}

  '@babel/helper-validator-identifier@7.24.7':
    resolution: {integrity: sha512-rR+PBcQ1SMQDDyF6X0wxtG8QyLCgUB0eRAGguqRLfkCA87l7yAP7ehq8SNj96OOGTO8OBV70KhuFYcIkHXOg0w==}
    engines: {node: '>=6.9.0'}

  '@babel/helper-validator-option@7.24.8':
    resolution: {integrity: sha512-xb8t9tD1MHLungh/AIoWYN+gVHaB9kwlu8gffXGSt3FFEIT7RjS+xWbc2vUD1UTZdIpKj/ab3rdqJ7ufngyi2Q==}
    engines: {node: '>=6.9.0'}

  '@babel/helpers@7.25.0':
    resolution: {integrity: sha512-MjgLZ42aCm0oGjJj8CtSM3DB8NOOf8h2l7DCTePJs29u+v7yO/RBX9nShlKMgFnRks/Q4tBAe7Hxnov9VkGwLw==}
    engines: {node: '>=6.9.0'}

  '@babel/highlight@7.24.7':
    resolution: {integrity: sha512-EStJpq4OuY8xYfhGVXngigBJRWxftKX9ksiGDnmlY3o7B/V7KIAc9X4oiK87uPJSc/vs5L869bem5fhZa8caZw==}
    engines: {node: '>=6.9.0'}

  '@babel/parser@7.25.4':
    resolution: {integrity: sha512-nq+eWrOgdtu3jG5Os4TQP3x3cLA8hR8TvJNjD8vnPa20WGycimcparWnLK4jJhElTK6SDyuJo1weMKO/5LpmLA==}
    engines: {node: '>=6.0.0'}
    hasBin: true

  '@babel/plugin-syntax-jsx@7.24.7':
    resolution: {integrity: sha512-6ddciUPe/mpMnOKv/U+RSd2vvVy+Yw/JfBB0ZHYjEZt9NLHmCUylNYlsbqCCS1Bffjlb0fCwC9Vqz+sBz6PsiQ==}
    engines: {node: '>=6.9.0'}
    peerDependencies:
      '@babel/core': ^7.0.0-0

  '@babel/plugin-syntax-typescript@7.24.7':
    resolution: {integrity: sha512-c/+fVeJBB0FeKsFvwytYiUD+LBvhHjGSI0g446PRGdSVGZLRNArBUno2PETbAly3tpiNAQR5XaZ+JslxkotsbA==}
    engines: {node: '>=6.9.0'}
    peerDependencies:
      '@babel/core': ^7.0.0-0

  '@babel/plugin-transform-modules-commonjs@7.24.8':
    resolution: {integrity: sha512-WHsk9H8XxRs3JXKWFiqtQebdh9b/pTk4EgueygFzYlTKAg0Ud985mSevdNjdXdFBATSKVJGQXP1tv6aGbssLKA==}
    engines: {node: '>=6.9.0'}
    peerDependencies:
      '@babel/core': ^7.0.0-0

  '@babel/plugin-transform-react-jsx-self@7.24.7':
    resolution: {integrity: sha512-fOPQYbGSgH0HUp4UJO4sMBFjY6DuWq+2i8rixyUMb3CdGixs/gccURvYOAhajBdKDoGajFr3mUq5rH3phtkGzw==}
    engines: {node: '>=6.9.0'}
    peerDependencies:
      '@babel/core': ^7.0.0-0

  '@babel/plugin-transform-react-jsx-source@7.24.7':
    resolution: {integrity: sha512-J2z+MWzZHVOemyLweMqngXrgGC42jQ//R0KdxqkIz/OrbVIIlhFI3WigZ5fO+nwFvBlncr4MGapd8vTyc7RPNQ==}
    engines: {node: '>=6.9.0'}
    peerDependencies:
      '@babel/core': ^7.0.0-0

  '@babel/plugin-transform-react-jsx@7.25.2':
    resolution: {integrity: sha512-KQsqEAVBpU82NM/B/N9j9WOdphom1SZH3R+2V7INrQUH+V9EBFwZsEJl8eBIVeQE62FxJCc70jzEZwqU7RcVqA==}
    engines: {node: '>=6.9.0'}
    peerDependencies:
      '@babel/core': ^7.0.0-0

  '@babel/plugin-transform-typescript@7.25.2':
    resolution: {integrity: sha512-lBwRvjSmqiMYe/pS0+1gggjJleUJi7NzjvQ1Fkqtt69hBa/0t1YuW/MLQMAPixfwaQOHUXsd6jeU3Z+vdGv3+A==}
    engines: {node: '>=6.9.0'}
    peerDependencies:
      '@babel/core': ^7.0.0-0

  '@babel/preset-typescript@7.24.7':
    resolution: {integrity: sha512-SyXRe3OdWwIwalxDg5UtJnJQO+YPcTfwiIY2B0Xlddh9o7jpWLvv8X1RthIeDOxQ+O1ML5BLPCONToObyVQVuQ==}
    engines: {node: '>=6.9.0'}
    peerDependencies:
      '@babel/core': ^7.0.0-0

  '@babel/runtime@7.25.0':
    resolution: {integrity: sha512-7dRy4DwXwtzBrPbZflqxnvfxLF8kdZXPkhymtDeFoFqE6ldzjQFgYTtYIFARcLEYDrqfBfYcZt1WqFxRoyC9Rw==}
    engines: {node: '>=6.9.0'}

  '@babel/template@7.25.0':
    resolution: {integrity: sha512-aOOgh1/5XzKvg1jvVz7AVrx2piJ2XBi227DHmbY6y+bM9H2FlN+IfecYu4Xl0cNiiVejlsCri89LUsbj8vJD9Q==}
    engines: {node: '>=6.9.0'}

  '@babel/traverse@7.25.4':
    resolution: {integrity: sha512-VJ4XsrD+nOvlXyLzmLzUs/0qjFS4sK30te5yEFlvbbUNEgKaVb2BHZUpAL+ttLPQAHNrsI3zZisbfha5Cvr8vg==}
    engines: {node: '>=6.9.0'}

  '@babel/types@7.25.6':
    resolution: {integrity: sha512-/l42B1qxpG6RdfYf343Uw1vmDjeNhneUXtzhojE7pDgfpEypmRhI6j1kr17XCVv4Cgl9HdAiQY2x0GwKm7rWCw==}
    engines: {node: '>=6.9.0'}

  '@biomejs/biome@1.9.2':
    resolution: {integrity: sha512-4j2Gfwft8Jqp1X0qLYvK4TEy4xhTo4o6rlvJPsjPeEame8gsmbGQfOPBkw7ur+7/Z/f0HZmCZKqbMvR7vTXQYQ==}
    engines: {node: '>=14.21.3'}
    hasBin: true

  '@biomejs/cli-darwin-arm64@1.9.2':
    resolution: {integrity: sha512-rbs9uJHFmhqB3Td0Ro+1wmeZOHhAPTL3WHr8NtaVczUmDhXkRDWScaxicG9+vhSLj1iLrW47itiK6xiIJy6vaA==}
    engines: {node: '>=14.21.3'}
    cpu: [arm64]
    os: [darwin]

  '@biomejs/cli-darwin-x64@1.9.2':
    resolution: {integrity: sha512-BlfULKijNaMigQ9GH9fqJVt+3JTDOSiZeWOQtG/1S1sa8Lp046JHG3wRJVOvekTPL9q/CNFW1NVG8J0JN+L1OA==}
    engines: {node: '>=14.21.3'}
    cpu: [x64]
    os: [darwin]

  '@biomejs/cli-linux-arm64-musl@1.9.2':
    resolution: {integrity: sha512-ZATvbUWhNxegSALUnCKWqetTZqrK72r2RsFD19OK5jXDj/7o1hzI1KzDNG78LloZxftrwr3uI9SqCLh06shSZw==}
    engines: {node: '>=14.21.3'}
    cpu: [arm64]
    os: [linux]

  '@biomejs/cli-linux-arm64@1.9.2':
    resolution: {integrity: sha512-T8TJuSxuBDeQCQzxZu2o3OU4eyLumTofhCxxFd3+aH2AEWVMnH7Z/c3QP1lHI5RRMBP9xIJeMORqDQ5j+gVZzw==}
    engines: {node: '>=14.21.3'}
    cpu: [arm64]
    os: [linux]

  '@biomejs/cli-linux-x64-musl@1.9.2':
    resolution: {integrity: sha512-CjPM6jT1miV5pry9C7qv8YJk0FIZvZd86QRD3atvDgfgeh9WQU0k2Aoo0xUcPdTnoz0WNwRtDicHxwik63MmSg==}
    engines: {node: '>=14.21.3'}
    cpu: [x64]
    os: [linux]

  '@biomejs/cli-linux-x64@1.9.2':
    resolution: {integrity: sha512-T0cPk3C3Jr2pVlsuQVTBqk2qPjTm8cYcTD9p/wmR9MeVqui1C/xTVfOIwd3miRODFMrJaVQ8MYSXnVIhV9jTjg==}
    engines: {node: '>=14.21.3'}
    cpu: [x64]
    os: [linux]

  '@biomejs/cli-win32-arm64@1.9.2':
    resolution: {integrity: sha512-2x7gSty75bNIeD23ZRPXyox6Z/V0M71ObeJtvQBhi1fgrvPdtkEuw7/0wEHg6buNCubzOFuN9WYJm6FKoUHfhg==}
    engines: {node: '>=14.21.3'}
    cpu: [arm64]
    os: [win32]

  '@biomejs/cli-win32-x64@1.9.2':
    resolution: {integrity: sha512-JC3XvdYcjmu1FmAehVwVV0SebLpeNTnO2ZaMdGCSOdS7f8O9Fq14T2P1gTG1Q29Q8Dt1S03hh0IdVpIZykOL8g==}
    engines: {node: '>=14.21.3'}
    cpu: [x64]
    os: [win32]

  '@changesets/apply-release-plan@7.0.5':
    resolution: {integrity: sha512-1cWCk+ZshEkSVEZrm2fSj1Gz8sYvxgUL4Q78+1ZZqeqfuevPTPk033/yUZ3df8BKMohkqqHfzj0HOOrG0KtXTw==}

  '@changesets/assemble-release-plan@6.0.4':
    resolution: {integrity: sha512-nqICnvmrwWj4w2x0fOhVj2QEGdlUuwVAwESrUo5HLzWMI1rE5SWfsr9ln+rDqWB6RQ2ZyaMZHUcU7/IRaUJS+Q==}

  '@changesets/changelog-git@0.2.0':
    resolution: {integrity: sha512-bHOx97iFI4OClIT35Lok3sJAwM31VbUM++gnMBV16fdbtBhgYu4dxsphBF/0AZZsyAHMrnM0yFcj5gZM1py6uQ==}

  '@changesets/cli@2.27.8':
    resolution: {integrity: sha512-gZNyh+LdSsI82wBSHLQ3QN5J30P4uHKJ4fXgoGwQxfXwYFTJzDdvIJasZn8rYQtmKhyQuiBj4SSnLuKlxKWq4w==}
    hasBin: true

  '@changesets/config@3.0.3':
    resolution: {integrity: sha512-vqgQZMyIcuIpw9nqFIpTSNyc/wgm/Lu1zKN5vECy74u95Qx/Wa9g27HdgO4NkVAaq+BGA8wUc/qvbvVNs93n6A==}

  '@changesets/errors@0.2.0':
    resolution: {integrity: sha512-6BLOQUscTpZeGljvyQXlWOItQyU71kCdGz7Pi8H8zdw6BI0g3m43iL4xKUVPWtG+qrrL9DTjpdn8eYuCQSRpow==}

  '@changesets/get-dependents-graph@2.1.2':
    resolution: {integrity: sha512-sgcHRkiBY9i4zWYBwlVyAjEM9sAzs4wYVwJUdnbDLnVG3QwAaia1Mk5P8M7kraTOZN+vBET7n8KyB0YXCbFRLQ==}

  '@changesets/get-release-plan@4.0.4':
    resolution: {integrity: sha512-SicG/S67JmPTrdcc9Vpu0wSQt7IiuN0dc8iR5VScnnTVPfIaLvKmEGRvIaF0kcn8u5ZqLbormZNTO77bCEvyWw==}

  '@changesets/get-version-range-type@0.4.0':
    resolution: {integrity: sha512-hwawtob9DryoGTpixy1D3ZXbGgJu1Rhr+ySH2PvTLHvkZuQ7sRT4oQwMh0hbqZH1weAooedEjRsbrWcGLCeyVQ==}

  '@changesets/git@3.0.1':
    resolution: {integrity: sha512-pdgHcYBLCPcLd82aRcuO0kxCDbw/yISlOtkmwmE8Odo1L6hSiZrBOsRl84eYG7DRCab/iHnOkWqExqc4wxk2LQ==}

  '@changesets/logger@0.1.1':
    resolution: {integrity: sha512-OQtR36ZlnuTxKqoW4Sv6x5YIhOmClRd5pWsjZsddYxpWs517R0HkyiefQPIytCVh4ZcC5x9XaG8KTdd5iRQUfg==}

  '@changesets/parse@0.4.0':
    resolution: {integrity: sha512-TS/9KG2CdGXS27S+QxbZXgr8uPsP4yNJYb4BC2/NeFUj80Rni3TeD2qwWmabymxmrLo7JEsytXH1FbpKTbvivw==}

  '@changesets/pre@2.0.1':
    resolution: {integrity: sha512-vvBJ/If4jKM4tPz9JdY2kGOgWmCowUYOi5Ycv8dyLnEE8FgpYYUo1mgJZxcdtGGP3aG8rAQulGLyyXGSLkIMTQ==}

  '@changesets/read@0.6.1':
    resolution: {integrity: sha512-jYMbyXQk3nwP25nRzQQGa1nKLY0KfoOV7VLgwucI0bUO8t8ZLCr6LZmgjXsiKuRDc+5A6doKPr9w2d+FEJ55zQ==}

  '@changesets/should-skip-package@0.1.1':
    resolution: {integrity: sha512-H9LjLbF6mMHLtJIc/eHR9Na+MifJ3VxtgP/Y+XLn4BF7tDTEN1HNYtH6QMcjP1uxp9sjaFYmW8xqloaCi/ckTg==}

  '@changesets/types@4.1.0':
    resolution: {integrity: sha512-LDQvVDv5Kb50ny2s25Fhm3d9QSZimsoUGBsUioj6MC3qbMUCuC8GPIvk/M6IvXx3lYhAs0lwWUQLb+VIEUCECw==}

  '@changesets/types@6.0.0':
    resolution: {integrity: sha512-b1UkfNulgKoWfqyHtzKS5fOZYSJO+77adgL7DLRDr+/7jhChN+QcHnbjiQVOz/U+Ts3PGNySq7diAItzDgugfQ==}

  '@changesets/write@0.3.2':
    resolution: {integrity: sha512-kDxDrPNpUgsjDbWBvUo27PzKX4gqeKOlhibaOXDJA6kuBisGqNHv/HwGJrAu8U/dSf8ZEFIeHIPtvSlZI1kULw==}

  '@cloudflare/workers-types@4.20240725.0':
    resolution: {integrity: sha512-L6T/Bg50zm9IIACQVQ0CdVcQL+2nLkRXdPz6BsXF3SlzgjyWR5ndVctAbfr/HLV7aKYxWnnEZsIORsTWb+FssA==}

  '@cloudinary/transformation-builder-sdk@1.14.1':
    resolution: {integrity: sha512-z49To4r3byg7zHsOGKsw/nHef5B9W3wSBdDsGoY7JOj75kbvmSlP4MCkS0JU3Bv57EvYYw5ymalPz+bvRXmPlA==}

  '@cloudinary/url-gen@1.19.0':
    resolution: {integrity: sha512-3WSqYAMEe8lcYMFmkNPhOfv6Ql76mpf8O7YEC+CCaoIYrfBubzzeF8yENCaZK9tFJEHvMepI+uWWfilNrz48XA==}

  '@ctrl/tinycolor@4.1.0':
    resolution: {integrity: sha512-WyOx8cJQ+FQus4Mm4uPIZA64gbk3Wxh0so5Lcii0aJifqwoVOlfFtorjLE0Hen4OYyHZMXDWqMmaQemBhgxFRQ==}
    engines: {node: '>=14'}

  '@emmetio/abbreviation@2.3.3':
    resolution: {integrity: sha512-mgv58UrU3rh4YgbE/TzgLQwJ3pFsHHhCLqY20aJq+9comytTXUDNGG/SMtSeMJdkpxgXSXunBGLD8Boka3JyVA==}

  '@emmetio/css-abbreviation@2.1.8':
    resolution: {integrity: sha512-s9yjhJ6saOO/uk1V74eifykk2CBYi01STTK3WlXWGOepyKa23ymJ053+DNQjpFcy1ingpaO7AxCcwLvHFY9tuw==}

  '@emmetio/css-parser@0.4.0':
    resolution: {integrity: sha512-z7wkxRSZgrQHXVzObGkXG+Vmj3uRlpM11oCZ9pbaz0nFejvCDmAiNDpY75+wgXOcffKpj4rzGtwGaZxfJKsJxw==}

  '@emmetio/html-matcher@1.3.0':
    resolution: {integrity: sha512-NTbsvppE5eVyBMuyGfVu2CRrLvo7J4YHb6t9sBFLyY03WYhXET37qA4zOYUjBWFCRHO7pS1B9khERtY0f5JXPQ==}

  '@emmetio/scanner@1.0.4':
    resolution: {integrity: sha512-IqRuJtQff7YHHBk4G8YZ45uB9BaAGcwQeVzgj/zj8/UdOhtQpEIupUhSk8dys6spFIWVZVeK20CzGEnqR5SbqA==}

  '@emmetio/stream-reader-utils@0.1.0':
    resolution: {integrity: sha512-ZsZ2I9Vzso3Ho/pjZFsmmZ++FWeEd/txqybHTm4OgaZzdS8V9V/YYWQwg5TC38Z7uLWUV1vavpLLbjJtKubR1A==}

  '@emmetio/stream-reader@2.2.0':
    resolution: {integrity: sha512-fXVXEyFA5Yv3M3n8sUGT7+fvecGrZP4k6FnWWMSZVQf69kAq0LLpaBQLGcPR30m3zMmKYhECP4k/ZkzvhEW5kw==}

  '@emnapi/core@0.45.0':
    resolution: {integrity: sha512-DPWjcUDQkCeEM4VnljEOEcXdAD7pp8zSZsgOujk/LGIwCXWbXJngin+MO4zbH429lzeC3WbYLGjE2MaUOwzpyw==}

  '@emnapi/runtime@0.45.0':
    resolution: {integrity: sha512-Txumi3td7J4A/xTTwlssKieHKTGl3j4A1tglBx72auZ49YK7ePY6XZricgIg9mnZT4xPfA+UPCUdnhRuEFDL+w==}

  '@emnapi/runtime@1.2.0':
    resolution: {integrity: sha512-bV21/9LQmcQeCPEg3BDFtvwL6cwiTMksYNWQQ4KOxCZikEGalWtenoZ0wCiukJINlGCIi2KXx01g4FoH/LxpzQ==}

  '@esbuild/aix-ppc64@0.21.5':
    resolution: {integrity: sha512-1SDgH6ZSPTlggy1yI6+Dbkiz8xzpHJEVAlF/AM1tHPLsf5STom9rwtjE4hKAF20FfXXNTFqEYXyJNWh1GiZedQ==}
    engines: {node: '>=12'}
    cpu: [ppc64]
    os: [aix]

  '@esbuild/aix-ppc64@0.23.0':
    resolution: {integrity: sha512-3sG8Zwa5fMcA9bgqB8AfWPQ+HFke6uD3h1s3RIwUNK8EG7a4buxvuFTs3j1IMs2NXAk9F30C/FF4vxRgQCcmoQ==}
    engines: {node: '>=18'}
    cpu: [ppc64]
    os: [aix]

  '@esbuild/android-arm64@0.21.5':
    resolution: {integrity: sha512-c0uX9VAUBQ7dTDCjq+wdyGLowMdtR/GoC2U5IYk/7D1H1JYC0qseD7+11iMP2mRLN9RcCMRcjC4YMclCzGwS/A==}
    engines: {node: '>=12'}
    cpu: [arm64]
    os: [android]

  '@esbuild/android-arm64@0.23.0':
    resolution: {integrity: sha512-EuHFUYkAVfU4qBdyivULuu03FhJO4IJN9PGuABGrFy4vUuzk91P2d+npxHcFdpUnfYKy0PuV+n6bKIpHOB3prQ==}
    engines: {node: '>=18'}
    cpu: [arm64]
    os: [android]

  '@esbuild/android-arm@0.21.5':
    resolution: {integrity: sha512-vCPvzSjpPHEi1siZdlvAlsPxXl7WbOVUBBAowWug4rJHb68Ox8KualB+1ocNvT5fjv6wpkX6o/iEpbDrf68zcg==}
    engines: {node: '>=12'}
    cpu: [arm]
    os: [android]

  '@esbuild/android-arm@0.23.0':
    resolution: {integrity: sha512-+KuOHTKKyIKgEEqKbGTK8W7mPp+hKinbMBeEnNzjJGyFcWsfrXjSTNluJHCY1RqhxFurdD8uNXQDei7qDlR6+g==}
    engines: {node: '>=18'}
    cpu: [arm]
    os: [android]

  '@esbuild/android-x64@0.21.5':
    resolution: {integrity: sha512-D7aPRUUNHRBwHxzxRvp856rjUHRFW1SdQATKXH2hqA0kAZb1hKmi02OpYRacl0TxIGz/ZmXWlbZgjwWYaCakTA==}
    engines: {node: '>=12'}
    cpu: [x64]
    os: [android]

  '@esbuild/android-x64@0.23.0':
    resolution: {integrity: sha512-WRrmKidLoKDl56LsbBMhzTTBxrsVwTKdNbKDalbEZr0tcsBgCLbEtoNthOW6PX942YiYq8HzEnb4yWQMLQuipQ==}
    engines: {node: '>=18'}
    cpu: [x64]
    os: [android]

  '@esbuild/darwin-arm64@0.21.5':
    resolution: {integrity: sha512-DwqXqZyuk5AiWWf3UfLiRDJ5EDd49zg6O9wclZ7kUMv2WRFr4HKjXp/5t8JZ11QbQfUS6/cRCKGwYhtNAY88kQ==}
    engines: {node: '>=12'}
    cpu: [arm64]
    os: [darwin]

  '@esbuild/darwin-arm64@0.23.0':
    resolution: {integrity: sha512-YLntie/IdS31H54Ogdn+v50NuoWF5BDkEUFpiOChVa9UnKpftgwzZRrI4J132ETIi+D8n6xh9IviFV3eXdxfow==}
    engines: {node: '>=18'}
    cpu: [arm64]
    os: [darwin]

  '@esbuild/darwin-x64@0.21.5':
    resolution: {integrity: sha512-se/JjF8NlmKVG4kNIuyWMV/22ZaerB+qaSi5MdrXtd6R08kvs2qCN4C09miupktDitvh8jRFflwGFBQcxZRjbw==}
    engines: {node: '>=12'}
    cpu: [x64]
    os: [darwin]

  '@esbuild/darwin-x64@0.23.0':
    resolution: {integrity: sha512-IMQ6eme4AfznElesHUPDZ+teuGwoRmVuuixu7sv92ZkdQcPbsNHzutd+rAfaBKo8YK3IrBEi9SLLKWJdEvJniQ==}
    engines: {node: '>=18'}
    cpu: [x64]
    os: [darwin]

  '@esbuild/freebsd-arm64@0.21.5':
    resolution: {integrity: sha512-5JcRxxRDUJLX8JXp/wcBCy3pENnCgBR9bN6JsY4OmhfUtIHe3ZW0mawA7+RDAcMLrMIZaf03NlQiX9DGyB8h4g==}
    engines: {node: '>=12'}
    cpu: [arm64]
    os: [freebsd]

  '@esbuild/freebsd-arm64@0.23.0':
    resolution: {integrity: sha512-0muYWCng5vqaxobq6LB3YNtevDFSAZGlgtLoAc81PjUfiFz36n4KMpwhtAd4he8ToSI3TGyuhyx5xmiWNYZFyw==}
    engines: {node: '>=18'}
    cpu: [arm64]
    os: [freebsd]

  '@esbuild/freebsd-x64@0.21.5':
    resolution: {integrity: sha512-J95kNBj1zkbMXtHVH29bBriQygMXqoVQOQYA+ISs0/2l3T9/kj42ow2mpqerRBxDJnmkUDCaQT/dfNXWX/ZZCQ==}
    engines: {node: '>=12'}
    cpu: [x64]
    os: [freebsd]

  '@esbuild/freebsd-x64@0.23.0':
    resolution: {integrity: sha512-XKDVu8IsD0/q3foBzsXGt/KjD/yTKBCIwOHE1XwiXmrRwrX6Hbnd5Eqn/WvDekddK21tfszBSrE/WMaZh+1buQ==}
    engines: {node: '>=18'}
    cpu: [x64]
    os: [freebsd]

  '@esbuild/linux-arm64@0.21.5':
    resolution: {integrity: sha512-ibKvmyYzKsBeX8d8I7MH/TMfWDXBF3db4qM6sy+7re0YXya+K1cem3on9XgdT2EQGMu4hQyZhan7TeQ8XkGp4Q==}
    engines: {node: '>=12'}
    cpu: [arm64]
    os: [linux]

  '@esbuild/linux-arm64@0.23.0':
    resolution: {integrity: sha512-j1t5iG8jE7BhonbsEg5d9qOYcVZv/Rv6tghaXM/Ug9xahM0nX/H2gfu6X6z11QRTMT6+aywOMA8TDkhPo8aCGw==}
    engines: {node: '>=18'}
    cpu: [arm64]
    os: [linux]

  '@esbuild/linux-arm@0.21.5':
    resolution: {integrity: sha512-bPb5AHZtbeNGjCKVZ9UGqGwo8EUu4cLq68E95A53KlxAPRmUyYv2D6F0uUI65XisGOL1hBP5mTronbgo+0bFcA==}
    engines: {node: '>=12'}
    cpu: [arm]
    os: [linux]

  '@esbuild/linux-arm@0.23.0':
    resolution: {integrity: sha512-SEELSTEtOFu5LPykzA395Mc+54RMg1EUgXP+iw2SJ72+ooMwVsgfuwXo5Fn0wXNgWZsTVHwY2cg4Vi/bOD88qw==}
    engines: {node: '>=18'}
    cpu: [arm]
    os: [linux]

  '@esbuild/linux-ia32@0.21.5':
    resolution: {integrity: sha512-YvjXDqLRqPDl2dvRODYmmhz4rPeVKYvppfGYKSNGdyZkA01046pLWyRKKI3ax8fbJoK5QbxblURkwK/MWY18Tg==}
    engines: {node: '>=12'}
    cpu: [ia32]
    os: [linux]

  '@esbuild/linux-ia32@0.23.0':
    resolution: {integrity: sha512-P7O5Tkh2NbgIm2R6x1zGJJsnacDzTFcRWZyTTMgFdVit6E98LTxO+v8LCCLWRvPrjdzXHx9FEOA8oAZPyApWUA==}
    engines: {node: '>=18'}
    cpu: [ia32]
    os: [linux]

  '@esbuild/linux-loong64@0.21.5':
    resolution: {integrity: sha512-uHf1BmMG8qEvzdrzAqg2SIG/02+4/DHB6a9Kbya0XDvwDEKCoC8ZRWI5JJvNdUjtciBGFQ5PuBlpEOXQj+JQSg==}
    engines: {node: '>=12'}
    cpu: [loong64]
    os: [linux]

  '@esbuild/linux-loong64@0.23.0':
    resolution: {integrity: sha512-InQwepswq6urikQiIC/kkx412fqUZudBO4SYKu0N+tGhXRWUqAx+Q+341tFV6QdBifpjYgUndV1hhMq3WeJi7A==}
    engines: {node: '>=18'}
    cpu: [loong64]
    os: [linux]

  '@esbuild/linux-mips64el@0.21.5':
    resolution: {integrity: sha512-IajOmO+KJK23bj52dFSNCMsz1QP1DqM6cwLUv3W1QwyxkyIWecfafnI555fvSGqEKwjMXVLokcV5ygHW5b3Jbg==}
    engines: {node: '>=12'}
    cpu: [mips64el]
    os: [linux]

  '@esbuild/linux-mips64el@0.23.0':
    resolution: {integrity: sha512-J9rflLtqdYrxHv2FqXE2i1ELgNjT+JFURt/uDMoPQLcjWQA5wDKgQA4t/dTqGa88ZVECKaD0TctwsUfHbVoi4w==}
    engines: {node: '>=18'}
    cpu: [mips64el]
    os: [linux]

  '@esbuild/linux-ppc64@0.21.5':
    resolution: {integrity: sha512-1hHV/Z4OEfMwpLO8rp7CvlhBDnjsC3CttJXIhBi+5Aj5r+MBvy4egg7wCbe//hSsT+RvDAG7s81tAvpL2XAE4w==}
    engines: {node: '>=12'}
    cpu: [ppc64]
    os: [linux]

  '@esbuild/linux-ppc64@0.23.0':
    resolution: {integrity: sha512-cShCXtEOVc5GxU0fM+dsFD10qZ5UpcQ8AM22bYj0u/yaAykWnqXJDpd77ublcX6vdDsWLuweeuSNZk4yUxZwtw==}
    engines: {node: '>=18'}
    cpu: [ppc64]
    os: [linux]

  '@esbuild/linux-riscv64@0.21.5':
    resolution: {integrity: sha512-2HdXDMd9GMgTGrPWnJzP2ALSokE/0O5HhTUvWIbD3YdjME8JwvSCnNGBnTThKGEB91OZhzrJ4qIIxk/SBmyDDA==}
    engines: {node: '>=12'}
    cpu: [riscv64]
    os: [linux]

  '@esbuild/linux-riscv64@0.23.0':
    resolution: {integrity: sha512-HEtaN7Y5UB4tZPeQmgz/UhzoEyYftbMXrBCUjINGjh3uil+rB/QzzpMshz3cNUxqXN7Vr93zzVtpIDL99t9aRw==}
    engines: {node: '>=18'}
    cpu: [riscv64]
    os: [linux]

  '@esbuild/linux-s390x@0.21.5':
    resolution: {integrity: sha512-zus5sxzqBJD3eXxwvjN1yQkRepANgxE9lgOW2qLnmr8ikMTphkjgXu1HR01K4FJg8h1kEEDAqDcZQtbrRnB41A==}
    engines: {node: '>=12'}
    cpu: [s390x]
    os: [linux]

  '@esbuild/linux-s390x@0.23.0':
    resolution: {integrity: sha512-WDi3+NVAuyjg/Wxi+o5KPqRbZY0QhI9TjrEEm+8dmpY9Xir8+HE/HNx2JoLckhKbFopW0RdO2D72w8trZOV+Wg==}
    engines: {node: '>=18'}
    cpu: [s390x]
    os: [linux]

  '@esbuild/linux-x64@0.21.5':
    resolution: {integrity: sha512-1rYdTpyv03iycF1+BhzrzQJCdOuAOtaqHTWJZCWvijKD2N5Xu0TtVC8/+1faWqcP9iBCWOmjmhoH94dH82BxPQ==}
    engines: {node: '>=12'}
    cpu: [x64]
    os: [linux]

  '@esbuild/linux-x64@0.23.0':
    resolution: {integrity: sha512-a3pMQhUEJkITgAw6e0bWA+F+vFtCciMjW/LPtoj99MhVt+Mfb6bbL9hu2wmTZgNd994qTAEw+U/r6k3qHWWaOQ==}
    engines: {node: '>=18'}
    cpu: [x64]
    os: [linux]

  '@esbuild/netbsd-x64@0.21.5':
    resolution: {integrity: sha512-Woi2MXzXjMULccIwMnLciyZH4nCIMpWQAs049KEeMvOcNADVxo0UBIQPfSmxB3CWKedngg7sWZdLvLczpe0tLg==}
    engines: {node: '>=12'}
    cpu: [x64]
    os: [netbsd]

  '@esbuild/netbsd-x64@0.23.0':
    resolution: {integrity: sha512-cRK+YDem7lFTs2Q5nEv/HHc4LnrfBCbH5+JHu6wm2eP+d8OZNoSMYgPZJq78vqQ9g+9+nMuIsAO7skzphRXHyw==}
    engines: {node: '>=18'}
    cpu: [x64]
    os: [netbsd]

  '@esbuild/openbsd-arm64@0.23.0':
    resolution: {integrity: sha512-suXjq53gERueVWu0OKxzWqk7NxiUWSUlrxoZK7usiF50C6ipColGR5qie2496iKGYNLhDZkPxBI3erbnYkU0rQ==}
    engines: {node: '>=18'}
    cpu: [arm64]
    os: [openbsd]

  '@esbuild/openbsd-x64@0.21.5':
    resolution: {integrity: sha512-HLNNw99xsvx12lFBUwoT8EVCsSvRNDVxNpjZ7bPn947b8gJPzeHWyNVhFsaerc0n3TsbOINvRP2byTZ5LKezow==}
    engines: {node: '>=12'}
    cpu: [x64]
    os: [openbsd]

  '@esbuild/openbsd-x64@0.23.0':
    resolution: {integrity: sha512-6p3nHpby0DM/v15IFKMjAaayFhqnXV52aEmv1whZHX56pdkK+MEaLoQWj+H42ssFarP1PcomVhbsR4pkz09qBg==}
    engines: {node: '>=18'}
    cpu: [x64]
    os: [openbsd]

  '@esbuild/sunos-x64@0.21.5':
    resolution: {integrity: sha512-6+gjmFpfy0BHU5Tpptkuh8+uw3mnrvgs+dSPQXQOv3ekbordwnzTVEb4qnIvQcYXq6gzkyTnoZ9dZG+D4garKg==}
    engines: {node: '>=12'}
    cpu: [x64]
    os: [sunos]

  '@esbuild/sunos-x64@0.23.0':
    resolution: {integrity: sha512-BFelBGfrBwk6LVrmFzCq1u1dZbG4zy/Kp93w2+y83Q5UGYF1d8sCzeLI9NXjKyujjBBniQa8R8PzLFAUrSM9OA==}
    engines: {node: '>=18'}
    cpu: [x64]
    os: [sunos]

  '@esbuild/win32-arm64@0.21.5':
    resolution: {integrity: sha512-Z0gOTd75VvXqyq7nsl93zwahcTROgqvuAcYDUr+vOv8uHhNSKROyU961kgtCD1e95IqPKSQKH7tBTslnS3tA8A==}
    engines: {node: '>=12'}
    cpu: [arm64]
    os: [win32]

  '@esbuild/win32-arm64@0.23.0':
    resolution: {integrity: sha512-lY6AC8p4Cnb7xYHuIxQ6iYPe6MfO2CC43XXKo9nBXDb35krYt7KGhQnOkRGar5psxYkircpCqfbNDB4uJbS2jQ==}
    engines: {node: '>=18'}
    cpu: [arm64]
    os: [win32]

  '@esbuild/win32-ia32@0.21.5':
    resolution: {integrity: sha512-SWXFF1CL2RVNMaVs+BBClwtfZSvDgtL//G/smwAc5oVK/UPu2Gu9tIaRgFmYFFKrmg3SyAjSrElf0TiJ1v8fYA==}
    engines: {node: '>=12'}
    cpu: [ia32]
    os: [win32]

  '@esbuild/win32-ia32@0.23.0':
    resolution: {integrity: sha512-7L1bHlOTcO4ByvI7OXVI5pNN6HSu6pUQq9yodga8izeuB1KcT2UkHaH6118QJwopExPn0rMHIseCTx1CRo/uNA==}
    engines: {node: '>=18'}
    cpu: [ia32]
    os: [win32]

  '@esbuild/win32-x64@0.21.5':
    resolution: {integrity: sha512-tQd/1efJuzPC6rCFwEvLtci/xNFcTZknmXs98FYDfGE4wP9ClFV98nyKrzJKVPMhdDnjzLhdUyMX4PsQAPjwIw==}
    engines: {node: '>=12'}
    cpu: [x64]
    os: [win32]

  '@esbuild/win32-x64@0.23.0':
    resolution: {integrity: sha512-Arm+WgUFLUATuoxCJcahGuk6Yj9Pzxd6l11Zb/2aAuv5kWWvvfhLFo2fni4uSK5vzlUdCGZ/BdV5tH8klj8p8g==}
    engines: {node: '>=18'}
    cpu: [x64]
    os: [win32]

  '@expressive-code/core@0.35.6':
    resolution: {integrity: sha512-xGqCkmfkgT7lr/rvmfnYdDSeTdCSp1otAHgoFS6wNEeO7wGDPpxdosVqYiIcQ8CfWUABh/pGqWG90q+MV3824A==}

  '@expressive-code/plugin-frames@0.35.6':
    resolution: {integrity: sha512-CqjSWjDJ3wabMJZfL9ZAzH5UAGKg7KWsf1TBzr4xvUbZvWoBtLA/TboBML0U1Ls8h/4TRCIvR4VEb8dv5+QG3w==}

  '@expressive-code/plugin-shiki@0.35.6':
    resolution: {integrity: sha512-xm+hzi9BsmhkDUGuyAWIydOAWer7Cs9cj8FM0t4HXaQ+qCubprT6wJZSKUxuvFJIUsIOqk1xXFaJzGJGnWtKMg==}

  '@expressive-code/plugin-text-markers@0.35.6':
    resolution: {integrity: sha512-/k9eWVZSCs+uEKHR++22Uu6eIbHWEciVHbIuD8frT8DlqTtHYaaiwHPncO6KFWnGDz5i/gL7oyl6XmOi/E6GVg==}

  '@floating-ui/core@1.6.5':
    resolution: {integrity: sha512-8GrTWmoFhm5BsMZOTHeGD2/0FLKLQQHvO/ZmQga4tKempYRLz8aqJGqXVuQgisnMObq2YZ2SgkwctN1LOOxcqA==}

  '@floating-ui/dom@1.6.8':
    resolution: {integrity: sha512-kx62rP19VZ767Q653wsP1XZCGIirkE09E0QUGNYTM/ttbbQHqcGPdSfWFxUyyNLc/W6aoJRBajOSXhP6GXjC0Q==}

  '@floating-ui/utils@0.2.5':
    resolution: {integrity: sha512-sTcG+QZ6fdEUObICavU+aB3Mp8HY4n14wYHdxK4fXjPmv3PXZZeY5RaguJmGyeH/CJQhX3fqKUtS4qc1LoHwhQ==}

  '@fontsource-variable/onest@5.1.0':
    resolution: {integrity: sha512-8jspwmuPWtC2p4gxmjUIQ2JugqCcClFwlD1DEJt+gARgZMm3PI62rYivoKVUDB3Q6hdQxeL5wdzjxCOnzTU5BA==}

  '@iconify/tools@4.0.5':
    resolution: {integrity: sha512-l8KoA1lxlN/FFjlMd3vjfD7BtcX/QnFWtlBapILMlJSBgM5zhDYak/ldw/LkKG3258q/0YmXa48sO/QpxX7ptg==}

  '@iconify/types@2.0.0':
    resolution: {integrity: sha512-+wluvCrRhXrhyOmRDJ3q8mux9JkKy5SJ/v8ol2tu4FVjyYvtEzkc/3pK15ET6RKg4b4w4BmTk1+gsCUhf21Ykg==}

  '@iconify/utils@2.1.32':
    resolution: {integrity: sha512-LeifFZPPKu28O3AEDpYJNdEbvS4/ojAPyIW+pF/vUpJTYnbTiXUHkCh0bwgFRzKvdpb8H4Fbfd/742++MF4fPQ==}

  '@img/sharp-darwin-arm64@0.33.4':
    resolution: {integrity: sha512-p0suNqXufJs9t3RqLBO6vvrgr5OhgbWp76s5gTRvdmxmuv9E1rcaqGUsl3l4mKVmXPkTkTErXediAui4x+8PSA==}
    engines: {glibc: '>=2.26', node: ^18.17.0 || ^20.3.0 || >=21.0.0, npm: '>=9.6.5', pnpm: '>=7.1.0', yarn: '>=3.2.0'}
    cpu: [arm64]
    os: [darwin]

  '@img/sharp-darwin-arm64@0.33.5':
    resolution: {integrity: sha512-UT4p+iz/2H4twwAoLCqfA9UH5pI6DggwKEGuaPy7nCVQ8ZsiY5PIcrRvD1DzuY3qYL07NtIQcWnBSY/heikIFQ==}
    engines: {node: ^18.17.0 || ^20.3.0 || >=21.0.0}
    cpu: [arm64]
    os: [darwin]

  '@img/sharp-darwin-x64@0.33.4':
    resolution: {integrity: sha512-0l7yRObwtTi82Z6ebVI2PnHT8EB2NxBgpK2MiKJZJ7cz32R4lxd001ecMhzzsZig3Yv9oclvqqdV93jo9hy+Dw==}
    engines: {glibc: '>=2.26', node: ^18.17.0 || ^20.3.0 || >=21.0.0, npm: '>=9.6.5', pnpm: '>=7.1.0', yarn: '>=3.2.0'}
    cpu: [x64]
    os: [darwin]

  '@img/sharp-darwin-x64@0.33.5':
    resolution: {integrity: sha512-fyHac4jIc1ANYGRDxtiqelIbdWkIuQaI84Mv45KvGRRxSAa7o7d1ZKAOBaYbnepLC1WqxfpimdeWfvqqSGwR2Q==}
    engines: {node: ^18.17.0 || ^20.3.0 || >=21.0.0}
    cpu: [x64]
    os: [darwin]

  '@img/sharp-libvips-darwin-arm64@1.0.2':
    resolution: {integrity: sha512-tcK/41Rq8IKlSaKRCCAuuY3lDJjQnYIW1UXU1kxcEKrfL8WR7N6+rzNoOxoQRJWTAECuKwgAHnPvqXGN8XfkHA==}
    engines: {macos: '>=11', npm: '>=9.6.5', pnpm: '>=7.1.0', yarn: '>=3.2.0'}
    cpu: [arm64]
    os: [darwin]

  '@img/sharp-libvips-darwin-arm64@1.0.4':
    resolution: {integrity: sha512-XblONe153h0O2zuFfTAbQYAX2JhYmDHeWikp1LM9Hul9gVPjFY427k6dFEcOL72O01QxQsWi761svJ/ev9xEDg==}
    cpu: [arm64]
    os: [darwin]

  '@img/sharp-libvips-darwin-x64@1.0.2':
    resolution: {integrity: sha512-Ofw+7oaWa0HiiMiKWqqaZbaYV3/UGL2wAPeLuJTx+9cXpCRdvQhCLG0IH8YGwM0yGWGLpsF4Su9vM1o6aer+Fw==}
    engines: {macos: '>=10.13', npm: '>=9.6.5', pnpm: '>=7.1.0', yarn: '>=3.2.0'}
    cpu: [x64]
    os: [darwin]

  '@img/sharp-libvips-darwin-x64@1.0.4':
    resolution: {integrity: sha512-xnGR8YuZYfJGmWPvmlunFaWJsb9T/AO2ykoP3Fz/0X5XV2aoYBPkX6xqCQvUTKKiLddarLaxpzNe+b1hjeWHAQ==}
    cpu: [x64]
    os: [darwin]

  '@img/sharp-libvips-linux-arm64@1.0.2':
    resolution: {integrity: sha512-x7kCt3N00ofFmmkkdshwj3vGPCnmiDh7Gwnd4nUwZln2YjqPxV1NlTyZOvoDWdKQVDL911487HOueBvrpflagw==}
    engines: {glibc: '>=2.26', npm: '>=9.6.5', pnpm: '>=7.1.0', yarn: '>=3.2.0'}
    cpu: [arm64]
    os: [linux]

  '@img/sharp-libvips-linux-arm64@1.0.4':
    resolution: {integrity: sha512-9B+taZ8DlyyqzZQnoeIvDVR/2F4EbMepXMc/NdVbkzsJbzkUjhXv/70GQJ7tdLA4YJgNP25zukcxpX2/SueNrA==}
    cpu: [arm64]
    os: [linux]

  '@img/sharp-libvips-linux-arm@1.0.2':
    resolution: {integrity: sha512-iLWCvrKgeFoglQxdEwzu1eQV04o8YeYGFXtfWU26Zr2wWT3q3MTzC+QTCO3ZQfWd3doKHT4Pm2kRmLbupT+sZw==}
    engines: {glibc: '>=2.28', npm: '>=9.6.5', pnpm: '>=7.1.0', yarn: '>=3.2.0'}
    cpu: [arm]
    os: [linux]

  '@img/sharp-libvips-linux-arm@1.0.5':
    resolution: {integrity: sha512-gvcC4ACAOPRNATg/ov8/MnbxFDJqf/pDePbBnuBDcjsI8PssmjoKMAz4LtLaVi+OnSb5FK/yIOamqDwGmXW32g==}
    cpu: [arm]
    os: [linux]

  '@img/sharp-libvips-linux-s390x@1.0.2':
    resolution: {integrity: sha512-cmhQ1J4qVhfmS6szYW7RT+gLJq9dH2i4maq+qyXayUSn9/3iY2ZeWpbAgSpSVbV2E1JUL2Gg7pwnYQ1h8rQIog==}
    engines: {glibc: '>=2.28', npm: '>=9.6.5', pnpm: '>=7.1.0', yarn: '>=3.2.0'}
    cpu: [s390x]
    os: [linux]

  '@img/sharp-libvips-linux-s390x@1.0.4':
    resolution: {integrity: sha512-u7Wz6ntiSSgGSGcjZ55im6uvTrOxSIS8/dgoVMoiGE9I6JAfU50yH5BoDlYA1tcuGS7g/QNtetJnxA6QEsCVTA==}
    cpu: [s390x]
    os: [linux]

  '@img/sharp-libvips-linux-x64@1.0.2':
    resolution: {integrity: sha512-E441q4Qdb+7yuyiADVi5J+44x8ctlrqn8XgkDTwr4qPJzWkaHwD489iZ4nGDgcuya4iMN3ULV6NwbhRZJ9Z7SQ==}
    engines: {glibc: '>=2.26', npm: '>=9.6.5', pnpm: '>=7.1.0', yarn: '>=3.2.0'}
    cpu: [x64]
    os: [linux]

  '@img/sharp-libvips-linux-x64@1.0.4':
    resolution: {integrity: sha512-MmWmQ3iPFZr0Iev+BAgVMb3ZyC4KeFc3jFxnNbEPas60e1cIfevbtuyf9nDGIzOaW9PdnDciJm+wFFaTlj5xYw==}
    cpu: [x64]
    os: [linux]

  '@img/sharp-libvips-linuxmusl-arm64@1.0.2':
    resolution: {integrity: sha512-3CAkndNpYUrlDqkCM5qhksfE+qSIREVpyoeHIU6jd48SJZViAmznoQQLAv4hVXF7xyUB9zf+G++e2v1ABjCbEQ==}
    engines: {musl: '>=1.2.2', npm: '>=9.6.5', pnpm: '>=7.1.0', yarn: '>=3.2.0'}
    cpu: [arm64]
    os: [linux]

  '@img/sharp-libvips-linuxmusl-arm64@1.0.4':
    resolution: {integrity: sha512-9Ti+BbTYDcsbp4wfYib8Ctm1ilkugkA/uscUn6UXK1ldpC1JjiXbLfFZtRlBhjPZ5o1NCLiDbg8fhUPKStHoTA==}
    cpu: [arm64]
    os: [linux]

  '@img/sharp-libvips-linuxmusl-x64@1.0.2':
    resolution: {integrity: sha512-VI94Q6khIHqHWNOh6LLdm9s2Ry4zdjWJwH56WoiJU7NTeDwyApdZZ8c+SADC8OH98KWNQXnE01UdJ9CSfZvwZw==}
    engines: {musl: '>=1.2.2', npm: '>=9.6.5', pnpm: '>=7.1.0', yarn: '>=3.2.0'}
    cpu: [x64]
    os: [linux]

  '@img/sharp-libvips-linuxmusl-x64@1.0.4':
    resolution: {integrity: sha512-viYN1KX9m+/hGkJtvYYp+CCLgnJXwiQB39damAO7WMdKWlIhmYTfHjwSbQeUK/20vY154mwezd9HflVFM1wVSw==}
    cpu: [x64]
    os: [linux]

  '@img/sharp-linux-arm64@0.33.4':
    resolution: {integrity: sha512-2800clwVg1ZQtxwSoTlHvtm9ObgAax7V6MTAB/hDT945Tfyy3hVkmiHpeLPCKYqYR1Gcmv1uDZ3a4OFwkdBL7Q==}
    engines: {glibc: '>=2.26', node: ^18.17.0 || ^20.3.0 || >=21.0.0, npm: '>=9.6.5', pnpm: '>=7.1.0', yarn: '>=3.2.0'}
    cpu: [arm64]
    os: [linux]

  '@img/sharp-linux-arm64@0.33.5':
    resolution: {integrity: sha512-JMVv+AMRyGOHtO1RFBiJy/MBsgz0x4AWrT6QoEVVTyh1E39TrCUpTRI7mx9VksGX4awWASxqCYLCV4wBZHAYxA==}
    engines: {node: ^18.17.0 || ^20.3.0 || >=21.0.0}
    cpu: [arm64]
    os: [linux]

  '@img/sharp-linux-arm@0.33.4':
    resolution: {integrity: sha512-RUgBD1c0+gCYZGCCe6mMdTiOFS0Zc/XrN0fYd6hISIKcDUbAW5NtSQW9g/powkrXYm6Vzwd6y+fqmExDuCdHNQ==}
    engines: {glibc: '>=2.28', node: ^18.17.0 || ^20.3.0 || >=21.0.0, npm: '>=9.6.5', pnpm: '>=7.1.0', yarn: '>=3.2.0'}
    cpu: [arm]
    os: [linux]

  '@img/sharp-linux-arm@0.33.5':
    resolution: {integrity: sha512-JTS1eldqZbJxjvKaAkxhZmBqPRGmxgu+qFKSInv8moZ2AmT5Yib3EQ1c6gp493HvrvV8QgdOXdyaIBrhvFhBMQ==}
    engines: {node: ^18.17.0 || ^20.3.0 || >=21.0.0}
    cpu: [arm]
    os: [linux]

  '@img/sharp-linux-s390x@0.33.4':
    resolution: {integrity: sha512-h3RAL3siQoyzSoH36tUeS0PDmb5wINKGYzcLB5C6DIiAn2F3udeFAum+gj8IbA/82+8RGCTn7XW8WTFnqag4tQ==}
    engines: {glibc: '>=2.31', node: ^18.17.0 || ^20.3.0 || >=21.0.0, npm: '>=9.6.5', pnpm: '>=7.1.0', yarn: '>=3.2.0'}
    cpu: [s390x]
    os: [linux]

  '@img/sharp-linux-s390x@0.33.5':
    resolution: {integrity: sha512-y/5PCd+mP4CA/sPDKl2961b+C9d+vPAveS33s6Z3zfASk2j5upL6fXVPZi7ztePZ5CuH+1kW8JtvxgbuXHRa4Q==}
    engines: {node: ^18.17.0 || ^20.3.0 || >=21.0.0}
    cpu: [s390x]
    os: [linux]

  '@img/sharp-linux-x64@0.33.4':
    resolution: {integrity: sha512-GoR++s0XW9DGVi8SUGQ/U4AeIzLdNjHka6jidVwapQ/JebGVQIpi52OdyxCNVRE++n1FCLzjDovJNozif7w/Aw==}
    engines: {glibc: '>=2.26', node: ^18.17.0 || ^20.3.0 || >=21.0.0, npm: '>=9.6.5', pnpm: '>=7.1.0', yarn: '>=3.2.0'}
    cpu: [x64]
    os: [linux]

  '@img/sharp-linux-x64@0.33.5':
    resolution: {integrity: sha512-opC+Ok5pRNAzuvq1AG0ar+1owsu842/Ab+4qvU879ippJBHvyY5n2mxF1izXqkPYlGuP/M556uh53jRLJmzTWA==}
    engines: {node: ^18.17.0 || ^20.3.0 || >=21.0.0}
    cpu: [x64]
    os: [linux]

  '@img/sharp-linuxmusl-arm64@0.33.4':
    resolution: {integrity: sha512-nhr1yC3BlVrKDTl6cO12gTpXMl4ITBUZieehFvMntlCXFzH2bvKG76tBL2Y/OqhupZt81pR7R+Q5YhJxW0rGgQ==}
    engines: {musl: '>=1.2.2', node: ^18.17.0 || ^20.3.0 || >=21.0.0, npm: '>=9.6.5', pnpm: '>=7.1.0', yarn: '>=3.2.0'}
    cpu: [arm64]
    os: [linux]

  '@img/sharp-linuxmusl-arm64@0.33.5':
    resolution: {integrity: sha512-XrHMZwGQGvJg2V/oRSUfSAfjfPxO+4DkiRh6p2AFjLQztWUuY/o8Mq0eMQVIY7HJ1CDQUJlxGGZRw1a5bqmd1g==}
    engines: {node: ^18.17.0 || ^20.3.0 || >=21.0.0}
    cpu: [arm64]
    os: [linux]

  '@img/sharp-linuxmusl-x64@0.33.4':
    resolution: {integrity: sha512-uCPTku0zwqDmZEOi4ILyGdmW76tH7dm8kKlOIV1XC5cLyJ71ENAAqarOHQh0RLfpIpbV5KOpXzdU6XkJtS0daw==}
    engines: {musl: '>=1.2.2', node: ^18.17.0 || ^20.3.0 || >=21.0.0, npm: '>=9.6.5', pnpm: '>=7.1.0', yarn: '>=3.2.0'}
    cpu: [x64]
    os: [linux]

  '@img/sharp-linuxmusl-x64@0.33.5':
    resolution: {integrity: sha512-WT+d/cgqKkkKySYmqoZ8y3pxx7lx9vVejxW/W4DOFMYVSkErR+w7mf2u8m/y4+xHe7yY9DAXQMWQhpnMuFfScw==}
    engines: {node: ^18.17.0 || ^20.3.0 || >=21.0.0}
    cpu: [x64]
    os: [linux]

  '@img/sharp-wasm32@0.33.4':
    resolution: {integrity: sha512-Bmmauh4sXUsUqkleQahpdNXKvo+wa1V9KhT2pDA4VJGKwnKMJXiSTGphn0gnJrlooda0QxCtXc6RX1XAU6hMnQ==}
    engines: {node: ^18.17.0 || ^20.3.0 || >=21.0.0, npm: '>=9.6.5', pnpm: '>=7.1.0', yarn: '>=3.2.0'}
    cpu: [wasm32]

  '@img/sharp-wasm32@0.33.5':
    resolution: {integrity: sha512-ykUW4LVGaMcU9lu9thv85CbRMAwfeadCJHRsg2GmeRa/cJxsVY9Rbd57JcMxBkKHag5U/x7TSBpScF4U8ElVzg==}
    engines: {node: ^18.17.0 || ^20.3.0 || >=21.0.0}
    cpu: [wasm32]

  '@img/sharp-win32-ia32@0.33.4':
    resolution: {integrity: sha512-99SJ91XzUhYHbx7uhK3+9Lf7+LjwMGQZMDlO/E/YVJ7Nc3lyDFZPGhjwiYdctoH2BOzW9+TnfqcaMKt0jHLdqw==}
    engines: {node: ^18.17.0 || ^20.3.0 || >=21.0.0, npm: '>=9.6.5', pnpm: '>=7.1.0', yarn: '>=3.2.0'}
    cpu: [ia32]
    os: [win32]

  '@img/sharp-win32-ia32@0.33.5':
    resolution: {integrity: sha512-T36PblLaTwuVJ/zw/LaH0PdZkRz5rd3SmMHX8GSmR7vtNSP5Z6bQkExdSK7xGWyxLw4sUknBuugTelgw2faBbQ==}
    engines: {node: ^18.17.0 || ^20.3.0 || >=21.0.0}
    cpu: [ia32]
    os: [win32]

  '@img/sharp-win32-x64@0.33.4':
    resolution: {integrity: sha512-3QLocdTRVIrFNye5YocZl+KKpYKP+fksi1QhmOArgx7GyhIbQp/WrJRu176jm8IxromS7RIkzMiMINVdBtC8Aw==}
    engines: {node: ^18.17.0 || ^20.3.0 || >=21.0.0, npm: '>=9.6.5', pnpm: '>=7.1.0', yarn: '>=3.2.0'}
    cpu: [x64]
    os: [win32]

  '@img/sharp-win32-x64@0.33.5':
    resolution: {integrity: sha512-MpY/o8/8kj+EcnxwvrP4aTJSWw/aZ7JIGR4aBeZkZw5B7/Jn+tY9/VNwtcoGmdT7GfggGIU4kygOMSbYnOrAbg==}
    engines: {node: ^18.17.0 || ^20.3.0 || >=21.0.0}
    cpu: [x64]
    os: [win32]

  '@inox-tools/modular-station@0.3.0':
    resolution: {integrity: sha512-aRUm5afEIamsBAkAuD9u3cDsHOwojCOzUdOr7r4dSThM9cV5UkNk8pksGk7VD7OwbTysSadFvZDR6HHvTkaU1g==}
    peerDependencies:
      astro: ^4.12.2

  '@inox-tools/runtime-logger@0.3.1':
    resolution: {integrity: sha512-ZaV/Ri1bn60AbLeBIgebkGG+b6wfF5aBDkKMf4LqXp41yUWADIDm4nmvjAF9blXpUTWki1j9767rIyaZeXNEAQ==}
    peerDependencies:
      astro: ^4

  '@inox-tools/utils@0.1.3':
    resolution: {integrity: sha512-UhneOA5PwcPhvcvcH1pW9wGZXRKASD7/MWHCrE+DbSzbMhzBTeUn1rKpssys8rDF51pr3FwgLFz1Cvjj2TMIwA==}

  '@isaacs/cliui@8.0.2':
    resolution: {integrity: sha512-O8jcjabXaleOG9DQ0+ARXWZBTfnP4WNAqzuiJK7ll44AmxGKv/J2M4TPjxjY3znBCfvBXFzucm1twdyFybFqEA==}
    engines: {node: '>=12'}

  '@jridgewell/gen-mapping@0.3.5':
    resolution: {integrity: sha512-IzL8ZoEDIBRWEzlCcRhOaCupYyN5gdIK+Q6fbFdPDg6HqX6jpkItn7DFIpW9LQzXG6Df9sA7+OKnq0qlz/GaQg==}
    engines: {node: '>=6.0.0'}

  '@jridgewell/resolve-uri@3.1.2':
    resolution: {integrity: sha512-bRISgCIjP20/tbWSPWMEi54QVPRZExkuD9lJL+UIxUKtwVJA8wW1Trb1jMs1RFXo1CBTNZ/5hpC9QvmKWdopKw==}
    engines: {node: '>=6.0.0'}

  '@jridgewell/set-array@1.2.1':
    resolution: {integrity: sha512-R8gLRTZeyp03ymzP/6Lil/28tGeGEzhx1q2k703KGWRAI1VdvPIXdG70VJc2pAMw3NA6JKL5hhFu1sJX0Mnn/A==}
    engines: {node: '>=6.0.0'}

  '@jridgewell/sourcemap-codec@1.5.0':
    resolution: {integrity: sha512-gv3ZRaISU3fjPAgNsriBRqGWQL6quFx04YMPW/zD8XMLsU32mhCCbfbO6KZFLjvYpCZ8zyDEgqsgf+PwPaM7GQ==}

  '@jridgewell/trace-mapping@0.3.25':
    resolution: {integrity: sha512-vNk6aEwybGtawWmy/PzwnGDOjCkLWSD2wqvjGGAgOAwCGWySYXfYoxt00IJkTF+8Lb57DwOb3Aa0o9CApepiYQ==}

  '@libsql/client@0.10.0':
    resolution: {integrity: sha512-2ERn08T4XOVx34yBtUPq0RDjAdd9TJ5qNH/izugr208ml2F94mk92qC64kXyDVQINodWJvp3kAdq6P4zTtCZ7g==}

  '@libsql/core@0.10.0':
    resolution: {integrity: sha512-rqynAXGaiSpTsykOZdBtI1N4z4O+KZ6mt33K/aHeXAY0gSIfK/ctxuWa0Y1Bjo4FMz1idBTCXz4Ps5kITOvZZw==}

  '@libsql/darwin-arm64@0.3.19':
    resolution: {integrity: sha512-rmOqsLcDI65zzxlUOoEiPJLhqmbFsZF6p4UJQ2kMqB+Kc0Rt5/A1OAdOZ/Wo8fQfJWjR1IbkbpEINFioyKf+nQ==}
    cpu: [arm64]
    os: [darwin]

  '@libsql/darwin-arm64@0.4.1':
    resolution: {integrity: sha512-XICT9/OyU8Aa9Iv1xZIHgvM09n/1OQUk3VC+s5uavzdiGHrDMkOWzN47JN7/FiMa/NWrcgoEiDMk3+e7mE53Ig==}
    cpu: [arm64]
    os: [darwin]

  '@libsql/darwin-x64@0.3.19':
    resolution: {integrity: sha512-q9O55B646zU+644SMmOQL3FIfpmEvdWpRpzubwFc2trsa+zoBlSkHuzU9v/C+UNoPHQVRMP7KQctJ455I/h/xw==}
    cpu: [x64]
    os: [darwin]

  '@libsql/darwin-x64@0.4.1':
    resolution: {integrity: sha512-pSKxhRrhu4SsTD+IBRZXcs1SkwMdeAG1tv6Z/Ctp/sOEYrgkU8MDKLqkOr9NsmwpK4S0+JdwjkLMyhTkct/5TQ==}
    cpu: [x64]
    os: [darwin]

  '@libsql/hrana-client@0.6.2':
    resolution: {integrity: sha512-MWxgD7mXLNf9FXXiM0bc90wCjZSpErWKr5mGza7ERy2FJNNMXd7JIOv+DepBA1FQTIfI8TFO4/QDYgaQC0goNw==}

  '@libsql/isomorphic-fetch@0.2.1':
    resolution: {integrity: sha512-Sv07QP1Aw8A5OOrmKgRUBKe2fFhF2hpGJhtHe3d1aRnTESZCGkn//0zDycMKTGamVWb3oLYRroOsCV8Ukes9GA==}

  '@libsql/isomorphic-ws@0.1.5':
    resolution: {integrity: sha512-DtLWIH29onUYR00i0GlQ3UdcTRC6EP4u9w/h9LxpUZJWRMARk6dQwZ6Jkd+QdwVpuAOrdxt18v0K2uIYR3fwFg==}

  '@libsql/linux-arm64-gnu@0.3.19':
    resolution: {integrity: sha512-mgeAUU1oqqh57k7I3cQyU6Trpdsdt607eFyEmH5QO7dv303ti+LjUvh1pp21QWV6WX7wZyjeJV1/VzEImB+jRg==}
    cpu: [arm64]
    os: [linux]

  '@libsql/linux-arm64-gnu@0.4.1':
    resolution: {integrity: sha512-9lpvb24tO2qZd9nq5dlq3ESA3hSKYWBIK7lJjfiCM6f7a70AUwBY9QoPJV9q4gILIyVnR1YBGrlm50nnb+dYgw==}
    cpu: [arm64]
    os: [linux]

  '@libsql/linux-arm64-musl@0.3.19':
    resolution: {integrity: sha512-VEZtxghyK6zwGzU9PHohvNxthruSxBEnRrX7BSL5jQ62tN4n2JNepJ6SdzXp70pdzTfwroOj/eMwiPt94gkVRg==}
    cpu: [arm64]
    os: [linux]

  '@libsql/linux-arm64-musl@0.4.1':
    resolution: {integrity: sha512-lyxi+lFxE+NcBRDMQCxCtDg3c4WcKAbc9u63d5+B23Vm+UgphD9XY4seu+tGrBy1MU2tuNVix7r9S7ECpAaVrA==}
    cpu: [arm64]
    os: [linux]

  '@libsql/linux-x64-gnu@0.3.19':
    resolution: {integrity: sha512-2t/J7LD5w2f63wGihEO+0GxfTyYIyLGEvTFEsMO16XI5o7IS9vcSHrxsvAJs4w2Pf907uDjmc7fUfMg6L82BrQ==}
    cpu: [x64]
    os: [linux]

  '@libsql/linux-x64-gnu@0.4.1':
    resolution: {integrity: sha512-psvuQ3UFBEmDFV8ZHG+WkUHIJiWv+elZ+zIPvOVedlIKdxG1O+8WthWUAhFHOGnbiyzc4sAZ4c3de1oCvyHxyQ==}
    cpu: [x64]
    os: [linux]

  '@libsql/linux-x64-musl@0.3.19':
    resolution: {integrity: sha512-BLsXyJaL8gZD8+3W2LU08lDEd9MIgGds0yPy5iNPp8tfhXx3pV/Fge2GErN0FC+nzt4DYQtjL+A9GUMglQefXQ==}
    cpu: [x64]
    os: [linux]

  '@libsql/linux-x64-musl@0.4.1':
    resolution: {integrity: sha512-PDidJ3AhGDqosGg3OAZzGxMFIbnuOALya4BoezJKl667AFv3x7BBQ30H81Mngsq3Fh8RkJkXSdWfL91+Txb1iA==}
    cpu: [x64]
    os: [linux]

  '@libsql/win32-x64-msvc@0.3.19':
    resolution: {integrity: sha512-ay1X9AobE4BpzG0XPw1gplyLZPGHIgJOovvW23gUrukRegiUP62uzhpRbKNogLlUOynyXeq//prHgPXiebUfWg==}
    cpu: [x64]
    os: [win32]

  '@libsql/win32-x64-msvc@0.4.1':
    resolution: {integrity: sha512-IdODVqV/PrdOnHA/004uWyorZQuRsB7U7bCRCE3vXgABj3eJLJGc6cv2C6ksEaEoVxJbD8k53H4VVAGrtYwXzQ==}
    cpu: [x64]
    os: [win32]

  '@lit-labs/ssr-dom-shim@1.2.0':
    resolution: {integrity: sha512-yWJKmpGE6lUURKAaIltoPIE/wrbY3TEkqQt+X0m+7fQNnAv0keydnYvbiJFP1PnMhizmIWRWOG5KLhYyc/xl+g==}

  '@lit/react@1.0.5':
    resolution: {integrity: sha512-RSHhrcuSMa4vzhqiTenzXvtQ6QDq3hSPsnHHO3jaPmmvVFeoNNm4DHoQ0zLdKAUvY3wP3tTENSUf7xpyVfrDEA==}
    peerDependencies:
      '@types/react': 17 || 18

  '@lit/reactive-element@2.0.4':
    resolution: {integrity: sha512-GFn91inaUa2oHLak8awSIigYz0cU0Payr1rcFsrkf5OJ5eSPxElyZfKh0f2p9FsTiZWXQdWGJeXZICEfXXYSXQ==}

  '@manypkg/find-root@1.1.0':
    resolution: {integrity: sha512-mki5uBvhHzO8kYYix/WRy2WX8S3B5wdVSc9D6KcU5lQNglP2yt58/VfLuAK49glRXChosY8ap2oJ1qgma3GUVA==}

  '@manypkg/get-packages@1.1.3':
    resolution: {integrity: sha512-fo+QhuU3qE/2TQMQmbVMqaQ6EWbMhi4ABWP+O4AM1NqPBuy0OrApV5LO6BrrgnhtAHS2NH6RrVk9OL181tTi8A==}

  '@markdoc/markdoc@0.4.0':
    resolution: {integrity: sha512-fSh4P3Y4E7oaKYc2oNzSIJVPDto7SMzAuQN1Iyx53UxzleA6QzRdNWRxmiPqtVDaDi5dELd2yICoG91csrGrAw==}
    engines: {node: '>=14.7.0'}
    peerDependencies:
      '@types/react': '*'
      react: '*'
    peerDependenciesMeta:
      '@types/react':
        optional: true
      react:
        optional: true

  '@matthiesenxyz/astrodtsbuilder@0.1.2':
    resolution: {integrity: sha512-Sy8R9Kd4WIsYrHm0D+uHMf/5QLyttMdJSVrR4wdXSjVExLC/k4myBUh2mHzUVKbfCvtgsVl/EUEYJiQYeWscIQ==}
    peerDependencies:
      astro: ^4.14

  '@matthiesenxyz/astrolace@0.3.2':
    resolution: {integrity: sha512-w1fO4FGxf6xB57otJS1JdsLe8xv1R9og3ci3dTE0Nm2NsoKvv96nqC6HRX7BOEAWNthoprvkD1k1VxHOGpz/nw==}
    peerDependencies:
      astro: '>=4.14'

  '@matthiesenxyz/integration-utils@0.2.0':
    resolution: {integrity: sha512-gS5QZ2Kwn4Es2niShuo0YunnYa3+vDbOHOeq/0E2/31LqbReipZwqiHzkkuN/d5nGfBzjvD2VD+uU9QTR4LZRA==}
    peerDependencies:
      astro: ^4.14

  '@matthiesenxyz/unocss-preset-daisyui@0.1.2':
    resolution: {integrity: sha512-ErhWcbsNQXVCVkM4AWn+5T/t8oupspdcRCPFGu0D98EEE2HKSrj882iF36ZcRqcChuivQpmxSuHL6ZTe0vRhUw==}
    peerDependencies:
      daisyui: ^4.12.10
      unocss: ^0.62.3

  '@mdx-js/mdx@3.0.1':
    resolution: {integrity: sha512-eIQ4QTrOWyL3LWEe/bu6Taqzq2HQvHcyTMaOrI95P2/LmJE7AsfPfgJGuFLPVqBUE1BC1rik3VIhU+s9u72arA==}

  '@moonrepo/cli@1.28.3':
    resolution: {integrity: sha512-/zBs8RPOsGddZ5KmzQsoE9DPWN67+nVcF6nPFipNNe7ufC876SoVR7n4kkyMOzcgfoF+c/NEv+5fFPweKsmAsA==}
    hasBin: true

  '@moonrepo/core-linux-arm64-gnu@1.28.3':
    resolution: {integrity: sha512-nf+V/0yuMftZHPoQObzpLQJSh4g3tdF3ssgNSxoEBaY0JZaYiEvdGx0M9VYCg9WlJEFquH3NErhapqEi5pV+Sg==}
    cpu: [arm64]
    os: [linux]

  '@moonrepo/core-linux-arm64-musl@1.28.3':
    resolution: {integrity: sha512-mzUfVbjxL+/GESTO/4WwS7zpXwmiOKFmRJjpBjBv2kxplbj46jQUXyvGXm2VjB40+0EYJjq+9g3rhKeE5mmzTQ==}
    cpu: [arm64]
    os: [linux]

  '@moonrepo/core-linux-x64-gnu@1.28.3':
    resolution: {integrity: sha512-UbHtZK+NS9T76uNEvw66RjaCPUwkkekIWBn7ma88W8LXC7onoKfPsQtMHO7XD50XlRuGonzZONY7Wq4wSJprcA==}
    cpu: [x64]
    os: [linux]

  '@moonrepo/core-linux-x64-musl@1.28.3':
    resolution: {integrity: sha512-vbg9Wih32mYShTinPDU7A5Yg/5XWojFjMc8IQ8KPVNdCPGEuk2f6s6yWMc5iOX9s0LCkZ88kZpGMhWi2EaPWaw==}
    cpu: [x64]
    os: [linux]

  '@moonrepo/core-macos-arm64@1.28.3':
    resolution: {integrity: sha512-d8FOQyOW77AolThZqFYFVabWTAr+4GsVY0nybZR3zIKd47++hCPCGnus2XA5uuf08chsYK3wi5w2TkHSKtN7gw==}
    cpu: [arm64]
    os: [darwin]

  '@moonrepo/core-macos-x64@1.28.3':
    resolution: {integrity: sha512-0iEfr2JvE4JVEG6CoA9rWD5zUI5xQev9gnOdTmGeXvrrzOASM3bnp8C9jqDu++o4K3jMRWpgNFTIyz5vWIAXKw==}
    cpu: [x64]
    os: [darwin]

  '@moonrepo/core-windows-x64-msvc@1.28.3':
    resolution: {integrity: sha512-ix+82sXXq4dH9CSM2xYLlQ1wqFHX1l+rsw86YjoSy+K48vbpvTvKqkQP7trs0EQMlrW25sNJRiuEebdtm9/CLg==}
    cpu: [x64]
    os: [win32]

  '@motionone/animation@10.18.0':
    resolution: {integrity: sha512-9z2p5GFGCm0gBsZbi8rVMOAJCtw1WqBTIPw3ozk06gDvZInBPIsQcHgYogEJ4yuHJ+akuW8g1SEIOpTOvYs8hw==}

  '@motionone/dom@10.18.0':
    resolution: {integrity: sha512-bKLP7E0eyO4B2UaHBBN55tnppwRnaE3KFfh3Ps9HhnAkar3Cb69kUCJY9as8LrccVYKgHA+JY5dOQqJLOPhF5A==}

  '@motionone/easing@10.18.0':
    resolution: {integrity: sha512-VcjByo7XpdLS4o9T8t99JtgxkdMcNWD3yHU/n6CLEz3bkmKDRZyYQ/wmSf6daum8ZXqfUAgFeCZSpJZIMxaCzg==}

  '@motionone/generators@10.18.0':
    resolution: {integrity: sha512-+qfkC2DtkDj4tHPu+AFKVfR/C30O1vYdvsGYaR13W/1cczPrrcjdvYCj0VLFuRMN+lP1xvpNZHCRNM4fBzn1jg==}

  '@motionone/types@10.17.1':
    resolution: {integrity: sha512-KaC4kgiODDz8hswCrS0btrVrzyU2CSQKO7Ps90ibBVSQmjkrt2teqta6/sOG59v7+dPnKMAg13jyqtMKV2yJ7A==}

  '@motionone/utils@10.18.0':
    resolution: {integrity: sha512-3XVF7sgyTSI2KWvTf6uLlBJ5iAgRgmvp3bpuOiQJvInd4nZ19ET8lX5unn30SlmRH7hXbBbH+Gxd0m0klJ3Xtw==}

  '@neon-rs/load@0.0.4':
    resolution: {integrity: sha512-kTPhdZyTQxB+2wpiRcFWrDcejc4JI6tkPuS7UZCG4l6Zvc5kU/gGQ/ozvHTh1XR5tS+UlfAfGuPajjzQjCiHCw==}

  '@noble/hashes@1.4.0':
    resolution: {integrity: sha512-V1JJ1WTRUqHHrOSh597hURcMqVKVGL/ea3kv0gSnEdsEZ0/+VyPghM1lMNGc00z7CIQorSvbKpuJkxvuHbvdbg==}
    engines: {node: '>= 16'}

  '@node-rs/argon2-android-arm-eabi@1.7.0':
    resolution: {integrity: sha512-udDqkr5P9E+wYX1SZwAVPdyfYvaF4ry9Tm+R9LkfSHbzWH0uhU6zjIwNRp7m+n4gx691rk+lqqDAIP8RLKwbhg==}
    engines: {node: '>= 10'}
    cpu: [arm]
    os: [android]

  '@node-rs/argon2-android-arm64@1.7.0':
    resolution: {integrity: sha512-s9j/G30xKUx8WU50WIhF0fIl1EdhBGq0RQ06lEhZ0Gi0ap8lhqbE2Bn5h3/G2D1k0Dx+yjeVVNmt/xOQIRG38A==}
    engines: {node: '>= 10'}
    cpu: [arm64]
    os: [android]

  '@node-rs/argon2-darwin-arm64@1.7.0':
    resolution: {integrity: sha512-ZIz4L6HGOB9U1kW23g+m7anGNuTZ0RuTw0vNp3o+2DWpb8u8rODq6A8tH4JRL79S+Co/Nq608m9uackN2pe0Rw==}
    engines: {node: '>= 10'}
    cpu: [arm64]
    os: [darwin]

  '@node-rs/argon2-darwin-x64@1.7.0':
    resolution: {integrity: sha512-5oi/pxqVhODW/pj1+3zElMTn/YukQeywPHHYDbcAW3KsojFjKySfhcJMd1DjKTc+CHQI+4lOxZzSUzK7mI14Hw==}
    engines: {node: '>= 10'}
    cpu: [x64]
    os: [darwin]

  '@node-rs/argon2-freebsd-x64@1.7.0':
    resolution: {integrity: sha512-Ify08683hA4QVXYoIm5SUWOY5DPIT/CMB0CQT+IdxQAg/F+qp342+lUkeAtD5bvStQuCx/dFO3bnnzoe2clMhA==}
    engines: {node: '>= 10'}
    cpu: [x64]
    os: [freebsd]

  '@node-rs/argon2-linux-arm-gnueabihf@1.7.0':
    resolution: {integrity: sha512-7DjDZ1h5AUHAtRNjD19RnQatbhL+uuxBASuuXIBu4/w6Dx8n7YPxwTP4MXfsvuRgKuMWiOb/Ub/HJ3kXVCXRkg==}
    engines: {node: '>= 10'}
    cpu: [arm]
    os: [linux]

  '@node-rs/argon2-linux-arm64-gnu@1.7.0':
    resolution: {integrity: sha512-nJDoMP4Y3YcqGswE4DvP080w6O24RmnFEDnL0emdI8Nou17kNYBzP2546Nasx9GCyLzRcYQwZOUjrtUuQ+od2g==}
    engines: {node: '>= 10'}
    cpu: [arm64]
    os: [linux]

  '@node-rs/argon2-linux-arm64-musl@1.7.0':
    resolution: {integrity: sha512-BKWS8iVconhE3jrb9mj6t1J9vwUqQPpzCbUKxfTGJfc+kNL58F1SXHBoe2cDYGnHrFEHTY0YochzXoAfm4Dm/A==}
    engines: {node: '>= 10'}
    cpu: [arm64]
    os: [linux]

  '@node-rs/argon2-linux-x64-gnu@1.7.0':
    resolution: {integrity: sha512-EmgqZOlf4Jurk/szW1iTsVISx25bKksVC5uttJDUloTgsAgIGReCpUUO1R24pBhu9ESJa47iv8NSf3yAfGv6jQ==}
    engines: {node: '>= 10'}
    cpu: [x64]
    os: [linux]

  '@node-rs/argon2-linux-x64-musl@1.7.0':
    resolution: {integrity: sha512-/o1efYCYIxjfuoRYyBTi2Iy+1iFfhqHCvvVsnjNSgO1xWiWrX0Rrt/xXW5Zsl7vS2Y+yu8PL8KFWRzZhaVxfKA==}
    engines: {node: '>= 10'}
    cpu: [x64]
    os: [linux]

  '@node-rs/argon2-wasm32-wasi@1.7.0':
    resolution: {integrity: sha512-Evmk9VcxqnuwQftfAfYEr6YZYSPLzmKUsbFIMep5nTt9PT4XYRFAERj7wNYp+rOcBenF3X4xoB+LhwcOMTNE5w==}
    engines: {node: '>=14.0.0'}
    cpu: [wasm32]

  '@node-rs/argon2-win32-arm64-msvc@1.7.0':
    resolution: {integrity: sha512-qgsU7T004COWWpSA0tppDqDxbPLgg8FaU09krIJ7FBl71Sz8SFO40h7fDIjfbTT5w7u6mcaINMQ5bSHu75PCaA==}
    engines: {node: '>= 10'}
    cpu: [arm64]
    os: [win32]

  '@node-rs/argon2-win32-ia32-msvc@1.7.0':
    resolution: {integrity: sha512-JGafwWYQ/HpZ3XSwP4adQ6W41pRvhcdXvpzIWtKvX+17+xEXAe2nmGWM6s27pVkg1iV2ZtoYLRDkOUoGqZkCcg==}
    engines: {node: '>= 10'}
    cpu: [ia32]
    os: [win32]

  '@node-rs/argon2-win32-x64-msvc@1.7.0':
    resolution: {integrity: sha512-9oq4ShyFakw8AG3mRls0AoCpxBFcimYx7+jvXeAf2OqKNO+mSA6eZ9z7KQeVCi0+SOEUYxMGf5UiGiDb9R6+9Q==}
    engines: {node: '>= 10'}
    cpu: [x64]
    os: [win32]

  '@node-rs/argon2@1.7.0':
    resolution: {integrity: sha512-zfULc+/tmcWcxn+nHkbyY8vP3+MpEqKORbszt4UkpqZgBgDAAIYvuDN/zukfTgdmo6tmJKKVfzigZOPk4LlIog==}
    engines: {node: '>= 10'}

  '@node-rs/bcrypt-android-arm-eabi@1.9.0':
    resolution: {integrity: sha512-nOCFISGtnodGHNiLrG0WYLWr81qQzZKYfmwHc7muUeq+KY0sQXyHOwZk9OuNQAWv/lnntmtbwkwT0QNEmOyLvA==}
    engines: {node: '>= 10'}
    cpu: [arm]
    os: [android]

  '@node-rs/bcrypt-android-arm64@1.9.0':
    resolution: {integrity: sha512-+ZrIAtigVmjYkqZQTThHVlz0+TG6D+GDHWhVKvR2DifjtqJ0i+mb9gjo++hN+fWEQdWNGxKCiBBjwgT4EcXd6A==}
    engines: {node: '>= 10'}
    cpu: [arm64]
    os: [android]

  '@node-rs/bcrypt-darwin-arm64@1.9.0':
    resolution: {integrity: sha512-CQiS+F9Pa0XozvkXR1g7uXE9QvBOPOplDg0iCCPRYTN9PqA5qYxhwe48G3o+v2UeQceNRrbnEtWuANm7JRqIhw==}
    engines: {node: '>= 10'}
    cpu: [arm64]
    os: [darwin]

  '@node-rs/bcrypt-darwin-x64@1.9.0':
    resolution: {integrity: sha512-4pTKGawYd7sNEjdJ7R/R67uwQH1VvwPZ0SSUMmeNHbxD5QlwAPXdDH11q22uzVXsvNFZ6nGQBg8No5OUGpx6Ug==}
    engines: {node: '>= 10'}
    cpu: [x64]
    os: [darwin]

  '@node-rs/bcrypt-freebsd-x64@1.9.0':
    resolution: {integrity: sha512-UmWzySX4BJhT/B8xmTru6iFif3h0Rpx3TqxRLCcbgmH43r7k5/9QuhpiyzpvKGpKHJCFNm4F3rC2wghvw5FCIg==}
    engines: {node: '>= 10'}
    cpu: [x64]
    os: [freebsd]

  '@node-rs/bcrypt-linux-arm-gnueabihf@1.9.0':
    resolution: {integrity: sha512-8qoX4PgBND2cVwsbajoAWo3NwdfJPEXgpCsZQZURz42oMjbGyhhSYbovBCskGU3EBLoC8RA2B1jFWooeYVn5BA==}
    engines: {node: '>= 10'}
    cpu: [arm]
    os: [linux]

  '@node-rs/bcrypt-linux-arm64-gnu@1.9.0':
    resolution: {integrity: sha512-TuAC6kx0SbcIA4mSEWPi+OCcDjTQUMl213v5gMNlttF+D4ieIZx6pPDGTaMO6M2PDHTeCG0CBzZl0Lu+9b0c7Q==}
    engines: {node: '>= 10'}
    cpu: [arm64]
    os: [linux]

  '@node-rs/bcrypt-linux-arm64-musl@1.9.0':
    resolution: {integrity: sha512-/sIvKDABOI8QOEnLD7hIj02BVaNOuCIWBKvxcJOt8+TuwJ6zmY1UI5kSv9d99WbiHjTp97wtAUbZQwauU4b9ew==}
    engines: {node: '>= 10'}
    cpu: [arm64]
    os: [linux]

  '@node-rs/bcrypt-linux-x64-gnu@1.9.0':
    resolution: {integrity: sha512-DyyhDHDsLBsCKz1tZ1hLvUZSc1DK0FU0v52jK6IBQxrj24WscSU9zZe7ie/V9kdmA4Ep57BfpWX8Dsa2JxGdgQ==}
    engines: {node: '>= 10'}
    cpu: [x64]
    os: [linux]

  '@node-rs/bcrypt-linux-x64-musl@1.9.0':
    resolution: {integrity: sha512-duIiuqQ+Lew8ASSAYm6ZRqcmfBGWwsi81XLUwz86a2HR7Qv6V4yc3ZAUQovAikhjCsIqe8C11JlAZSK6+PlXYg==}
    engines: {node: '>= 10'}
    cpu: [x64]
    os: [linux]

  '@node-rs/bcrypt-wasm32-wasi@1.9.0':
    resolution: {integrity: sha512-ylaGmn9Wjwv/D5lxtawttx3H6Uu2WTTR7lWlRHGT6Ga/MB1Vj4OjSGUW8G8zIVnKuXpGbZ92pgHlt4HUpSLctw==}
    engines: {node: '>=14.0.0'}
    cpu: [wasm32]

  '@node-rs/bcrypt-win32-arm64-msvc@1.9.0':
    resolution: {integrity: sha512-2h86gF7QFyEzODuDFml/Dp1MSJoZjxJ4yyT2Erf4NkwsiA5MqowUhUsorRwZhX6+2CtlGa7orbwi13AKMsYndw==}
    engines: {node: '>= 10'}
    cpu: [arm64]
    os: [win32]

  '@node-rs/bcrypt-win32-ia32-msvc@1.9.0':
    resolution: {integrity: sha512-kqxalCvhs4FkN0+gWWfa4Bdy2NQAkfiqq/CEf6mNXC13RSV673Ev9V8sRlQyNpCHCNkeXfOT9pgoBdJmMs9muA==}
    engines: {node: '>= 10'}
    cpu: [ia32]
    os: [win32]

  '@node-rs/bcrypt-win32-x64-msvc@1.9.0':
    resolution: {integrity: sha512-2y0Tuo6ZAT2Cz8V7DHulSlv1Bip3zbzeXyeur+uR25IRNYXKvI/P99Zl85Fbuu/zzYAZRLLlGTRe6/9IHofe/w==}
    engines: {node: '>= 10'}
    cpu: [x64]
    os: [win32]

  '@node-rs/bcrypt@1.9.0':
    resolution: {integrity: sha512-u2OlIxW264bFUfvbFqDz9HZKFjwe8FHFtn7T/U8mYjPZ7DWYpbUB+/dkW/QgYfMSfR0ejkyuWaBBe0coW7/7ig==}
    engines: {node: '>= 10'}

  '@nodelib/fs.scandir@2.1.5':
    resolution: {integrity: sha512-vq24Bq3ym5HEQm2NKCr3yXDwjc7vTsEThRDnkp2DK9p1uqLR+DHurm/NOTo0KG7HYHU7eppKZj3MyqYuMBf62g==}
    engines: {node: '>= 8'}

  '@nodelib/fs.stat@2.0.5':
    resolution: {integrity: sha512-RkhPPp2zrqDAQA/2jNhnztcPAlv64XdhIp7a7454A5ovI7Bukxgt7MX7udwAu3zg1DcpPU0rz3VV1SeaqvY4+A==}
    engines: {node: '>= 8'}

  '@nodelib/fs.walk@1.2.8':
    resolution: {integrity: sha512-oGB+UxlgWcgQkgwo8GcEGwemoTFt3FIO9ababBmaGwXIoBKZ+GTy0pP185beGg7Llih/NSHSV2XAs1lnznocSg==}
    engines: {node: '>= 8'}

  '@oslojs/encoding@0.4.1':
    resolution: {integrity: sha512-hkjo6MuIK/kQR5CrGNdAPZhS01ZCXuWDRJ187zh6qqF2+yMHZpD9fAYpX8q2bOO6Ryhl3XpCT6kUX76N8hhm4Q==}

  '@oslojs/encoding@1.1.0':
    resolution: {integrity: sha512-70wQhgYmndg4GCPxPPxPGevRKqTIJ2Nh4OkiMWmDAVYsTQ+Ta7Sq+rPevXyXGdzr30/qZBnyOalCszoMxlyldQ==}

  '@pagefind/darwin-arm64@1.1.0':
    resolution: {integrity: sha512-SLsXNLtSilGZjvqis8sX42fBWsWAVkcDh1oerxwqbac84HbiwxpxOC2jm8hRwcR0Z55HPZPWO77XeRix/8GwTg==}
    cpu: [arm64]
    os: [darwin]

  '@pagefind/darwin-x64@1.1.0':
    resolution: {integrity: sha512-QjQSE/L5oS1C8N8GdljGaWtjCBMgMtfrPAoiCmINTu9Y9dp0ggAyXvF8K7Qg3VyIMYJ6v8vg2PN7Z3b+AaAqUA==}
    cpu: [x64]
    os: [darwin]

  '@pagefind/default-ui@1.1.0':
    resolution: {integrity: sha512-+XiAJAK++C64nQcD7s3Prdmd5S92lT05fwjOxm0L1jj80jbL+tmvcqkkFnPpoqhnicIPgcAX/Y5W0HRZnBt35w==}

  '@pagefind/linux-arm64@1.1.0':
    resolution: {integrity: sha512-8zjYCa2BtNEL7KnXtysPtBELCyv5DSQ4yHeK/nsEq6w4ToAMTBl0K06khqxdSGgjMSwwrxvLzq3so0LC5Q14dA==}
    cpu: [arm64]
    os: [linux]

  '@pagefind/linux-x64@1.1.0':
    resolution: {integrity: sha512-4lsg6VB7A6PWTwaP8oSmXV4O9H0IHX7AlwTDcfyT+YJo/sPXOVjqycD5cdBgqNLfUk8B9bkWcTDCRmJbHrKeCw==}
    cpu: [x64]
    os: [linux]

  '@pagefind/windows-x64@1.1.0':
    resolution: {integrity: sha512-OboCM76BcMKT9IoSfZuFhiqMRgTde8x4qDDvKulFmycgiJrlL5WnIqBHJLQxZq+o2KyZpoHF97iwsGAm8c32sQ==}
    cpu: [x64]
    os: [win32]

  '@pkgjs/parseargs@0.11.0':
    resolution: {integrity: sha512-+1VkjdD0QBLPodGrJUeqarH8VAIvQODIbwh9XpP5Syisf7YoQgsJKPNFoqqLQlu+VQ/tVSshMR6loPMn8U+dPg==}
    engines: {node: '>=14'}

  '@pnpm/config.env-replace@1.1.0':
    resolution: {integrity: sha512-htyl8TWnKL7K/ESFa1oW2UB5lVDxuF5DpM7tBi6Hu2LNL3mWkIzNLG6N4zoCUP1lCKNxWy/3iu8mS8MvToGd6w==}
    engines: {node: '>=12.22.0'}

  '@pnpm/network.ca-file@1.0.2':
    resolution: {integrity: sha512-YcPQ8a0jwYU9bTdJDpXjMi7Brhkr1mXsXrUJvjqM2mQDgkRiz8jFaQGOdaLxgjtUfQgZhKy/O3cG/YwmgKaxLA==}
    engines: {node: '>=12.22.0'}

  '@pnpm/npm-conf@2.2.2':
    resolution: {integrity: sha512-UA91GwWPhFExt3IizW6bOeY/pQ0BkuNwKjk9iQW9KqxluGCrg4VenZ0/L+2Y0+ZOtme72EVvg6v0zo3AMQRCeA==}
    engines: {node: '>=12'}

  '@polka/url@1.0.0-next.25':
    resolution: {integrity: sha512-j7P6Rgr3mmtdkeDGTe0E/aYyWEWVtc5yFXtHCRHs28/jptDEWfaVOc5T7cblqy1XKPPfCxJc/8DwQ5YgLOZOVQ==}

  '@rollup/pluginutils@5.1.0':
    resolution: {integrity: sha512-XTIWOPPcpvyKI6L1NHo0lFlCyznUEyPmPY1mc3KpPVDYulHSTvyeLNVW00QTLIAFNhR3kYnJTQHeGqU4M3n09g==}
    engines: {node: '>=14.0.0'}
    peerDependencies:
      rollup: ^1.20.0||^2.0.0||^3.0.0||^4.0.0
    peerDependenciesMeta:
      rollup:
        optional: true

  '@rollup/rollup-android-arm-eabi@4.21.0':
    resolution: {integrity: sha512-WTWD8PfoSAJ+qL87lE7votj3syLavxunWhzCnx3XFxFiI/BA/r3X7MUM8dVrH8rb2r4AiO8jJsr3ZjdaftmnfA==}
    cpu: [arm]
    os: [android]

  '@rollup/rollup-android-arm64@4.21.0':
    resolution: {integrity: sha512-a1sR2zSK1B4eYkiZu17ZUZhmUQcKjk2/j9Me2IDjk1GHW7LB5Z35LEzj9iJch6gtUfsnvZs1ZNyDW2oZSThrkA==}
    cpu: [arm64]
    os: [android]

  '@rollup/rollup-darwin-arm64@4.21.0':
    resolution: {integrity: sha512-zOnKWLgDld/svhKO5PD9ozmL6roy5OQ5T4ThvdYZLpiOhEGY+dp2NwUmxK0Ld91LrbjrvtNAE0ERBwjqhZTRAA==}
    cpu: [arm64]
    os: [darwin]

  '@rollup/rollup-darwin-x64@4.21.0':
    resolution: {integrity: sha512-7doS8br0xAkg48SKE2QNtMSFPFUlRdw9+votl27MvT46vo44ATBmdZdGysOevNELmZlfd+NEa0UYOA8f01WSrg==}
    cpu: [x64]
    os: [darwin]

  '@rollup/rollup-linux-arm-gnueabihf@4.21.0':
    resolution: {integrity: sha512-pWJsfQjNWNGsoCq53KjMtwdJDmh/6NubwQcz52aEwLEuvx08bzcy6tOUuawAOncPnxz/3siRtd8hiQ32G1y8VA==}
    cpu: [arm]
    os: [linux]

  '@rollup/rollup-linux-arm-musleabihf@4.21.0':
    resolution: {integrity: sha512-efRIANsz3UHZrnZXuEvxS9LoCOWMGD1rweciD6uJQIx2myN3a8Im1FafZBzh7zk1RJ6oKcR16dU3UPldaKd83w==}
    cpu: [arm]
    os: [linux]

  '@rollup/rollup-linux-arm64-gnu@4.21.0':
    resolution: {integrity: sha512-ZrPhydkTVhyeGTW94WJ8pnl1uroqVHM3j3hjdquwAcWnmivjAwOYjTEAuEDeJvGX7xv3Z9GAvrBkEzCgHq9U1w==}
    cpu: [arm64]
    os: [linux]

  '@rollup/rollup-linux-arm64-musl@4.21.0':
    resolution: {integrity: sha512-cfaupqd+UEFeURmqNP2eEvXqgbSox/LHOyN9/d2pSdV8xTrjdg3NgOFJCtc1vQ/jEke1qD0IejbBfxleBPHnPw==}
    cpu: [arm64]
    os: [linux]

  '@rollup/rollup-linux-powerpc64le-gnu@4.21.0':
    resolution: {integrity: sha512-ZKPan1/RvAhrUylwBXC9t7B2hXdpb/ufeu22pG2psV7RN8roOfGurEghw1ySmX/CmDDHNTDDjY3lo9hRlgtaHg==}
    cpu: [ppc64]
    os: [linux]

  '@rollup/rollup-linux-riscv64-gnu@4.21.0':
    resolution: {integrity: sha512-H1eRaCwd5E8eS8leiS+o/NqMdljkcb1d6r2h4fKSsCXQilLKArq6WS7XBLDu80Yz+nMqHVFDquwcVrQmGr28rg==}
    cpu: [riscv64]
    os: [linux]

  '@rollup/rollup-linux-s390x-gnu@4.21.0':
    resolution: {integrity: sha512-zJ4hA+3b5tu8u7L58CCSI0A9N1vkfwPhWd/puGXwtZlsB5bTkwDNW/+JCU84+3QYmKpLi+XvHdmrlwUwDA6kqw==}
    cpu: [s390x]
    os: [linux]

  '@rollup/rollup-linux-x64-gnu@4.21.0':
    resolution: {integrity: sha512-e2hrvElFIh6kW/UNBQK/kzqMNY5mO+67YtEh9OA65RM5IJXYTWiXjX6fjIiPaqOkBthYF1EqgiZ6OXKcQsM0hg==}
    cpu: [x64]
    os: [linux]

  '@rollup/rollup-linux-x64-musl@4.21.0':
    resolution: {integrity: sha512-1vvmgDdUSebVGXWX2lIcgRebqfQSff0hMEkLJyakQ9JQUbLDkEaMsPTLOmyccyC6IJ/l3FZuJbmrBw/u0A0uCQ==}
    cpu: [x64]
    os: [linux]

  '@rollup/rollup-win32-arm64-msvc@4.21.0':
    resolution: {integrity: sha512-s5oFkZ/hFcrlAyBTONFY1TWndfyre1wOMwU+6KCpm/iatybvrRgmZVM+vCFwxmC5ZhdlgfE0N4XorsDpi7/4XQ==}
    cpu: [arm64]
    os: [win32]

  '@rollup/rollup-win32-ia32-msvc@4.21.0':
    resolution: {integrity: sha512-G9+TEqRnAA6nbpqyUqgTiopmnfgnMkR3kMukFBDsiyy23LZvUCpiUwjTRx6ezYCjJODXrh52rBR9oXvm+Fp5wg==}
    cpu: [ia32]
    os: [win32]

  '@rollup/rollup-win32-x64-msvc@4.21.0':
    resolution: {integrity: sha512-2jsCDZwtQvRhejHLfZ1JY6w6kEuEtfF9nzYsZxzSlNVKDX+DpsDJ+Rbjkm74nvg2rdx0gwBS+IMdvwJuq3S9pQ==}
    cpu: [x64]
    os: [win32]

  '@shikijs/core@1.14.1':
    resolution: {integrity: sha512-KyHIIpKNaT20FtFPFjCQB5WVSTpLR/n+jQXhWHWVUMm9MaOaG9BGOG0MSyt7yA4+Lm+4c9rTc03tt3nYzeYSfw==}

  '@shikijs/core@1.16.2':
    resolution: {integrity: sha512-XSVH5OZCvE4WLMgdoBqfPMYmGHGmCC3OgZhw0S7KcSi2XKZ+5oHGe71GFnTljgdOxvxx5WrRks6QoTLKrl1eAA==}

  '@shikijs/transformers@1.14.1':
    resolution: {integrity: sha512-JJqL8QBVCJh3L61jqqEXgFq1cTycwjcGj7aSmqOEsbxnETM9hRlaB74QuXvY/fVJNjbNt8nvWo0VwAXKvMSLRg==}

  '@shikijs/vscode-textmate@9.2.0':
    resolution: {integrity: sha512-5FinaOp6Vdh/dl4/yaOTh0ZeKch+rYS8DUb38V3GMKYVkdqzxw53lViRKUYkVILRiVQT7dcPC7VvAKOR73zVtQ==}

  '@shoelace-style/animations@1.1.0':
    resolution: {integrity: sha512-Be+cahtZyI2dPKRm8EZSx3YJQ+jLvEcn3xzRP7tM4tqBnvd/eW/64Xh0iOf0t2w5P8iJKfdBbpVNE9naCaOf2g==}

  '@shoelace-style/localize@3.2.1':
    resolution: {integrity: sha512-r4C9C/5kSfMBIr0D9imvpRdCNXtUNgyYThc4YlS6K5Hchv1UyxNQ9mxwj+BTRH2i1Neits260sR3OjKMnplsFA==}

  '@shoelace-style/shoelace@2.16.0':
    resolution: {integrity: sha512-OV4XYAAZv0OfOR4RlpxCYOn7pH8ETIL8Pkh5hFvIrL+BN4/vlBLoeESYDU2tB/f9iichu4cfwdPquJITmKdY1w==}
    engines: {node: '>=14.17.0'}

  '@tailwindcss/typography@0.5.15':
    resolution: {integrity: sha512-AqhlCXl+8grUz8uqExv5OTtgpjuVIwFTSXTrh8y9/pw6q2ek7fJ+Y8ZEVw7EB2DCcuCOtEjf9w3+J3rzts01uA==}
    peerDependencies:
      tailwindcss: '>=3.0.0 || insiders || >=4.0.0-alpha.20'

  '@trysound/sax@0.2.0':
    resolution: {integrity: sha512-L7z9BgrNEcYyUYtF+HaEfiS5ebkh9jXqbszz7pC0hRBPaatV0XjSD3+eHrpqFemQfgwiFF0QPIarnIihIDn7OA==}
    engines: {node: '>=10.13.0'}

  '@tybys/wasm-util@0.8.3':
    resolution: {integrity: sha512-Z96T/L6dUFFxgFJ+pQtkPpne9q7i6kIPYCFnQBHSgSPV9idTsKfIhCss0h5iM9irweZCatkrdeP8yi5uM1eX6Q==}

  '@types/acorn@4.0.6':
    resolution: {integrity: sha512-veQTnWP+1D/xbxVrPC3zHnCZRjSrKfhbMUlEA43iMZLu7EsnTtkJklIuwrCPbOi8YkvDQAiW05VQQFvvz9oieQ==}

  '@types/babel__core@7.20.5':
    resolution: {integrity: sha512-qoQprZvz5wQFJwMDqeseRXWv3rqMvhgpbXFfVyWhbx9X47POIA6i/+dXefEmZKoAgOaTdaIgNSMqMIU61yRyzA==}

  '@types/babel__generator@7.6.8':
    resolution: {integrity: sha512-ASsj+tpEDsEiFr1arWrlN6V3mdfjRMZt6LtK/Vp/kreFLnr5QH5+DhvD5nINYZXzwJvXeGq+05iUXcAzVrqWtw==}

  '@types/babel__template@7.4.4':
    resolution: {integrity: sha512-h/NUaSyG5EyxBIp8YRxo4RMe2/qQgvyowRwVMzhYhBCONbW8PUsg4lkFMrhgZhUe5z3L3MiLDuvyJ/CaPa2A8A==}

  '@types/babel__traverse@7.20.6':
    resolution: {integrity: sha512-r1bzfrm0tomOI8g1SzvCaQHo6Lcv6zu0EA+W2kHrt8dyrHQxGzBBL4kdkzIS+jBMV+EYcMAEAqXqYaLJq5rOZg==}

  '@types/braces@3.0.4':
    resolution: {integrity: sha512-0WR3b8eaISjEW7RpZnclONaLFDf7buaowRHdqLp4vLj54AsSAYWfh3DRbfiYJY9XDxMgx1B4sE1Afw2PGpuHOA==}

  '@types/cookie@0.6.0':
    resolution: {integrity: sha512-4Kh9a6B2bQciAhf7FSuMRRkUWecJgJu9nPnx3yzpsfXX/c50REIqpHY4C82bXP90qrLtXtkDxTZosYO3UpOwlA==}

  '@types/debug@4.1.12':
    resolution: {integrity: sha512-vIChWdVG3LG1SMxEvI/AK+FWJthlrqlTu7fbrlywTkkaONwk/UAGaULXRlf8vkzFBLVm0zkMdCquhL5aOjhXPQ==}

  '@types/estree-jsx@1.0.5':
    resolution: {integrity: sha512-52CcUVNFyfb1A2ALocQw/Dd1BQFNmSdkuC3BkZ6iqhdMfQz7JWOFRuJFloOzjk+6WijU56m9oKXFAXc7o3Towg==}

  '@types/estree@1.0.5':
    resolution: {integrity: sha512-/kYRxGDLWzHOB7q+wtSUQlFrtcdUccpfy+X+9iMBpHK8QLLhx2wIPYuS5DYtR9Wa/YlZAbIovy7qVdB1Aq6Lyw==}

  '@types/hast@3.0.4':
    resolution: {integrity: sha512-WPs+bbQw5aCj+x6laNGWLH3wviHtoCv/P3+otBhbOhJgG8qtpdAMlTCxLtsTWA7LH1Oh/bFCHsBn0TPS5m30EQ==}

  '@types/linkify-it@5.0.0':
    resolution: {integrity: sha512-sVDA58zAw4eWAffKOaQH5/5j3XeayukzDk+ewSsnv3p4yJEZHCCzMDiZM8e0OUrRvmpGZ85jf4yDHkHsgBNr9Q==}

  '@types/markdown-it@12.2.3':
    resolution: {integrity: sha512-GKMHFfv3458yYy+v/N8gjufHO6MSZKCOXpZc5GXIWWy8uldwfmPn98vp81gZ5f9SVw8YYBctgfJ22a2d7AOMeQ==}

  '@types/mdast@4.0.4':
    resolution: {integrity: sha512-kGaNbPh1k7AFzgpud/gMdvIm5xuECykRR+JnWKQno9TAXVa6WIVCGTPvYGekIDL4uwCZQSYbUxNBSb1aUo79oA==}

  '@types/mdurl@2.0.0':
    resolution: {integrity: sha512-RGdgjQUZba5p6QEFAVx2OGb8rQDL/cPRG7GiedRzMcJ1tYnUANBncjbSB1NRGwbvjcPeikRABz2nshyPk1bhWg==}

  '@types/mdx@2.0.13':
    resolution: {integrity: sha512-+OWZQfAYyio6YkJb3HLxDrvnx6SWWDbC0zVPfBRzUk0/nqoDyf6dNxQi3eArPe8rJ473nobTMQ/8Zk+LxJ+Yuw==}

  '@types/micromatch@4.0.9':
    resolution: {integrity: sha512-7V+8ncr22h4UoYRLnLXSpTxjQrNUXtWHGeMPRJt1nULXI57G9bIcpyrHlmrQ7QK24EyyuXvYcSSWAM8GA9nqCg==}

  '@types/ms@0.7.34':
    resolution: {integrity: sha512-nG96G3Wp6acyAgJqGasjODb+acrI7KltPiRxzHPXnP3NgI28bpQDRv53olbqGXbfcgF5aiiHmO3xpwEpS5Ld9g==}

  '@types/nlcst@2.0.3':
    resolution: {integrity: sha512-vSYNSDe6Ix3q+6Z7ri9lyWqgGhJTmzRjZRqyq15N0Z/1/UnVsno9G/N40NBijoYx2seFDIl0+B2mgAb9mezUCA==}

  '@types/node@12.20.55':
    resolution: {integrity: sha512-J8xLz7q2OFulZ2cyGTLE1TbbZcjpno7FaN6zdJNrgAdrJ+DZzh/uFR6YrTb4C+nXakvud8Q4+rbhoIWlYQbUFQ==}

  '@types/node@17.0.45':
    resolution: {integrity: sha512-w+tIMs3rq2afQdsPJlODhoUEKzFP1ayaoyl1CcnwtIlsVe7K7bA1NGm4s3PraqTLlXnbIN84zuBlxBWo1u9BLw==}

  '@types/node@18.19.42':
    resolution: {integrity: sha512-d2ZFc/3lnK2YCYhos8iaNIYu9Vfhr92nHiyJHRltXWjXUBjEE+A4I58Tdbnw4VhggSW+2j5y5gTrLs4biNnubg==}

  '@types/node@20.14.13':
    resolution: {integrity: sha512-+bHoGiZb8UiQ0+WEtmph2IWQCjIqg8MDZMAV+ppRRhUZnquF5mQkP/9vpSwJClEiSM/C7fZZExPzfU0vJTyp8w==}

  '@types/node@22.0.0':
    resolution: {integrity: sha512-VT7KSYudcPOzP5Q0wfbowyNLaVR8QWUdw+088uFWwfvpY6uCWaXpqV6ieLAu9WBcnTa7H4Z5RLK8I5t2FuOcqw==}

  '@types/prop-types@15.7.12':
    resolution: {integrity: sha512-5zvhXYtRNRluoE/jAp4GVsSduVUzNWKkOZrCDBWYtE7biZywwdC2AcEzg+cSMLFRfVgeAFqpfNabiPjxFddV1Q==}

  '@types/react-dom@18.3.0':
    resolution: {integrity: sha512-EhwApuTmMBmXuFOikhQLIBUn6uFg81SwLMOAUgodJF14SOBOCMdU04gDoYi0WOJJHD144TL32z4yDqCW3dnkQg==}

  '@types/react@18.3.5':
    resolution: {integrity: sha512-WeqMfGJLGuLCqHGYRGHxnKrXcTitc6L/nBUWfWPcTarG3t9PsquqUMuVeXZeca+mglY4Vo5GZjCi0A3Or2lnxA==}

  '@types/sax@1.2.7':
    resolution: {integrity: sha512-rO73L89PJxeYM3s3pPPjiPgVVcymqU490g0YO5n5By0k2Erzj6tay/4lr1CHAAU4JyOWd1rpQ8bCf6cZfHU96A==}

  '@types/semver@7.5.8':
    resolution: {integrity: sha512-I8EUhyrgfLrcTkzV3TSsGyl1tSuPrEDzr0yd5m90UgNxQkyDXULk3b6MlQqTCpZpNtWe1K0hzclnZkTcLBe2UQ==}

  '@types/tar@6.1.13':
    resolution: {integrity: sha512-IznnlmU5f4WcGTh2ltRu/Ijpmk8wiWXfF0VA4s+HPjHZgvFggk1YaIkbo5krX/zUCzWF8N/l4+W/LNxnvAJ8nw==}

  '@types/trusted-types@2.0.7':
    resolution: {integrity: sha512-ScaPdn1dQczgbl0QFTeTOmVHFULt394XJgOQNoyVhZ6r2vLnMLJfBPd53SB52T/3G36VI1/g2MZaX0cwDuXsfw==}

  '@types/unist@2.0.10':
    resolution: {integrity: sha512-IfYcSBWE3hLpBg8+X2SEa8LVkJdJEkT2Ese2aaLs3ptGdVtABxndrMaxuFlQ1qdFf9Q5rDvDpxI3WwgvKFAsQA==}

  '@types/unist@3.0.2':
    resolution: {integrity: sha512-dqId9J8K/vGi5Zr7oo212BGii5m3q5Hxlkwy3WpYuKPklmBEvsbMYYyLxAQpSffdLl/gdW0XUpKWFvYmyoWCoQ==}

  '@types/ws@8.5.12':
    resolution: {integrity: sha512-3tPRkv1EtkDpzlgyKyI8pGsGZAGPEaXeu0DOj5DI25Ja91bdAYddYHbADRYVrZMRbfW+1l5YwXVDKohDJNQxkQ==}

  '@types/yauzl@2.10.3':
    resolution: {integrity: sha512-oJoftv0LSuaDZE3Le4DbKX+KS9G36NzOeSap90UIK0yMA/NhKJhqlSGtNDORNRaIbQfzjXDrQa0ytJ6mNRGz/Q==}

  '@ungap/structured-clone@1.2.0':
    resolution: {integrity: sha512-zuVdFrMJiuCDQUMCzQaD6KL28MjnqqN8XnAqiEq9PNm/hCPTSGfrXCOfwj1ow4LFb/tNymJPwsNbVePc1xFqrQ==}

  '@unocss/astro@0.62.3':
    resolution: {integrity: sha512-C6ZdyLbLDS0LebwmgwVItLNAOSkL/tvVWNRd1i3Jy5uj1vPxlrw+3lIYiHjEofn0GFpBiwlv5+OCvO1Xpq5MqA==}
    peerDependencies:
      vite: ^2.9.0 || ^3.0.0-0 || ^4.0.0 || ^5.0.0-0
    peerDependenciesMeta:
      vite:
        optional: true

  '@unocss/cli@0.62.3':
    resolution: {integrity: sha512-yEl1iNKkBVpo8+i8gzveM5/0/vOVe6m8+FmuSDuKeSPJnYMhI1mAn+OCKFb/I+qEeLbRPXebbJUUB1xZNzya+w==}
    engines: {node: '>=14'}
    hasBin: true

  '@unocss/config@0.62.3':
    resolution: {integrity: sha512-zYOvFE0HfGIbnP/AvsbAlJpPRx9CQyXzL11m/8zgsHW5SGlJIYxuTll83l/xu026G5mPiksy7quoEOEgCLslqw==}
    engines: {node: '>=14'}

  '@unocss/core@0.62.3':
    resolution: {integrity: sha512-Pfyrj8S7jq9K1QXD6Z5BCeiQavaHpbMN5q958/kmdbNGp57hOg1e346fMJAvgPjLBR+lE/hgZEsDrijtRiZXnw==}

  '@unocss/extractor-arbitrary-variants@0.62.3':
    resolution: {integrity: sha512-9ZscWyXEwDZif+b56xZyJFHwJOjdMXmj+6x96jOsnRNBzwT9eW7YcGCErP1ih/q1S6KmuRrHM/JOXMBQ6H4qlw==}

  '@unocss/inspector@0.62.3':
    resolution: {integrity: sha512-nTSXOf7YimFPxEYJo5VfP5wlMgYOCjlv3c5Ub/0fynCJXZNb89SFeU05ABXkEgg/FfiobVBTscikLc6guW8eHQ==}

  '@unocss/postcss@0.62.3':
    resolution: {integrity: sha512-CwL378ef0QazduXqlaGcWgKJAzemBUxdhapWWiRqI8sXC/eXht5xK6nS1JxqADDuxosgqsGdvcCGmP8ZFrEyiA==}
    engines: {node: '>=14'}
    peerDependencies:
      postcss: ^8.4.21

  '@unocss/preset-attributify@0.62.3':
    resolution: {integrity: sha512-ORNwyLobGTwnn/tK5yHnMabdJU6Mr/C4LyFH7G8VSLit/aVS0fFa795kJXwxfbqQoQ7Gw0Zxs9oE5RXI0/0y7g==}

  '@unocss/preset-icons@0.62.3':
    resolution: {integrity: sha512-Ie+5RTyac1Q5CNB/s/4aB4VTHAQgQqsI5hshMNLkJ0Jj1lWxodUdEbCRKjXDalRjAXOS9vsLjfJ35ozJ1RSTIQ==}

  '@unocss/preset-mini@0.62.3':
    resolution: {integrity: sha512-dn/8ubeW2ry/ZF3iKxdQHnS0l3EBibt0rIOE/XVwx24ub6pRzclU4r7xHnXeqvAFOO9PoiKDGgFR92m6R2MxyQ==}

  '@unocss/preset-tagify@0.62.3':
    resolution: {integrity: sha512-8BpUCZ5sjOZOzBKtu7ecfhRggwwPF78IqeqeNjI+XYRs8r7TBBcUVeF6zUkwhlX/TbtREkw2OZj0Iusa9CBO+A==}

  '@unocss/preset-typography@0.62.3':
    resolution: {integrity: sha512-GjtDgQ1Jec/5RNmnyGMWMgyPdStWcFG/S+NUfOuroRsGSI8PDxihVOwFu5CwvOB2J2r6mRNLeUYMluE05jW3sw==}

  '@unocss/preset-uno@0.62.3':
    resolution: {integrity: sha512-RlsrMlpEzoZqB0lr5VvlkHGpEgr0Vp6z4Q/7DjW5t7mi20Z2i8olaLGWM0TO1wKoRi8bxc6HP0RHUS7pHtZxBA==}

  '@unocss/preset-web-fonts@0.62.3':
    resolution: {integrity: sha512-rGEouncGFwcUY1cjkQ/ZoSmEzOeSi3Yk4YAfHGyS0ff5zKuTDWZgivB8hh/mTtvRzZunIL+FW1+1z5G9rUwjgQ==}

  '@unocss/preset-wind@0.62.3':
    resolution: {integrity: sha512-6+VNce1he1U5EXKlXRwTIPn8KeK6bZ2jAEgcCxk8mFy8SzOlLeYzXCI9lcdiWRTjIeIiK5iSaUqmsQFtKdTyQg==}

  '@unocss/reset@0.62.3':
    resolution: {integrity: sha512-XVKPkbm8y9SGzRaG3x+HygGZURm50MvKLVHXsbxi67RbIir9Ouyt9hQTV6Xs3RicRZFWOpJx3wMRb8iKUOe5Zw==}

  '@unocss/rule-utils@0.62.3':
    resolution: {integrity: sha512-qI37jHH//XzyR5Y2aN3Kpo4lQrQO+CaiXpqPSwMLYh2bIypc2RQVpqGVtU736x0eA6IIx41XEkKzUW+VtvJvmg==}
    engines: {node: '>=14'}

  '@unocss/scope@0.62.3':
    resolution: {integrity: sha512-TJGmFfsMrTo8DBJ7CJupIqObpgij+w4jCHMBf1uu0/9jbm63dH6WGcrl3zf5mm6UBTeLmB0RwJ8K4hs7LtrBDQ==}

  '@unocss/transformer-attributify-jsx-babel@0.62.3':
    resolution: {integrity: sha512-3yFZPSoN8VLiAGUAFIyfDRv9HQYTKFGKawDdMM9ATZmSEYOecJnYjS2HayT1P9kzGwBwuKoFjcX50JH1PuNokg==}

  '@unocss/transformer-attributify-jsx@0.62.3':
    resolution: {integrity: sha512-AutidZj26QW1vLQzuW/aQigC/5ZnIeqGYIBeb/O+FKKt0bU411tHrHnA1iV4CoxIdWJTkw2sGAl6z6YvwAYG6w==}

  '@unocss/transformer-compile-class@0.62.3':
    resolution: {integrity: sha512-1hf+99wJXzQXQPz9xR0AiTB3vBXT5RiEyugIX95HFx7EvSE/P17RP90yKEKZtDZRUwGiz2vIyySlxcKTFak9Vg==}

  '@unocss/transformer-directives@0.62.3':
    resolution: {integrity: sha512-HqHwFOA7DfxD/A1ROZIp8Dr8iZcE0z4w3VQtViWPQ89Fqmb7p2wCPGekk+8yW5PAltpynvHE4ahJEto5xjdg6w==}

  '@unocss/transformer-variant-group@0.62.3':
    resolution: {integrity: sha512-oNX1SdfWemz0GWGSXACu8NevM0t2l44j2ancnooNkNz3l1+z1nbn4vFwfsJCOqOaoVm4ZqxaiQ8HIx81ZSiU1A==}

  '@unocss/vite@0.62.3':
    resolution: {integrity: sha512-RrqF6Go8s0BGpwRfkOiLuO+n3CUE/CXxGqb0ipbUARhmNWJlekE3YPfayqImSEnCcImpaPgtVGv6Y0u3kLGG/w==}
    peerDependencies:
      vite: ^2.9.0 || ^3.0.0-0 || ^4.0.0 || ^5.0.0-0

  '@unpic/astro@0.0.46':
    resolution: {integrity: sha512-NVMwxA9hA6jC9rUrgUb49szB+3OHjuZHm0D8jUYzcDp8NJ3gdBKf5ujcs/ok6ReTmdkAGIy8WHnwN5ASd8QvsQ==}
    peerDependencies:
      astro: ^2.0.0 || ^3.0.0 || ^4.0.0

  '@unpic/core@0.0.49':
    resolution: {integrity: sha512-tAqeJRMPF2TrZbSQe74OZ9O5DzKDDUoFwFbZUpjvLcgwGQ/8aleDCb2Iy3bHFJfzzYZ9iHN0hN1VpTlAGQd+ZA==}

  '@unpic/pixels@1.2.2':
    resolution: {integrity: sha512-zQWLcz/HX6IF1xQPyo1RtxW5aBkK470p8ZpRTtPidOZ26YAoxJhcW8Y59KzwRQSLdQV9B50V4m30TMgdFNxq1A==}

  '@unpic/placeholder@0.1.2':
    resolution: {integrity: sha512-O++tS97biojo5sqn5TeTt+jUjl5gWOdIQuOXe8YluTJWq4L0GM6VuTkaspNpsmxHfioJw/6YBirzOpG4t87l8Q==}

  '@vitejs/plugin-react@4.3.1':
    resolution: {integrity: sha512-m/V2syj5CuVnaxcUJOQRel/Wr31FFXRFlnOoq1TVtkCxsY5veGMTEmpWHndrhB2U8ScHtCQB1e+4hWYExQc6Lg==}
    engines: {node: ^14.18.0 || >=16.0.0}
    peerDependencies:
      vite: ^4.2.0 || ^5.0.0

  '@volar/kit@2.4.0':
    resolution: {integrity: sha512-uqwtPKhrbnP+3f8hs+ltDYXLZ6Wdbs54IzkaPocasI4aBhqWLht5qXctE1MqpZU52wbH359E0u9nhxEFmyon+w==}
    peerDependencies:
      typescript: '*'

  '@volar/language-core@2.4.0':
    resolution: {integrity: sha512-FTla+khE+sYK0qJP+6hwPAAUwiNHVMph4RUXpxf/FIPKUP61NFrVZorml4mjFShnueR2y9/j8/vnh09YwVdH7A==}

  '@volar/language-server@2.4.0':
    resolution: {integrity: sha512-rmGIjAxWekWQiGH97Mosb4juiD/hfFYNQKV5Py9r7vDOLSkbIwRhITbwHm88NJKs8P6TNc6w/PfBXN6yjKadJg==}

  '@volar/language-service@2.4.0':
    resolution: {integrity: sha512-4P3yeQXIL68mLfS3n6P3m02IRg3GnLHUU9k/1PCHEfm5FG9bySkDOc72dbBn2vAa2BxOqm18bmmZXrsWuQ5AOw==}

  '@volar/source-map@2.4.0':
    resolution: {integrity: sha512-2ceY8/NEZvN6F44TXw2qRP6AQsvCYhV2bxaBPWxV9HqIfkbRydSksTFObCF1DBDNBfKiZTS8G/4vqV6cvjdOIQ==}

  '@volar/typescript@2.4.0':
    resolution: {integrity: sha512-9zx3lQWgHmVd+JRRAHUSRiEhe4TlzL7U7e6ulWXOxHH/WNYxzKwCvZD7WYWEZFdw4dHfTD9vUR0yPQO6GilCaQ==}

  '@vscode/emmet-helper@2.9.3':
    resolution: {integrity: sha512-rB39LHWWPQYYlYfpv9qCoZOVioPCftKXXqrsyqN1mTWZM6dTnONT63Db+03vgrBbHzJN45IrgS/AGxw9iiqfEw==}

  '@vscode/l10n@0.0.18':
    resolution: {integrity: sha512-KYSIHVmslkaCDyw013pphY+d7x1qV8IZupYfeIfzNA+nsaWHbn5uPuQRvdRFsa9zFzGeudPuoGoZ1Op4jrJXIQ==}

  acorn-jsx@5.3.2:
    resolution: {integrity: sha512-rq9s+JNhf0IChjtDXxllJ7g41oZk5SlXtp0LHwyA5cejwn7vKmKp4pPri6YEePv2PU65sAsegbXtIinmDFDXgQ==}
    peerDependencies:
      acorn: ^6.0.0 || ^7.0.0 || ^8.0.0

  acorn@8.12.1:
    resolution: {integrity: sha512-tcpGyI9zbizT9JbV6oYE477V6mTlXvvi0T0G3SNIYE2apm/G5huBa1+K89VGeovbg+jycCrfhl3ADxErOuO6Jg==}
    engines: {node: '>=0.4.0'}
    hasBin: true

  ajv@8.17.1:
    resolution: {integrity: sha512-B/gBuNg5SiMTrPkC+A2+cW0RszwxYmn6VYxB/inlBStS5nx6xHIt/ehKRhIMhqusl7a8LjQoZnjCs5vhwxOQ1g==}

  ansi-align@3.0.1:
    resolution: {integrity: sha512-IOfwwBF5iczOjp/WeY4YxyjqAFMQoZufdQWDd19SEExbVLNXqvpzSJ/M7Za4/sCPmQ0+GRquoA7bGcINcxew6w==}

  ansi-colors@4.1.3:
    resolution: {integrity: sha512-/6w/C21Pm1A7aZitlI5Ni/2J6FFQN8i1Cvz3kHABAAbw93v/NlvKdVOqz7CCWz/3iv/JplRSEEZ83XION15ovw==}
    engines: {node: '>=6'}

  ansi-regex@5.0.1:
    resolution: {integrity: sha512-quJQXlTSUGL2LH9SUXo8VwsY4soanhgo6LNSm84E1LBcE8s3O0wpdiRzyR9z/ZZJMlMWv37qOOb9pdJlMUEKFQ==}
    engines: {node: '>=8'}

  ansi-regex@6.0.1:
    resolution: {integrity: sha512-n5M855fKb2SsfMIiFFoVrABHJC8QtHwVx+mHWP3QcEqBHYienj5dHSgjbxtC0WEZXYt4wcD6zrQElDPhFuZgfA==}
    engines: {node: '>=12'}

  ansi-styles@3.2.1:
    resolution: {integrity: sha512-VT0ZI6kZRdTh8YyJw3SMbYm/u+NqfsAxEpWO0Pf9sq8/e94WxxOpPKx9FR1FlyCtOVDNOQ+8ntlqFxiRc+r5qA==}
    engines: {node: '>=4'}

  ansi-styles@4.3.0:
    resolution: {integrity: sha512-zbB9rCJAT1rbjiVDb2hqKFHNYLxgtk8NURxZ3IZwD3F6NtxbXZQCnnSi1Lkx+IDohdPlFp222wVALIheZJQSEg==}
    engines: {node: '>=8'}

  ansi-styles@6.2.1:
    resolution: {integrity: sha512-bN798gFfQX+viw3R7yrGWRqnrN2oRkEkUjjl4JNn4E8GxxbjtG3FbrEIIY3l8/hrwUwIeCZvi4QuOTP4MErVug==}
    engines: {node: '>=12'}

  any-promise@1.3.0:
    resolution: {integrity: sha512-7UvmKalWRt1wgjL1RrGxoSJW/0QZFIegpeGvZG9kjp8vrRu55XTHbwnqq2GpXm9uLbcuhxm3IqX9OB4MZR1b2A==}

  anymatch@3.1.3:
    resolution: {integrity: sha512-KMReFUr0B4t+D+OBkjR3KYqvocp2XaSzO55UcB6mgQMd3KbcE+mWTyvVV7D/zsdEbNnV6acZUutkiHQXvTr1Rw==}
    engines: {node: '>= 8'}

  arctic@1.9.2:
    resolution: {integrity: sha512-VTnGpYx+ypboJdNrWnK17WeD7zN/xSCHnpecd5QYsBfVZde/5i+7DJ1wrf/ioSDMiEjagXmyNWAE3V2C9f1hNg==}

  arg@5.0.2:
    resolution: {integrity: sha512-PYjyFOLKQ9y57JvQ6QLo8dAgNqswh8M1RMJYdQduT6xbWSgK36P/Z/v+p888pM69jMMfS8Xd8F6I1kQ/I9HUGg==}

  argparse@1.0.10:
    resolution: {integrity: sha512-o5Roy6tNG4SL/FOkCAN6RzjiakZS25RLYFrcMttJqbdd8BWrnA+fGz57iN5Pb06pvBGvl5gQ0B48dJlslXvoTg==}

  argparse@2.0.1:
    resolution: {integrity: sha512-8+9WqebbFzpX9OR+Wa6O29asIogeRMzcGtAINdpMHHyAg10f05aSFVBbcEqGf/PXw1EjAZ+q2/bEBg3DvurK3Q==}

  aria-query@5.3.0:
    resolution: {integrity: sha512-b0P0sZPKtyu8HkeRAfCq0IfURZK+SuwMjY1UXGBU27wpAiTwQAIlq56IbIO+ytk/JjS1fMR14ee5WBBfKi5J6A==}

  array-iterate@2.0.1:
    resolution: {integrity: sha512-I1jXZMjAgCMmxT4qxXfPXa6SthSoE8h6gkSI9BGGNv8mP8G/v0blc+qFnZu6K42vTOiuME596QaLO0TP3Lk0xg==}

  array-union@2.1.0:
    resolution: {integrity: sha512-HGyxoOTYUyCM6stUe6EJgnd4EoewAI7zMdfqO+kGjnlZmBDz/cR5pf8r/cR4Wq60sL/p0IkcjUEEPwS3GFrIyw==}
    engines: {node: '>=8'}

  ast-types@0.16.1:
    resolution: {integrity: sha512-6t10qk83GOG8p0vKmaCr8eiilZwO171AvbROMtvvNiwrTly62t+7XkA8RdIIVbpMhCASAsxgAzdRSwh6nw/5Dg==}
    engines: {node: '>=4'}

  astring@1.8.6:
    resolution: {integrity: sha512-ISvCdHdlTDlH5IpxQJIex7BWBywFWgjJSVdwst+/iQCoEYnyOaQ95+X1JGshuBjGp6nxKUy1jMgE3zPqN7fQdg==}
    hasBin: true

  astro-auto-import@0.4.2:
    resolution: {integrity: sha512-ZgWZQ58+EhbEym1+aoUnNyECOy0wsG5uRUs+rVp/7BzHtj1V76J2qkhjaTWLplgNb+8WrzhvTQNxytmXRCW+Ow==}
    engines: {node: '>=16.0.0'}
    peerDependencies:
      astro: ^2.0.0 || ^3.0.0-beta || ^4.0.0-beta

  astro-embed@0.7.2:
    resolution: {integrity: sha512-v/j6yRA9Wa+TEHBV64dQU5bLKuYiy1mNudiKIM+nvFe1bAUh+4wzQOf3lRofrxyBMgHaZbr8Xy7oLS9PVzu5jg==}
    peerDependencies:
      astro: ^2.0.0 || ^3.0.0-beta || ^4.0.0-beta

  astro-expressive-code@0.35.6:
    resolution: {integrity: sha512-1U4KrvFuodaCV3z4I1bIR16SdhQlPkolGsYTtiANxPZUVv/KitGSCTjzksrkPonn1XuwVqvnwmUUVzTLWngnBA==}
    peerDependencies:
      astro: ^4.0.0-beta || ^3.3.0

  astro-font@0.1.81:
    resolution: {integrity: sha512-rbrv/+ZSYdgyjBlhkAqfCjMxqqo6iEwnSo/rAdDt/POILsF0ChxMFhefIIzKEukrRGtVjEj1lrLRYk+AdV9scQ==}

  astro-icon@1.1.1:
    resolution: {integrity: sha512-HKBesWk2Faw/0+klLX+epQVqdTfSzZz/9+5vxXUjTJaN/HnpDf608gRPgHh7ZtwBPNJMEFoU5GLegxoDcT56OQ==}

  astro-integration-kit@0.14.0:
    resolution: {integrity: sha512-Tg85rlRRKEkTK2a02XJByvNOuzGN1eDIfAJxwHPUTOn/iE7yFxL9RaLqSdO8X8PxnbL4e1H6OkK6AVFnHZob9A==}
    peerDependencies:
      '@astrojs/db': ^0.9 || ^0.10 || ^0.11
      astro: ^4.4.1
    peerDependenciesMeta:
      '@astrojs/db':
        optional: true

  astro-integration-kit@0.16.1:
    resolution: {integrity: sha512-N/iam0PAFrRT9azYZqscP1HowQhC77Dwlp912P0/72k+kwUVgO3m73F26XXukHYoZBsrHgrUrfsWBxuCH3kEUg==}
    peerDependencies:
      astro: ^4.12.0

  astro-pages@0.3.0:
    resolution: {integrity: sha512-fHSXYA1qeTmNi7HA7d8VXn6nXI2r/cw9+ft3kbuizshk+bqXlTEepV/zqI7boWVJsp2uFG1ih/YeHF2mDYaoVQ==}
    peerDependencies:
      astro: '>=3'

  astro-public@0.1.0:
    resolution: {integrity: sha512-e+vIfUohHYIOwUmlKyYOOMvlClHKuTT9AMzZcPCFAJeVEL8EQWyXVc+WCtS3IH16gN56UjnymQ2V2hjuQwPrOg==}
    peerDependencies:
      astro: ^4.4.0

  astro-theme-provider@0.6.1:
    resolution: {integrity: sha512-6cFbq7G5OlhVQqCdhLO7PVp17SMbparSqvr9JJ+HvfTacfTJ+wEIBMujE0/0PGzDkvSw0vi2ETHERQQpH3yk9g==}
    peerDependencies:
      '@astrojs/db': '>=0.8.0'
      astro: '>=3'
    peerDependenciesMeta:
      '@astrojs/db':
        optional: true

  astro@4.15.1:
    resolution: {integrity: sha512-XvKZ2GaDbCsMfcJess4o+4D4cCKja45GJ/9o6EJ6n96xaen8HZMRoJn3YKL9TOjIrL2NuU4mBFMG2JivPJ0foA==}
    engines: {node: ^18.17.1 || ^20.3.0 || >=21.0.0, npm: '>=9.6.5', pnpm: '>=7.1.0'}
    hasBin: true

  astro@4.15.9:
    resolution: {integrity: sha512-51oXq9qrZ5OPWYmEXt1kGrvWmVeWsx28SgBTzi2XW6iwcnW/wC5ONm6ol6qBGSCF93tQvZplXvuzpaw1injECA==}
    engines: {node: ^18.17.1 || ^20.3.0 || >=21.0.0, npm: '>=9.6.5', pnpm: '>=7.1.0'}
    hasBin: true

  async-listen@3.0.1:
    resolution: {integrity: sha512-cWMaNwUJnf37C/S5TfCkk/15MwbPRwVYALA2jtjkbHjCmAPiDXyNJy2q3p1KAZzDLHAWyarUWSujUoHR4pEgrA==}
    engines: {node: '>= 14'}

  asynckit@0.4.0:
    resolution: {integrity: sha512-Oei9OH4tRh0YqU3GxhX79dM/mwVgvbZJaSNaRk+bshkj0S5cfHcgYakreBjrHwatXKbz+IoIdYLxrKim2MjW0Q==}

  autoprefixer@10.4.19:
    resolution: {integrity: sha512-BaENR2+zBZ8xXhM4pUaKUxlVdxZ0EZhjvbopwnXmxRUfqDmwSpC2lAi/QXvx7NRdPCo1WKEcEF6mV64si1z4Ew==}
    engines: {node: ^10 || ^12 || >=14}
    hasBin: true
    peerDependencies:
      postcss: ^8.1.0

  axios@1.7.5:
    resolution: {integrity: sha512-fZu86yCo+svH3uqJ/yTdQ0QHpQu5oL+/QE+QPSv6BZSkDAoky9vytxp7u5qk83OJFS3kEBcesWni9WTZAv3tSw==}

  axobject-query@4.1.0:
    resolution: {integrity: sha512-qIj0G9wZbMGNLjLmg1PT6v2mE9AH2zlnADJD/2tC6E00hgmhUOfEB6greHPAfLRSufHqROIUTkw6E+M3lH0PTQ==}
    engines: {node: '>= 0.4'}

  bail@2.0.2:
    resolution: {integrity: sha512-0xO6mYd7JB2YesxDKplafRpsiOzPt9V02ddPCLbY1xYGPOX24NTyN50qnUxgCPcSoYMhKpAuBTjQoRZCAkUDRw==}

  balanced-match@1.0.2:
    resolution: {integrity: sha512-3oSeUO0TMV67hN1AmbXsK4yaqU7tjiHlbxRDZOpH0KW9+CeX4bRAaX0Anxt0tx2MrpRpWwQaPwIlISEJhYU5Pw==}

  base-64@1.0.0:
    resolution: {integrity: sha512-kwDPIFCGx0NZHog36dj+tHiwP4QMzsZ3AgMViUBKI0+V5n4U0ufTCUMhnQ04diaRI8EX/QcPfql7zlhZ7j4zgg==}

  bcp-47-match@2.0.3:
    resolution: {integrity: sha512-JtTezzbAibu8G0R9op9zb3vcWZd9JF6M0xOYGPn0fNCd7wOpRB1mU2mH9T8gaBGbAAyIIVgB2G7xG0GP98zMAQ==}

  bcp-47@2.1.0:
    resolution: {integrity: sha512-9IIS3UPrvIa1Ej+lVDdDwO7zLehjqsaByECw0bu2RRGP73jALm6FYbzI5gWbgHLvNdkvfXB5YrSbocZdOS0c0w==}

  better-path-resolve@1.0.0:
    resolution: {integrity: sha512-pbnl5XzGBdrFU/wT4jqmJVPn2B6UHPBOhzMQkY/SPUPB6QtUXtmBHBIwCbXJol93mOpGMnQyP/+BB19q04xj7g==}
    engines: {node: '>=4'}

  binary-extensions@2.3.0:
    resolution: {integrity: sha512-Ceh+7ox5qe7LJuLHoY0feh3pHuUDHAcRUeyL2VYghZwfpkNIy/+8Ocg0a3UuSoYzavmylwuLWQOf3hl0jjMMIw==}
    engines: {node: '>=8'}

  blurhash@2.0.5:
    resolution: {integrity: sha512-cRygWd7kGBQO3VEhPiTgq4Wc43ctsM+o46urrmPOiuAe+07fzlSB9OJVdpgDL0jPqXUVQ9ht7aq7kxOeJHRK+w==}

  boolbase@1.0.0:
    resolution: {integrity: sha512-JZOSA7Mo9sNGB8+UjSgzdLtokWAky1zbztM3WRLCbZ70/3cTANmQmOdR7y2g+J0e2WXywy1yS468tY+IruqEww==}

  boxen@7.1.1:
    resolution: {integrity: sha512-2hCgjEmP8YLWQ130n2FerGv7rYpfBmnmp9Uy2Le1vge6X3gZIfSmEzP5QTDElFxcvVcXlEn8Aq6MU/PZygIOog==}
    engines: {node: '>=14.16'}

  brace-expansion@2.0.1:
    resolution: {integrity: sha512-XnAIvQ8eM+kC6aULx6wuQiwVsnzsi9d3WxzV3FpWTGA19F621kwdbsAcFKXgKUHZWsy+mY6iL1sHTxWEFCytDA==}

  braces@3.0.3:
    resolution: {integrity: sha512-yQbXgO/OSZVD2IsiLlro+7Hf6Q18EJrKSEsdoMzKePKXct3gvD8oLcOQdIzGupr5Fj+EDe8gO/lxc1BzfMpxvA==}
    engines: {node: '>=8'}

  browserslist@4.23.2:
    resolution: {integrity: sha512-qkqSyistMYdxAcw+CzbZwlBy8AGmS/eEWs+sEV5TnLRGDOL+C5M2EnH6tlZyg0YoAxGJAFKh61En9BR941GnHA==}
    engines: {node: ^6 || ^7 || ^8 || ^9 || ^10 || ^11 || ^12 || >=13.7}
    hasBin: true

  buffer-crc32@0.2.13:
    resolution: {integrity: sha512-VO9Ht/+p3SN7SKWqcrgEzjGbRSJYTx+Q1pTQC0wrWqHx0vpJraQ6GtHx8tvcg1rlK1byhU5gccxgOgj7B0TDkQ==}

  bundle-name@4.1.0:
    resolution: {integrity: sha512-tjwM5exMg6BGRI+kNmTntNsvdZS1X8BFYS6tnJ2hdH0kVxM6/eVZ2xy+FqStSWvYmtfFMDLIxurorHwDKfDz5Q==}
    engines: {node: '>=18'}

  bundle-require@5.0.0:
    resolution: {integrity: sha512-GuziW3fSSmopcx4KRymQEJVbZUfqlCqcq7dvs6TYwKRZiegK/2buMxQTPs6MGlNv50wms1699qYO54R8XfRX4w==}
    engines: {node: ^12.20.0 || ^14.13.1 || >=16.0.0}
    peerDependencies:
      esbuild: '>=0.18'

  cac@6.7.14:
    resolution: {integrity: sha512-b6Ilus+c3RrdDk+JhLKUAQfzzgLEPy6wcXqS7f/xe1EETvsDP6GORG7SFuOs6cID5YkqchW/LXZbX5bc8j7ZcQ==}
    engines: {node: '>=8'}

  callsites@4.2.0:
    resolution: {integrity: sha512-kfzR4zzQtAE9PC7CzZsjl3aBNbXWuXiSeOCdLcPpBfGW8YuCqQHcRPFDbr/BPVmd3EEPVpuFzLyuT/cUhPr4OQ==}
    engines: {node: '>=12.20'}

  camelcase-css@2.0.1:
    resolution: {integrity: sha512-QOSvevhslijgYwRx6Rv7zKdMF8lbRmx+uQGx2+vDc+KI/eBnsy9kit5aj23AgGu3pa4t9AgwbnXWqS+iOY+2aA==}
    engines: {node: '>= 6'}

  camelcase@7.0.1:
    resolution: {integrity: sha512-xlx1yCK2Oc1APsPXDL2LdlNP6+uu8OCDdhOBSVT279M/S+y75O30C2VuD8T2ogdePBBl7PfPF4504tnLgX3zfw==}
    engines: {node: '>=14.16'}

  camelcase@8.0.0:
    resolution: {integrity: sha512-8WB3Jcas3swSvjIeA2yvCJ+Miyz5l1ZmB6HFb9R1317dt9LCQoswg/BGrmAmkWVEszSrrg4RwmO46qIm2OEnSA==}
    engines: {node: '>=16'}

  caniuse-lite@1.0.30001644:
    resolution: {integrity: sha512-YGvlOZB4QhZuiis+ETS0VXR+MExbFf4fZYYeMTEE0aTQd/RdIjkTyZjLrbYVKnHzppDvnOhritRVv+i7Go6mHw==}

  ccount@2.0.1:
    resolution: {integrity: sha512-eyrF0jiFpY+3drT6383f1qhkbGsLSifNAjA61IUjZjmLCWjItY6LB9ft9YhoDgwfmclB2zhu51Lc7+95b8NRAg==}

  chalk@2.4.2:
    resolution: {integrity: sha512-Mti+f9lpJNcwF4tWV8/OrTTtF1gZi+f8FqlyAdouralcFWFQWF2+NgCHShjkCb+IFBLq9buZwE1xckQU4peSuQ==}
    engines: {node: '>=4'}

  chalk@5.3.0:
    resolution: {integrity: sha512-dLitG79d+GV1Nb/VYcCDFivJeK1hiukt9QjRNVOsUtTy1rR1YJsmpGGTZ3qJos+uw7WmWF4wUwBd9jxjocFC2w==}
    engines: {node: ^12.17.0 || ^14.13 || >=16.0.0}

  character-entities-html4@2.1.0:
    resolution: {integrity: sha512-1v7fgQRj6hnSwFpq1Eu0ynr/CDEw0rXo2B61qXrLNdHZmPKgb7fqS1a2JwF0rISo9q77jDI8VMEHoApn8qDoZA==}

  character-entities-legacy@3.0.0:
    resolution: {integrity: sha512-RpPp0asT/6ufRm//AJVwpViZbGM/MkjQFxJccQRHmISF/22NBtsHqAWmL+/pmkPWoIUJdWyeVleTl1wydHATVQ==}

  character-entities@2.0.2:
    resolution: {integrity: sha512-shx7oQ0Awen/BRIdkjkvz54PnEEI/EjwXDSIZp86/KKdbafHh1Df/RYGBhn4hbe2+uKC9FnT5UCEdyPz3ai9hQ==}

  character-reference-invalid@2.0.1:
    resolution: {integrity: sha512-iBZ4F4wRbyORVsu0jPV7gXkOsGYjGHPmAyv+HiHG8gi5PtC9KI2j1+v8/tlibRvjoWX027ypmG/n0HtO5t7unw==}

  chardet@0.7.0:
    resolution: {integrity: sha512-mT8iDcrh03qDGRRmoA2hmBJnxpllMR+0/0qlzjqZES6NdiWDcZkCNAk4rPFZ9Q85r27unkiNNg8ZOiwZXBHwcA==}

  cheerio-select@2.1.0:
    resolution: {integrity: sha512-9v9kG0LvzrlcungtnJtpGNxY+fzECQKhK4EGJX2vByejiMX84MFNQw4UxPJl3bFbTMw+Dfs37XaIkCwTZfLh4g==}

  cheerio@1.0.0:
    resolution: {integrity: sha512-quS9HgjQpdaXOvsZz82Oz7uxtXiy6UIsIQcpBj7HRw2M63Skasm9qlDocAM7jNuaxdhpPU7c4kJN+gA5MCu4ww==}
    engines: {node: '>=18.17'}

  chokidar@3.6.0:
    resolution: {integrity: sha512-7VT13fmjotKpGipCW9JEQAusEPE+Ei8nl6/g4FBAmIm0GOOLMua9NDDo/DWp0ZAxCr3cPq5ZpBqmPAQgDda2Pw==}
    engines: {node: '>= 8.10.0'}

  chownr@2.0.0:
    resolution: {integrity: sha512-bIomtDF5KGpdogkLd9VspvFzk9KfpyyGlS8YFVZl7TGPBHL5snIOnxeshwVgPteQ9b4Eydl+pVbIyE1DcvCWgQ==}
    engines: {node: '>=10'}

  ci-info@3.9.0:
    resolution: {integrity: sha512-NIxF55hv4nSqQswkAeiOi1r83xy8JldOFDTWiug55KBu9Jnblncd2U6ViHmYgHf01TPZS77NJBhBMKdWj9HQMQ==}
    engines: {node: '>=8'}

  ci-info@4.0.0:
    resolution: {integrity: sha512-TdHqgGf9odd8SXNuxtUBVx8Nv+qZOejE6qyqiy5NtbYYQOeFa6zmHkxlPzmaLxWWHsU6nJmB7AETdVPi+2NBUg==}
    engines: {node: '>=8'}

  cli-boxes@3.0.0:
    resolution: {integrity: sha512-/lzGpEWL/8PfI0BmBOPRwp0c/wFNX1RdUML3jK/RcSBA9T8mZDdQpqYBKtCFTOfQbwPqWEOpjqW+Fnayc0969g==}
    engines: {node: '>=10'}

  cli-cursor@5.0.0:
    resolution: {integrity: sha512-aCj4O5wKyszjMmDT4tZj93kxyydN/K5zPWSCe6/0AV/AA1pqe5ZBIw0a2ZfPQV7lL5/yb5HsUreJ6UFAF1tEQw==}
    engines: {node: '>=18'}

  cli-spinners@2.9.2:
    resolution: {integrity: sha512-ywqV+5MmyL4E7ybXgKys4DugZbX0FC6LnwrhjuykIjnK9k8OQacQ7axGKnjDXWNhns0xot3bZI5h55H8yo9cJg==}
    engines: {node: '>=6'}

  cliui@8.0.1:
    resolution: {integrity: sha512-BSeNnyus75C4//NQ9gQt1/csTXyo/8Sb+afLAkzAptFuMsod9HFokGNudZpi/oQV73hnVK+sR+5PVRMd+Dr7YQ==}
    engines: {node: '>=12'}

  clsx@2.1.1:
    resolution: {integrity: sha512-eYm0QWBtUrBWZWG0d386OGAw16Z995PiOVo2B7bjWSbHedGl5e0ZWaq65kOGgUSNesEIDkB9ISbTg/JK9dhCZA==}
    engines: {node: '>=6'}

  collapse-white-space@2.1.0:
    resolution: {integrity: sha512-loKTxY1zCOuG4j9f6EPnuyyYkf58RnhhWTvRoZEokgB+WbdXehfjFviyOVYkqzEWz1Q5kRiZdBYS5SwxbQYwzw==}

  color-convert@1.9.3:
    resolution: {integrity: sha512-QfAUtd+vFdAtFQcC8CCyYt1fYWxSqAiK2cSD6zDB8N3cpsEBAvRxp9zOGg6G/SHHJYAT88/az/IuDGALsNVbGg==}

  color-convert@2.0.1:
    resolution: {integrity: sha512-RRECPsj7iu/xb5oKYcsFHSppFNnsj/52OVTRKb4zP5onXwVF3zVmmToNcOfGC+CRDpfK/U584fMg38ZHCaElKQ==}
    engines: {node: '>=7.0.0'}

  color-name@1.1.3:
    resolution: {integrity: sha512-72fSenhMw2HZMTVHeCA9KCmpEIbzWiQsjN+BHcBbS9vr1mtt+vJjPdksIBNUmKAW8TFUDPJK5SUU3QhE9NEXDw==}

  color-name@1.1.4:
    resolution: {integrity: sha512-dOy+3AuW3a2wNbZHIuMZpTcgjGuLU/uBL/ubcZF9OXbDo8ff4O8yVp5Bf0efS8uEoYo5q4Fx7dY9OgQGXgAsQA==}

  color-string@1.9.1:
    resolution: {integrity: sha512-shrVawQFojnZv6xM40anx4CkoDP+fZsw/ZerEMsW/pyzsRbElpsL/DBVW7q3ExxwusdNXI3lXpuhEZkzs8p5Eg==}

  color@4.2.3:
    resolution: {integrity: sha512-1rXeuUUiGGrykh+CeBdu5Ie7OJwinCgQY0bc7GCRxy5xVHy+moaqkpL/jqQq0MtQOeYcrqEz4abc5f0KtU7W4A==}
    engines: {node: '>=12.5.0'}

  colorette@2.0.20:
    resolution: {integrity: sha512-IfEDxwoWIjkeXL1eXcDiow4UbKjhLdq6/EuSVR9GMN7KVH3r9gQ83e73hsz1Nd1T3ijd5xv1wcWRYO+D6kCI2w==}

  combined-stream@1.0.8:
    resolution: {integrity: sha512-FQN4MRfuJeHf7cBbBMJFXhKSDq+2kAArBlmRBvcvFE5BB1HZKXtSFASDhdlz9zOYwxh8lDdnvmMOe/+5cdoEdg==}
    engines: {node: '>= 0.8'}

  comma-separated-tokens@2.0.3:
    resolution: {integrity: sha512-Fu4hJdvzeylCfQPp9SGWidpzrMs7tTrlu6Vb8XGaRGck8QSNZJJp538Wrb60Lax4fPwR64ViY468OIUTbRlGZg==}

  commander@4.1.1:
    resolution: {integrity: sha512-NOKm8xhkzAjzFx8B2v5OAHT+u5pRQc2UCa2Vq9jYL/31o2wi9mxBA7LIFs3sV5VSC49z6pEhfbMULvShKj26WA==}
    engines: {node: '>= 6'}

  commander@7.2.0:
    resolution: {integrity: sha512-QrWXB+ZQSVPmIWIhtEO9H+gwHaMGYiF5ChvoJ+K9ZGHG/sVsa6yiesAD1GC/x46sET00Xlwo1u49RVVVzvcSkw==}
    engines: {node: '>= 10'}

  common-ancestor-path@1.0.1:
    resolution: {integrity: sha512-L3sHRo1pXXEqX8VU28kfgUY+YGsk09hPqZiZmLacNib6XNTCM8ubYeT7ryXQw8asB1sKgcU5lkB7ONug08aB8w==}

  composed-offset-position@0.0.4:
    resolution: {integrity: sha512-vMlvu1RuNegVE0YsCDSV/X4X10j56mq7PCIyOKK74FxkXzGLwhOUmdkJLSdOBOMwWycobGUMgft2lp+YgTe8hw==}

  confbox@0.1.7:
    resolution: {integrity: sha512-uJcB/FKZtBMCJpK8MQji6bJHgu1tixKPxRLeGkNzBoOZzpnZUJm0jm2/sBDWcuBx1dYgxV4JU+g5hmNxCyAmdA==}

  config-chain@1.1.13:
    resolution: {integrity: sha512-qj+f8APARXHrM0hraqXYb2/bOVSV4PvJQlNZ/DVj0QrmNM2q2euizkeuVckQ57J+W0mRH6Hvi+k50M4Jul2VRQ==}

  consola@3.2.3:
    resolution: {integrity: sha512-I5qxpzLv+sJhTVEoLYNcTW+bThDCPsit0vLNKShZx6rLtpilNpmmeTPaeqJb9ZE9dV3DGaeby6Vuhrw38WjeyQ==}
    engines: {node: ^14.18.0 || >=16.10.0}

  convert-source-map@2.0.0:
    resolution: {integrity: sha512-Kvp459HrV2FEJ1CAsi1Ku+MY3kasH19TFykTz2xWmMeq6bk2NU3XXvfJ+Q61m0xktWwt+1HSYf3JZsTms3aRJg==}

  cookie@0.6.0:
    resolution: {integrity: sha512-U71cyTamuh1CRNCfpGY6to28lxvNwPG4Guz/EVjgf3Jmzv0vlDp1atT9eS5dDjMYHucpHbWns6Lwf3BKz6svdw==}
    engines: {node: '>= 0.6'}

  cross-spawn@5.1.0:
    resolution: {integrity: sha512-pTgQJ5KC0d2hcY8eyL1IzlBPYjTkyH72XRZPnLyKus2mBfNjQs3klqbJU2VILqZryAZUt9JOb3h/mWMy23/f5A==}

  cross-spawn@7.0.3:
    resolution: {integrity: sha512-iRDPJKUPVEND7dHPO8rkbOnPpyDygcDFtWjpeWNCgy8WP2rXcxXL8TskReQl6OrB2G7+UJrags1q15Fudc7G6w==}
    engines: {node: '>= 8'}

  css-select@5.1.0:
    resolution: {integrity: sha512-nwoRF1rvRRnnCqqY7updORDsuqKzqYJ28+oSMaJMMgOauh3fvwHqMS7EZpIPqK8GL+g9mKxF1vP/ZjSeNjEVHg==}

  css-selector-parser@1.4.1:
    resolution: {integrity: sha512-HYPSb7y/Z7BNDCOrakL4raGO2zltZkbeXyAd6Tg9obzix6QhzxCotdBl6VT0Dv4vZfJGVz3WL/xaEI9Ly3ul0g==}

  css-selector-parser@3.0.5:
    resolution: {integrity: sha512-3itoDFbKUNx1eKmVpYMFyqKX04Ww9osZ+dLgrk6GEv6KMVeXUhUnp4I5X+evw+u3ZxVU6RFXSSRxlTeMh8bA+g==}

  css-selector-tokenizer@0.8.0:
    resolution: {integrity: sha512-Jd6Ig3/pe62/qe5SBPTN8h8LeUg/pT4lLgtavPf7updwwHpvFzxvOQBHYj2LZDMjUnBzgvIUSjRcf6oT5HzHFg==}

  css-tree@2.2.1:
    resolution: {integrity: sha512-OA0mILzGc1kCOCSJerOeqDxDQ4HOh+G8NbOJFOTgOCzpw7fCBubk0fEyxp8AgOL/jvLgYA/uV0cMbe43ElF1JA==}
    engines: {node: ^10 || ^12.20.0 || ^14.13.0 || >=15.0.0, npm: '>=7.0.0'}

  css-tree@2.3.1:
    resolution: {integrity: sha512-6Fv1DV/TYw//QF5IzQdqsNDjx/wc8TrMBZsqjL9eW01tWb7R7k/mq+/VXfJCl7SoD5emsJop9cOByJZfs8hYIw==}
    engines: {node: ^10 || ^12.20.0 || ^14.13.0 || >=15.0.0}

  css-what@6.1.0:
    resolution: {integrity: sha512-HTUrgRJ7r4dsZKU6GjmpfRK1O76h97Z8MfS1G0FozR+oF2kG6Vfe8JE6zwrkbxigziPHinCJ+gCPjA9EaBDtRw==}
    engines: {node: '>= 6'}

  cssesc@3.0.0:
    resolution: {integrity: sha512-/Tb/JcjK111nNScGob5MNtsntNM1aCNUDipB/TkwZFhyDrrE47SOx/18wF2bbjgc3ZzCSKW1T5nt5EbFoAz/Vg==}
    engines: {node: '>=4'}
    hasBin: true

  csso@5.0.5:
    resolution: {integrity: sha512-0LrrStPOdJj+SPCCrGhzryycLjwcgUSHBtxNA8aIDxf0GLsRh1cKYhB00Gd1lDOS4yGH69+SNn13+TWbVHETFQ==}
    engines: {node: ^10 || ^12.20.0 || ^14.13.0 || >=15.0.0, npm: '>=7.0.0'}

  cssom@0.5.0:
    resolution: {integrity: sha512-iKuQcq+NdHqlAcwUY0o/HL69XQrUaQdMjmStJ8JFmUaiiQErlhrmuigkg/CU4E2J0IyUKUrMAgl36TvN67MqTw==}

  csstype@3.1.3:
    resolution: {integrity: sha512-M1uQkMl8rQK/szD0LNhtqxIPLpimGm8sOBwU7lLnCpSbTyY3yeU1Vc7l4KT5zT4s/yOxHH5O7tIuuLOCnLADRw==}

  culori@3.3.0:
    resolution: {integrity: sha512-pHJg+jbuFsCjz9iclQBqyL3B2HLCBF71BwVNujUYEvCeQMvV97R59MNK3R2+jgJ3a1fcZgI9B3vYgz8lzr/BFQ==}
    engines: {node: ^12.20.0 || ^14.13.1 || >=16.0.0}

  daisyui@4.12.10:
    resolution: {integrity: sha512-jp1RAuzbHhGdXmn957Z2XsTZStXGHzFfF0FgIOZj3Wv9sH7OZgLfXTRZNfKVYxltGUOBsG1kbWAdF5SrqjebvA==}
    engines: {node: '>=16.9.0'}

  data-uri-to-buffer@4.0.1:
    resolution: {integrity: sha512-0R9ikRb668HB7QDxT1vkpuUBtqc53YyAwMwGeUFKRojY/NWKvdZ+9UYtRfGmhqNbRkTSVpMbmyhXipFFv2cb/A==}
    engines: {node: '>= 12'}

  debug@2.6.9:
    resolution: {integrity: sha512-bC7ElrdJaJnPbAP+1EotYvqZsb3ecl5wi6Bfi6BJTUcNowp6cvspg0jXznRTKDjm/E7AdgFBVeAPVMNcKGsHMA==}
    peerDependencies:
      supports-color: '*'
    peerDependenciesMeta:
      supports-color:
        optional: true

  debug@4.3.6:
    resolution: {integrity: sha512-O/09Bd4Z1fBrU4VzkhFqVgpPzaGbw6Sm9FEkBT1A/YBXQFGuuSxa1dN2nxgxS34JmKXqYx8CZAwEVoJFImUXIg==}
    engines: {node: '>=6.0'}
    peerDependencies:
      supports-color: '*'
    peerDependenciesMeta:
      supports-color:
        optional: true

  debug@4.3.7:
    resolution: {integrity: sha512-Er2nc/H7RrMXZBFCEim6TCmMk02Z8vLC2Rbi1KEBggpo0fS6l0S1nnapwmIi3yW/+GOJap1Krg4w0Hg80oCqgQ==}
    engines: {node: '>=6.0'}
    peerDependencies:
      supports-color: '*'
    peerDependenciesMeta:
      supports-color:
        optional: true

  decode-named-character-reference@1.0.2:
    resolution: {integrity: sha512-O8x12RzrUF8xyVcY0KJowWsmaJxQbmy0/EtnNtHRpsOcT7dFk5W598coHqBVpmWo1oQQfsCqfCmkZN5DJrZVdg==}

  deep-diff@1.0.2:
    resolution: {integrity: sha512-aWS3UIVH+NPGCD1kki+DCU9Dua032iSsO43LqQpcs4R3+dVv7tX0qBGjiVHJHjplsoUM2XRO/KB92glqc68awg==}

  deep-extend@0.6.0:
    resolution: {integrity: sha512-LOHxIOaPYdHlJRtCQfDIVZtfw/ufM8+rVj649RIHzcm/vGwQRXFt6OPqIFWsm2XEMrNIEtWR64sY1LEKD2vAOA==}
    engines: {node: '>=4.0.0'}

  default-browser-id@5.0.0:
    resolution: {integrity: sha512-A6p/pu/6fyBcA1TRz/GqWYPViplrftcW2gZC9q79ngNCKAeR/X3gcEdXQHl4KNXV+3wgIJ1CPkJQ3IHM6lcsyA==}
    engines: {node: '>=18'}

  default-browser@5.2.1:
    resolution: {integrity: sha512-WY/3TUME0x3KPYdRRxEJJvXRHV4PyPoUsxtZa78lwItwRQRHhd2U9xOscaT/YTf8uCXIAjeJOFBVEh/7FtD8Xg==}
    engines: {node: '>=18'}

  define-lazy-prop@3.0.0:
    resolution: {integrity: sha512-N+MeXYoqr3pOgn8xfyRPREN7gHakLYjhsHhWGT3fWAiL4IkAt0iDw14QiiEm2bE30c5XX5q0FtAA3CK5f9/BUg==}
    engines: {node: '>=12'}

  defu@6.1.4:
    resolution: {integrity: sha512-mEQCMmwJu317oSz8CwdIOdwf3xMif1ttiM8LTufzc3g6kR+9Pe236twL8j3IYT1F7GfRgGcW6MWxzZjLIkuHIg==}

  delayed-stream@1.0.0:
    resolution: {integrity: sha512-ZySD7Nf91aLB0RxL4KGrKHBXl7Eds1DAmEdcoVawXnLD7SDhpNgtuII2aAkg7a7QS41jxPSZ17p4VdGnMHk3MQ==}
    engines: {node: '>=0.4.0'}

  depd@2.0.0:
    resolution: {integrity: sha512-g7nH6P6dyDioJogAAGprGpCtVImJhpPk/roCzdb3fIh61/s/nPsfR6onyMwkCAR/OlC3yBC0lESvUoQEAssIrw==}
    engines: {node: '>= 0.8'}

  dequal@2.0.3:
    resolution: {integrity: sha512-0je+qPKHEMohvfRTCEo3CrPG6cAzAYgmzKyxRiYSSDkS6eGJdyVJm7WaYA5ECaAD9wLB2T4EEeymA5aFVcYXCA==}
    engines: {node: '>=6'}

  destr@2.0.3:
    resolution: {integrity: sha512-2N3BOUU4gYMpTP24s5rF5iP7BDr7uNTCs4ozw3kf/eKfvWSIu93GEBi5m427YoyJoeOzQ5smuu4nNAPGb8idSQ==}

  destroy@1.2.0:
    resolution: {integrity: sha512-2sJGJTaXIIaR1w4iJSNoN0hnMY7Gpc/n8D4qSCJw8QqFWXf7cuAgnEHxBpweaVcPevC2l3KpjYCx3NypQQgaJg==}
    engines: {node: '>= 0.8', npm: 1.2.8000 || >= 1.4.16}

  detect-indent@6.1.0:
    resolution: {integrity: sha512-reYkTUJAZb9gUuZ2RvVCNhVHdg62RHnJ7WJl8ftMi4diZ6NWlciOzQN88pUhSELEwflJht4oQDv0F0BMlwaYtA==}
    engines: {node: '>=8'}

  detect-libc@2.0.2:
    resolution: {integrity: sha512-UX6sGumvvqSaXgdKGUsgZWqcUyIXZ/vZTrlRT/iobiKhGL0zL4d3osHj3uqllWJK+i+sixDS/3COVEOFbupFyw==}
    engines: {node: '>=8'}

  detect-libc@2.0.3:
    resolution: {integrity: sha512-bwy0MGW55bG41VqxxypOsdSdGqLwXPI/focwgTYCFMbdUiBAxLg9CFzG08sz2aqzknwiX7Hkl0bQENjg8iLByw==}
    engines: {node: '>=8'}

  deterministic-object-hash@2.0.2:
    resolution: {integrity: sha512-KxektNH63SrbfUyDiwXqRb1rLwKt33AmMv+5Nhsw1kqZ13SJBRTgZHtGbE+hH3a1mVW1cz+4pqSWVPAtLVXTzQ==}
    engines: {node: '>=18'}

  devalue@5.0.0:
    resolution: {integrity: sha512-gO+/OMXF7488D+u3ue+G7Y4AA3ZmUnB3eHJXmBTgNHvr4ZNzl36A0ZtG+XCRNYCkYx/bFmw4qtkoFLa+wSrwAA==}

  devlop@1.1.0:
    resolution: {integrity: sha512-RWmIqhcFf1lRYBvNmr7qTNuyCt/7/ns2jbpp1+PalgE/rDQcBT0fioSMUpJ93irlUhC5hrg4cYqe6U+0ImW0rA==}

  didyoumean@1.2.2:
    resolution: {integrity: sha512-gxtyfqMg7GKyhQmb056K7M3xszy/myH8w+B4RT+QXBQsvAOdc3XymqDDPHx1BgPgsdAA5SIifona89YtRATDzw==}

  diff@5.2.0:
    resolution: {integrity: sha512-uIFDxqpRZGZ6ThOk84hEfqWoHx2devRFvpTZcTHur85vImfaxUbTW9Ryh4CpCuDnToOP1CEtXKIgytHBPVff5A==}
    engines: {node: '>=0.3.1'}

  dir-glob@3.0.1:
    resolution: {integrity: sha512-WkrWp9GR4KXfKGYzOLmTuGVi1UWFfws377n9cc55/tb6DuqyF6pcQ5AbiHEshaDpY9v6oaSr2XCDidGmMwdzIA==}
    engines: {node: '>=8'}

  direction@2.0.1:
    resolution: {integrity: sha512-9S6m9Sukh1cZNknO1CWAr2QAWsbKLafQiyM5gZ7VgXHeuaoUwffKN4q6NC4A/Mf9iiPlOXQEKW/Mv/mh9/3YFA==}
    hasBin: true

  dlv@1.1.3:
    resolution: {integrity: sha512-+HlytyjlPKnIG8XuRG8WvmBP8xs8P71y+SKKS6ZXWoEgLuePxtDoUEiH7WkdePWrQ5JBpE6aoVqfZfJUQkjXwA==}

  dom-serializer@2.0.0:
    resolution: {integrity: sha512-wIkAryiqt/nV5EQKqQpo3SToSOV9J0DnbJqwK7Wv/Trc92zIAYZ4FlMu+JPFW1DfGFt81ZTCGgDEabffXeLyJg==}

  domelementtype@2.3.0:
    resolution: {integrity: sha512-OLETBj6w0OsagBwdXnPdN0cnMfF9opN69co+7ZrbfPGrdpPVNBUj02spi6B1N7wChLQiPn4CSH/zJvXw56gmHw==}

  domhandler@5.0.3:
    resolution: {integrity: sha512-cgwlv/1iFQiFnU96XXgROh8xTeetsnJiDsTc7TYCLFd9+/WNkIqPTxiM/8pSd8VIrhXGTf1Ny1q1hquVqDJB5w==}
    engines: {node: '>= 4'}

  domutils@3.1.0:
    resolution: {integrity: sha512-H78uMmQtI2AhgDJjWeQmHwJJ2bLPD3GMmO7Zja/ZZh84wkm+4ut+IUnUdRa8uCGX88DiVx1j6FRe1XfxEgjEZA==}

  drizzle-orm@0.31.4:
    resolution: {integrity: sha512-VGD9SH9aStF2z4QOTnVlVX/WghV/EnuEzTmsH3fSVp2E4fFgc8jl3viQrS/XUJx1ekW4rVVLJMH42SfGQdjX3Q==}
    peerDependencies:
      '@aws-sdk/client-rds-data': '>=3'
      '@cloudflare/workers-types': '>=3'
      '@electric-sql/pglite': '>=0.1.1'
      '@libsql/client': '*'
      '@neondatabase/serverless': '>=0.1'
      '@op-engineering/op-sqlite': '>=2'
      '@opentelemetry/api': ^1.4.1
      '@planetscale/database': '>=1'
      '@prisma/client': '*'
      '@tidbcloud/serverless': '*'
      '@types/better-sqlite3': '*'
      '@types/pg': '*'
      '@types/react': '>=18'
      '@types/sql.js': '*'
      '@vercel/postgres': '>=0.8.0'
      '@xata.io/client': '*'
      better-sqlite3: '>=7'
      bun-types: '*'
      expo-sqlite: '>=13.2.0'
      knex: '*'
      kysely: '*'
      mysql2: '>=2'
      pg: '>=8'
      postgres: '>=3'
      prisma: '*'
      react: '>=18'
      sql.js: '>=1'
      sqlite3: '>=5'
    peerDependenciesMeta:
      '@aws-sdk/client-rds-data':
        optional: true
      '@cloudflare/workers-types':
        optional: true
      '@electric-sql/pglite':
        optional: true
      '@libsql/client':
        optional: true
      '@neondatabase/serverless':
        optional: true
      '@op-engineering/op-sqlite':
        optional: true
      '@opentelemetry/api':
        optional: true
      '@planetscale/database':
        optional: true
      '@prisma/client':
        optional: true
      '@tidbcloud/serverless':
        optional: true
      '@types/better-sqlite3':
        optional: true
      '@types/pg':
        optional: true
      '@types/react':
        optional: true
      '@types/sql.js':
        optional: true
      '@vercel/postgres':
        optional: true
      '@xata.io/client':
        optional: true
      better-sqlite3:
        optional: true
      bun-types:
        optional: true
      expo-sqlite:
        optional: true
      knex:
        optional: true
      kysely:
        optional: true
      mysql2:
        optional: true
      pg:
        optional: true
      postgres:
        optional: true
      prisma:
        optional: true
      react:
        optional: true
      sql.js:
        optional: true
      sqlite3:
        optional: true

  dset@3.1.3:
    resolution: {integrity: sha512-20TuZZHCEZ2O71q9/+8BwKwZ0QtD9D8ObhrihJPr+vLLYlSuAU3/zL4cSlgbfeoGHTjCSJBa7NGcrF9/Bx/WJQ==}
    engines: {node: '>=4'}

  duplexer@0.1.2:
    resolution: {integrity: sha512-jtD6YG370ZCIi/9GTaJKQxWTZD045+4R4hTk/x1UyoqadyJ9x9CgSi1RlVDQF8U2sxLLSnFkCaMihqljHIWgMg==}

  eastasianwidth@0.2.0:
    resolution: {integrity: sha512-I88TYZWc9XiYHRQ4/3c5rjjfgkjhLyW2luGIheGERbNQ6OY7yTybanSpDXZa8y7VUP9YmDcYa+eyq4ca7iLqWA==}

  ee-first@1.1.1:
    resolution: {integrity: sha512-WMwm9LhRUo+WUaRN+vRuETqG89IgZphVSNkdFgeb6sS/E4OrDIN7t48CAewSHXc6C8lefD8KKfr5vY61brQlow==}

  electron-to-chromium@1.5.3:
    resolution: {integrity: sha512-QNdYSS5i8D9axWp/6XIezRObRHqaav/ur9z1VzCDUCH1XIFOr9WQk5xmgunhsTpjjgDy3oLxO/WMOVZlpUQrlA==}

  emmet@2.4.7:
    resolution: {integrity: sha512-O5O5QNqtdlnQM2bmKHtJgyChcrFMgQuulI+WdiOw2NArzprUqqxUW6bgYtKvzKgrsYpuLWalOkdhNP+1jluhCA==}

  emoji-regex@10.3.0:
    resolution: {integrity: sha512-QpLs9D9v9kArv4lfDEgg1X/gN5XLnf/A6l9cs8SPZLRZR3ZkY9+kwIQTxm+fsSej5UMYGE8fdoaZVIBlqG0XTw==}

  emoji-regex@8.0.0:
    resolution: {integrity: sha512-MSjYzcWNOA0ewAHpz0MxpYFvwg6yjy1NG3xteoqz644VCo/RPgnr1/GGt+ic3iJTzQ8Eu3TdM14SawnVUmGE6A==}

  emoji-regex@9.2.2:
    resolution: {integrity: sha512-L18DaJsXSUk2+42pv8mLs5jJT2hqFkFE4j21wOmgbUqsZ2hL72NsUU785g9RXgo3s0ZNgVl42TiHp3ZtOv/Vyg==}

  encodeurl@1.0.2:
    resolution: {integrity: sha512-TPJXq8JqFaVYm2CWmPvnP2Iyo4ZSM7/QKcSmuMLDObfpH5fi7RUGmd/rTDf+rut/saiDiQEeVTNgAmJEdAOx0w==}
    engines: {node: '>= 0.8'}

  encoding-sniffer@0.2.0:
    resolution: {integrity: sha512-ju7Wq1kg04I3HtiYIOrUrdfdDvkyO9s5XM8QAj/bN61Yo/Vb4vgJxy5vi4Yxk01gWHbrofpPtpxM8bKger9jhg==}

  end-of-stream@1.4.4:
    resolution: {integrity: sha512-+uw1inIHVPQoaVuHzRyXd21icM+cnt4CzD5rW+NC1wjOUSTOs+Te7FOv7AhN7vS9x/oIyhLP5PR1H+phQAHu5Q==}

  enquirer@2.4.1:
    resolution: {integrity: sha512-rRqJg/6gd538VHvR3PSrdRBb/1Vy2YfzHqzvbhGIQpDRKIa4FgV/54b5Q1xYSxOOwKvjXweS26E0Q+nAMwp2pQ==}
    engines: {node: '>=8.6'}

  entities@4.5.0:
    resolution: {integrity: sha512-V0hjH4dGPh9Ao5p0MoRY6BVqtwCjhz6vI5LT8AJ55H+4g9/4vbHx1I54fS0XuclLhDHArPQCiMjDxjaL8fPxhw==}
    engines: {node: '>=0.12'}

  es-module-lexer@1.5.4:
    resolution: {integrity: sha512-MVNK56NiMrOwitFB7cqDwq0CQutbw+0BvLshJSse0MUNU+y1FC3bUS/AQg7oUng+/wKrrki7JfmwtVHkVfPLlw==}

  esbuild@0.21.5:
    resolution: {integrity: sha512-mg3OPMV4hXywwpoDxu3Qda5xCKQi+vCTZq8S9J/EpkhB2HzKXq4SNFZE3+NK93JYxc8VMSep+lOUSC/RVKaBqw==}
    engines: {node: '>=12'}
    hasBin: true

  esbuild@0.23.0:
    resolution: {integrity: sha512-1lvV17H2bMYda/WaFb2jLPeHU3zml2k4/yagNMG8Q/YtfMjCwEUZa2eXXMgZTVSL5q1n4H7sQ0X6CdJDqqeCFA==}
    engines: {node: '>=18'}
    hasBin: true

  escalade@3.1.2:
    resolution: {integrity: sha512-ErCHMCae19vR8vQGe50xIsVomy19rg6gFu3+r3jkEO46suLMWBksvVyoGgQV+jOfl84ZSOSlmv6Gxa89PmTGmA==}
    engines: {node: '>=6'}

  escape-html@1.0.3:
    resolution: {integrity: sha512-NiSupZ4OeuGwr68lGIeym/ksIZMJodUGOSCZ/FSnTxcrekbvqrgdUxlJOMpijaKZVjAJrWrGs/6Jy8OMuyj9ow==}

  escape-string-regexp@1.0.5:
    resolution: {integrity: sha512-vbRorB5FUQWvla16U8R/qgaFIya2qGzwDrNmCZuYKrbdSUMG6I1ZCGQRefkRVhuOkIGVne7BQ35DSfo1qvJqFg==}
    engines: {node: '>=0.8.0'}

  escape-string-regexp@5.0.0:
    resolution: {integrity: sha512-/veY75JbMK4j1yjvuUxuVsiS/hr/4iHs9FTT6cgTexxdE0Ly/glccBAkloH/DofkjRbZU3bnoj38mOmhkZ0lHw==}
    engines: {node: '>=12'}

  esprima@4.0.1:
    resolution: {integrity: sha512-eGuFFw7Upda+g4p+QHvnW0RyTX/SVeJBDM/gCtMARO0cLuT2HcEKnTPvhjV6aGeqrCB/sbNop0Kszm0jsaWU4A==}
    engines: {node: '>=4'}
    hasBin: true

  estree-util-attach-comments@3.0.0:
    resolution: {integrity: sha512-cKUwm/HUcTDsYh/9FgnuFqpfquUbwIqwKM26BVCGDPVgvaCl/nDCCjUfiLlx6lsEZ3Z4RFxNbOQ60pkaEwFxGw==}

  estree-util-build-jsx@3.0.1:
    resolution: {integrity: sha512-8U5eiL6BTrPxp/CHbs2yMgP8ftMhR5ww1eIKoWRMlqvltHF8fZn5LRDvTKuxD3DUn+shRbLGqXemcP51oFCsGQ==}

  estree-util-is-identifier-name@3.0.0:
    resolution: {integrity: sha512-hFtqIDZTIUZ9BXLb8y4pYGyk6+wekIivNVTcmvk8NoOh+VeRn5y6cEHzbURrWbfp1fIqdVipilzj+lfaadNZmg==}

  estree-util-to-js@2.0.0:
    resolution: {integrity: sha512-WDF+xj5rRWmD5tj6bIqRi6CkLIXbbNQUcxQHzGysQzvHmdYG2G7p/Tf0J0gpxGgkeMZNTIjT/AoSvC9Xehcgdg==}

  estree-util-visit@2.0.0:
    resolution: {integrity: sha512-m5KgiH85xAhhW8Wta0vShLcUvOsh3LLPI2YVwcbio1l7E09NTLL1EyMZFM1OyWowoH0skScNbhOPl4kcBgzTww==}

  estree-walker@2.0.2:
    resolution: {integrity: sha512-Rfkk/Mp/DL7JVje3u18FxFujQlTNR2q6QfMSMB7AvCBx91NGj/ba3kCfza0f6dVDbw7YlRf/nDrn7pQrCCyQ/w==}

  estree-walker@3.0.3:
    resolution: {integrity: sha512-7RUKfXgSMMkzt6ZuXmqapOurLGPPfgj6l9uRZ7lRGolvk0y2yocc35LdcxKC5PQZdn2DMqioAQ2NoWcrTKmm6g==}

  etag@1.8.1:
    resolution: {integrity: sha512-aIL5Fx7mawVa300al2BnEE4iNvo1qETxLrPI/o05L7z6go7fCw1J6EQmbK4FmJ2AS7kgVF/KEZWufBfdClMcPg==}
    engines: {node: '>= 0.6'}

  eventemitter3@5.0.1:
    resolution: {integrity: sha512-GWkBvjiSZK87ELrYOSESUYeVIc9mvLLf/nXalMOS5dYrgZq9o5OVkbZAVM06CVxYsCwH9BDZFPlQTlPA1j4ahA==}

  expressive-code@0.35.6:
    resolution: {integrity: sha512-+mx+TPTbMqgo0mL92Xh9QgjW0kSQIsEivMgEcOnaqKqL7qCw8Vkqc5Rg/di7ZYw4aMUSr74VTc+w8GQWu05j1g==}

  extend-shallow@2.0.1:
    resolution: {integrity: sha512-zCnTtlxNoAiDc3gqY2aYAWFx7XWWiasuF2K8Me5WbN8otHKTUKBwjPtNpRs/rbUZm7KxWAaNj7P1a/p52GbVug==}
    engines: {node: '>=0.10.0'}

  extend@3.0.2:
    resolution: {integrity: sha512-fjquC59cD7CyW6urNXK0FBufkZcoiGG80wTuPujX590cB5Ttln20E2UB4S/WARVqhXffZl2LNgS+gQdPIIim/g==}

  extendable-error@0.1.7:
    resolution: {integrity: sha512-UOiS2in6/Q0FK0R0q6UY9vYpQ21mr/Qn1KOnte7vsACuNJf514WvCCUHSRCPcgjPT2bAhNIJdlE6bVap1GKmeg==}

  external-editor@3.1.0:
    resolution: {integrity: sha512-hMQ4CX1p1izmuLYyZqLMO/qGNw10wSv9QDCPfzXfyFrOaCSSoRfqE1Kf1s5an66J5JZC62NewG+mK49jOCtQew==}
    engines: {node: '>=4'}

  extract-zip@2.0.1:
    resolution: {integrity: sha512-GDhU9ntwuKyGXdZBUgTIe+vXnWj0fppUEtMDL0+idd5Sta8TGpHssn/eusA9mrPr9qNDym6SxAYZjNvCn/9RBg==}
    engines: {node: '>= 10.17.0'}
    hasBin: true

  fast-deep-equal@3.1.3:
    resolution: {integrity: sha512-f3qQ9oQy9j2AhBe/H9VC91wLmKBCCU/gDOnKNAYG5hswO7BLKj09Hc5HYNz9cGI++xlpDCIgDaitVs03ATR84Q==}

  fast-glob@3.3.2:
    resolution: {integrity: sha512-oX2ruAFQwf/Orj8m737Y5adxDQO0LAB7/S5MnxCdTNDd4p6BsyIVsv9JQsATbTSq8KHRpLwIHbVlUNatxd+1Ow==}
    engines: {node: '>=8.6.0'}

  fast-uri@3.0.1:
    resolution: {integrity: sha512-MWipKbbYiYI0UC7cl8m/i/IWTqfC8YXsqjzybjddLsFjStroQzsHXkc73JutMvBiXmOvapk+axIl79ig5t55Bw==}

  fast-xml-parser@4.4.1:
    resolution: {integrity: sha512-xkjOecfnKGkSsOwtZ5Pz7Us/T6mrbPQrq0nh+aCO5V9nk5NLWmasAHumTKjiPJPWANe+kAZ84Jc8ooJkzZ88Sw==}
    hasBin: true

  fastparse@1.1.2:
    resolution: {integrity: sha512-483XLLxTVIwWK3QTrMGRqUfUpoOs/0hbQrl2oz4J0pAcm3A3bu84wxTFqGqkJzewCLdME38xJLJAxBABfQT8sQ==}

  fastq@1.17.1:
    resolution: {integrity: sha512-sRVD3lWVIXWg6By68ZN7vho9a1pQcN/WBFaAAsDDFzlJjvoGx0P8z7V1t72grFJfJhu3YPZBuu25f7Kaw2jN1w==}

  fault@2.0.1:
    resolution: {integrity: sha512-WtySTkS4OKev5JtpHXnib4Gxiurzh5NCGvWrFaZ34m6JehfTUhKZvn9njTfw48t6JumVQOmrKqpmGcdwxnhqBQ==}

  fd-slicer@1.1.0:
    resolution: {integrity: sha512-cE1qsB/VwyQozZ+q1dGxR8LBYNZeofhEdUNGSMbQD3Gw2lAzX9Zb3uIU6Ebc/Fmyjo9AWWfnn0AUCHqtevs/8g==}

  fdir@6.3.0:
    resolution: {integrity: sha512-QOnuT+BOtivR77wYvCWHfGt9s4Pz1VIMbD463vegT5MLqNXy8rYFT/lPVEqf/bhYeT6qmqrNHhsX+rWwe3rOCQ==}
    peerDependencies:
      picomatch: ^3 || ^4
    peerDependenciesMeta:
      picomatch:
        optional: true

  fetch-blob@3.2.0:
    resolution: {integrity: sha512-7yAQpD2UMJzLi1Dqv7qFYnPbaPx7ZfFK6PiIxQ4PfkGPyNyl2Ugx+a/umUonmKqjhM4DnfbMvdX6otXq83soQQ==}
    engines: {node: ^12.20 || >= 14.13}

  fill-range@7.1.1:
    resolution: {integrity: sha512-YsGpe3WHLK8ZYi4tWDg2Jy3ebRz2rXowDxnld4bkQB00cc/1Zw9AWnC0i9ztDJitivtQvaI9KaLyKrc+hBW0yg==}
    engines: {node: '>=8'}

  find-up-simple@1.0.0:
    resolution: {integrity: sha512-q7Us7kcjj2VMePAa02hDAF6d+MzsdsAWEwYyOpwUtlerRBkOEPBCRZrAV4XfcSN8fHAgaD0hP7miwoay6DCprw==}
    engines: {node: '>=18'}

  find-up@4.1.0:
    resolution: {integrity: sha512-PpOwAdQ/YlXQ2vj8a3h8IipDuYRi3wceVQQGYWxNINccq40Anw7BlsEXCMbt1Zt+OLA6Fq9suIpIWD0OsnISlw==}
    engines: {node: '>=8'}

  find-yarn-workspace-root2@1.2.16:
    resolution: {integrity: sha512-hr6hb1w8ePMpPVUK39S4RlwJzi+xPLuVuG8XlwXU3KD5Yn3qgBWVfy3AzNlDhWvE1EORCE65/Qm26rFQt3VLVA==}

  flattie@1.1.1:
    resolution: {integrity: sha512-9UbaD6XdAL97+k/n+N7JwX46K/M6Zc6KcFYskrYL8wbBV/Uyk0CTAMY0VT+qiK5PM7AIc9aTWYtq65U7T+aCNQ==}
    engines: {node: '>=8'}

  follow-redirects@1.15.6:
    resolution: {integrity: sha512-wWN62YITEaOpSK584EZXJafH1AGpO8RVgElfkuXbTOrPX4fIfOyEpW/CsiNd8JdYrAoOvafRTOEnvsO++qCqFA==}
    engines: {node: '>=4.0'}
    peerDependencies:
      debug: '*'
    peerDependenciesMeta:
      debug:
        optional: true

  foreground-child@3.2.1:
    resolution: {integrity: sha512-PXUUyLqrR2XCWICfv6ukppP96sdFwWbNEnfEMt7jNsISjMsvaLNinAHNDYyvkyU+SZG2BTSbT5NjG+vZslfGTA==}
    engines: {node: '>=14'}

  form-data@4.0.0:
    resolution: {integrity: sha512-ETEklSGi5t0QMZuiXoA/Q6vcnxcLQP5vdugSpuAyi6SVGi2clPPp+xgEhuMaHC+zGgn31Kd235W35f7Hykkaww==}
    engines: {node: '>= 6'}

  format@0.2.2:
    resolution: {integrity: sha512-wzsgA6WOq+09wrU1tsJ09udeR/YZRaeArL9e1wPbFg3GG2yDnC2ldKpxs4xunpFF9DgqCqOIra3bc1HWrJ37Ww==}
    engines: {node: '>=0.4.x'}

  formdata-polyfill@4.0.10:
    resolution: {integrity: sha512-buewHzMvYL29jdeQTVILecSaZKnt/RJWjoZCF5OW60Z67/GmSLBkOFM7qh1PI3zFNtJbaZL5eQu1vLfazOwj4g==}
    engines: {node: '>=12.20.0'}

  fraction.js@4.3.7:
    resolution: {integrity: sha512-ZsDfxO51wGAXREY55a7la9LScWpwv9RxIrYABrlvOFBlH/ShPnrtsXeuUIfXKKOVicNxQ+o8JTbJvjS4M89yew==}

  fresh@0.5.2:
    resolution: {integrity: sha512-zJ2mQYM18rEFOudeV4GShTGIQ7RbzA7ozbU9I/XBpm7kqgMywgmylMwXHxZJmkVoYkna9d2pVXVXPdYTP9ej8Q==}
    engines: {node: '>= 0.6'}

  fs-extra@7.0.1:
    resolution: {integrity: sha512-YJDaCJZEnBmcbw13fvdAM9AwNOJwOzrE4pqMqBq5nFiEqXUqHwlK4B+3pUw6JNvfSPtX05xFHtYy/1ni01eGCw==}
    engines: {node: '>=6 <7 || >=8'}

  fs-extra@8.1.0:
    resolution: {integrity: sha512-yhlQgA6mnOJUKOsRUFsgJdQCvkKhcz8tlZG5HBQfReYZy46OwLcY+Zia0mtdHsOo9y/hP+CxMN0TU9QxoOtG4g==}
    engines: {node: '>=6 <7 || >=8'}

  fs-minipass@2.1.0:
    resolution: {integrity: sha512-V/JgOLFCS+R6Vcq0slCuaeWEdNC3ouDlJMNIsacH2VtALiu9mV4LPrHc5cDl8k5aw6J8jwgWWpiTo5RYhmIzvg==}
    engines: {node: '>= 8'}

  fs-monkey@1.0.6:
    resolution: {integrity: sha512-b1FMfwetIKymC0eioW7mTywihSQE4oLzQn1dB6rZB5fx/3NpNEdAWeCSMB+60/AeT0TCXsxzAlcYVEFCTAksWg==}

  fsevents@2.3.3:
    resolution: {integrity: sha512-5xoDfX+fL7faATnagmWPpbFtwh/R77WmMMqqHGS65C3vvB0YHrgF+B1YmZ3441tMj5n63k0212XNoJwzlhffQw==}
    engines: {node: ^8.16.0 || ^10.6.0 || >=11.0.0}
    os: [darwin]

  function-bind@1.1.2:
    resolution: {integrity: sha512-7XHNxH7qX9xG5mIwxkhumTox/MIRNcOgDrxWsMt2pAr23WHp6MrRlN7FBSFpCpr+oVO0F744iUgR82nJMfG2SA==}

  gensync@1.0.0-beta.2:
    resolution: {integrity: sha512-3hN7NaskYvMDLQY55gnW3NQ+mesEAepTqlg+VEbj7zzqEMBVNhzcGYYeqFo/TlYz6eQiFcp1HcsCZO+nGgS8zg==}
    engines: {node: '>=6.9.0'}

  get-caller-file@2.0.5:
    resolution: {integrity: sha512-DyFP3BM/3YHTQOCUL/w0OZHR0lpKeGrxotcHWcqNEdnltqFwXVfhEBQ94eIo34AfQpo0rGki4cyIiftY06h2Fg==}
    engines: {node: 6.* || 8.* || >= 10.*}

  get-east-asian-width@1.2.0:
    resolution: {integrity: sha512-2nk+7SIVb14QrgXFHcm84tD4bKQz0RxPuMT8Ag5KPOq7J5fEmAg0UbXdTOSHqNuHSU28k55qnceesxXRZGzKWA==}
    engines: {node: '>=18'}

  get-stream@5.2.0:
    resolution: {integrity: sha512-nBF+F1rAZVCu/p7rjzgA+Yb4lfYXrpl7a6VmJrU8wF9I1CKvP/QwPNZHnOlwbTkY6dvtFIzFMSyQXbLoTQPRpA==}
    engines: {node: '>=8'}

  get-tsconfig@4.7.6:
    resolution: {integrity: sha512-ZAqrLlu18NbDdRaHq+AKXzAmqIUPswPWKUchfytdAjiRFnCe5ojG2bstg6mRiZabkKfCoL/e98pbBELIV/YCeA==}

  github-slugger@2.0.0:
    resolution: {integrity: sha512-IaOQ9puYtjrkq7Y0Ygl9KDZnrf/aiUJYUpVf89y8kyaxbRG7Y1SrX/jaumrv81vc61+kiMempujsM3Yw7w5qcw==}

  glob-parent@5.1.2:
    resolution: {integrity: sha512-AOIgSQCepiJYwP3ARnGx+5VnTu2HBYdzbGP45eLw1vr3zB3vZLeyed1sC9hnbcOc9/SrMyM5RPQrkGz4aS9Zow==}
    engines: {node: '>= 6'}

  glob-parent@6.0.2:
    resolution: {integrity: sha512-XxwI8EOhVQgWp6iDL+3b0r86f4d6AX6zSU55HfB4ydCEuXLXc5FcYeOu+nnGftS4TEju/11rt4KJPTMgbfmv4A==}
    engines: {node: '>=10.13.0'}

  glob@10.4.5:
    resolution: {integrity: sha512-7Bv8RF0k6xjo7d4A/PxYLbUCfb6c+Vpd2/mB2yRDlew7Jb5hEXiCD9ibfO7wpk8i4sevK6DFny9h7EYbM3/sHg==}
    hasBin: true

  globals@11.12.0:
    resolution: {integrity: sha512-WOBp/EEGUiIsJSp7wcv/y6MO+lV9UoncWqxuFfm8eBwzWNgyfBd6Gz+IeKQ9jCmyhoH99g15M3T+QaVHFjizVA==}
    engines: {node: '>=4'}

  globby@11.1.0:
    resolution: {integrity: sha512-jhIXaOzy1sb8IyocaruWSn1TjmnBVs8Ayhcy83rmxNJ8q2uWKCAj3CnJY+KpGSXCueAPc0i05kVvVKtP1t9S3g==}
    engines: {node: '>=10'}

  graceful-fs@4.2.10:
    resolution: {integrity: sha512-9ByhssR2fPVsNZj478qUUbKfmL0+t5BDVyjShtyZZLiK7ZDAArFFfopyOTj0M05wE2tJPisA4iTnnXl2YoPvOA==}

  graceful-fs@4.2.11:
    resolution: {integrity: sha512-RbJ5/jmFcNNCcDV5o9eTnBLJ/HszWV0P73bc+Ff4nS/rJj+YaS6IGyiOL0VoBYX+l1Wrl3k63h/KrH+nhJ0XvQ==}

  gray-matter@4.0.3:
    resolution: {integrity: sha512-5v6yZd4JK3eMI3FqqCouswVqwugaA9r4dNZB1wwcmrD02QkV5H0y7XBQW8QwQqEaZY1pM9aqORSORhJRdNK44Q==}
    engines: {node: '>=6.0'}

  gzip-size@6.0.0:
    resolution: {integrity: sha512-ax7ZYomf6jqPTQ4+XCpUGyXKHk5WweS+e05MBO4/y3WJ5RkmPXNKvX+bx1behVILVwr6JSQvZAku021CHPXG3Q==}
    engines: {node: '>=10'}

  has-flag@3.0.0:
    resolution: {integrity: sha512-sKJf1+ceQBr4SMkvQnBDNDtf4TXpVhVGateu0t918bl30FnbE2m4vNLX+VWe/dpjlb+HugGYzW7uQXH98HPEYw==}
    engines: {node: '>=4'}

  hasown@2.0.2:
    resolution: {integrity: sha512-0hJU9SCPvmMzIBdZFqNPXWa6dqh7WdH0cII9y+CyS8rG3nL48Bclra9HmKhVVUHyPWNH5Y7xDwAB7bfgSjkUMQ==}
    engines: {node: '>= 0.4'}

  hast-util-embedded@3.0.0:
    resolution: {integrity: sha512-naH8sld4Pe2ep03qqULEtvYr7EjrLK2QHY8KJR6RJkTUjPGObe1vnx585uzem2hGra+s1q08DZZpfgDVYRbaXA==}

  hast-util-from-html@2.0.1:
    resolution: {integrity: sha512-RXQBLMl9kjKVNkJTIO6bZyb2n+cUH8LFaSSzo82jiLT6Tfc+Pt7VQCS+/h3YwG4jaNE2TA2sdJisGWR+aJrp0g==}

  hast-util-from-parse5@8.0.1:
    resolution: {integrity: sha512-Er/Iixbc7IEa7r/XLtuG52zoqn/b3Xng/w6aZQ0xGVxzhw5xUFxcRqdPzP6yFi/4HBYRaifaI5fQ1RH8n0ZeOQ==}

  hast-util-has-property@3.0.0:
    resolution: {integrity: sha512-MNilsvEKLFpV604hwfhVStK0usFY/QmM5zX16bo7EjnAEGofr5YyI37kzopBlZJkHD4t887i+q/C8/tr5Q94cA==}

  hast-util-is-body-ok-link@3.0.0:
    resolution: {integrity: sha512-VFHY5bo2nY8HiV6nir2ynmEB1XkxzuUffhEGeVx7orbu/B1KaGyeGgMZldvMVx5xWrDlLLG/kQ6YkJAMkBEx0w==}

  hast-util-is-element@3.0.0:
    resolution: {integrity: sha512-Val9mnv2IWpLbNPqc/pUem+a7Ipj2aHacCwgNfTiK0vJKl0LF+4Ba4+v1oPHFpf3bLYmreq0/l3Gud9S5OH42g==}

  hast-util-parse-selector@4.0.0:
    resolution: {integrity: sha512-wkQCkSYoOGCRKERFWcxMVMOcYE2K1AaNLU8DXS9arxnLOUEWbOXKXiJUNzEpqZ3JOKpnha3jkFrumEjVliDe7A==}

  hast-util-phrasing@3.0.1:
    resolution: {integrity: sha512-6h60VfI3uBQUxHqTyMymMZnEbNl1XmEGtOxxKYL7stY2o601COo62AWAYBQR9lZbYXYSBoxag8UpPRXK+9fqSQ==}

  hast-util-raw@9.0.4:
    resolution: {integrity: sha512-LHE65TD2YiNsHD3YuXcKPHXPLuYh/gjp12mOfU8jxSrm1f/yJpsb0F/KKljS6U9LJoP0Ux+tCe8iJ2AsPzTdgA==}

  hast-util-select@6.0.2:
    resolution: {integrity: sha512-hT/SD/d/Meu+iobvgkffo1QecV8WeKWxwsNMzcTJsKw1cKTQKSR/7ArJeURLNJF9HDjp9nVoORyNNJxrvBye8Q==}

  hast-util-to-estree@3.1.0:
    resolution: {integrity: sha512-lfX5g6hqVh9kjS/B9E2gSkvHH4SZNiQFiqWS0x9fENzEl+8W12RqdRxX6d/Cwxi30tPQs3bIO+aolQJNp1bIyw==}

  hast-util-to-html@9.0.1:
    resolution: {integrity: sha512-hZOofyZANbyWo+9RP75xIDV/gq+OUKx+T46IlwERnKmfpwp81XBFbT9mi26ws+SJchA4RVUQwIBJpqEOBhMzEQ==}

  hast-util-to-jsx-runtime@2.3.0:
    resolution: {integrity: sha512-H/y0+IWPdsLLS738P8tDnrQ8Z+dj12zQQ6WC11TIM21C8WFVoIxcqWXf2H3hiTVZjF1AWqoimGwrTWecWrnmRQ==}

  hast-util-to-parse5@8.0.0:
    resolution: {integrity: sha512-3KKrV5ZVI8if87DVSi1vDeByYrkGzg4mEfeu4alwgmmIeARiBLKCZS2uw5Gb6nU9x9Yufyj3iudm6i7nl52PFw==}

  hast-util-to-string@3.0.0:
    resolution: {integrity: sha512-OGkAxX1Ua3cbcW6EJ5pT/tslVb90uViVkcJ4ZZIMW/R33DX/AkcJcRrPebPwJkHYwlDHXz4aIwvAAaAdtrACFA==}

  hast-util-to-text@4.0.2:
    resolution: {integrity: sha512-KK6y/BN8lbaq654j7JgBydev7wuNMcID54lkRav1P0CaE1e47P72AWWPiGKXTJU271ooYzcvTAn/Zt0REnvc7A==}

  hast-util-whitespace@3.0.0:
    resolution: {integrity: sha512-88JUN06ipLwsnv+dVn+OIYOvAuvBMy/Qoi6O7mQHxdPXpjy+Cd6xRkWwux7DKO+4sYILtLBRIKgsdpS2gQc7qw==}

  hast@1.0.0:
    resolution: {integrity: sha512-vFUqlRV5C+xqP76Wwq2SrM0kipnmpxJm7OfvVXpB35Fp+Fn4MV+ozr+JZr5qFvyR1q/U+Foim2x+3P+x9S1PLA==}
    deprecated: Renamed to rehype

  hastscript@8.0.0:
    resolution: {integrity: sha512-dMOtzCEd3ABUeSIISmrETiKuyydk1w0pa+gE/uormcTpSYuaNJPbX1NU3JLyscSLjwAQM8bWMhhIlnCqnRvDTw==}

  hastscript@9.0.0:
    resolution: {integrity: sha512-jzaLBGavEDKHrc5EfFImKN7nZKKBdSLIdGvCwDZ9TfzbF2ffXiov8CKE445L2Z1Ek2t/m4SKQ2j6Ipv7NyUolw==}

  hey-listen@1.0.8:
    resolution: {integrity: sha512-COpmrF2NOg4TBWUJ5UVyaCU2A88wEMkUPK4hNqyCkqHbxT92BbvfjoSozkAIIm6XhicGlJHhFdullInrdhwU8Q==}

  highlight.js@11.9.0:
    resolution: {integrity: sha512-fJ7cW7fQGCYAkgv4CPfwFHrfd/cLS4Hau96JuJ+ZTOWhjnhoeN1ub1tFmALm/+lW5z4WCAuAV9bm05AP0mS6Gw==}
    engines: {node: '>=12.0.0'}

  html-escaper@3.0.3:
    resolution: {integrity: sha512-RuMffC89BOWQoY0WKGpIhn5gX3iI54O6nRA0yC124NYVtzjmFWBIiFd8M0x+ZdX0P9R4lADg1mgP8C7PxGOWuQ==}

  html-void-elements@3.0.0:
    resolution: {integrity: sha512-bEqo66MRXsUGxWHV5IP0PUiAWwoEjba4VCzg0LjFJBpchPaTfyfCKTG6bc5F8ucKec3q5y6qOdGyYTSBEvhCrg==}

  html-whitespace-sensitive-tag-names@3.0.0:
    resolution: {integrity: sha512-KlClZ3/Qy5UgvpvVvDomGhnQhNWH5INE8GwvSIQ9CWt1K0zbbXrl7eN5bWaafOZgtmO3jMPwUqmrmEwinhPq1w==}

  htmlparser2@8.0.2:
    resolution: {integrity: sha512-GYdjWKDkbRLkZ5geuHs5NY1puJ+PXwP7+fHPRz06Eirsb9ugf6d8kkXav6ADhcODhFFPMIXyxkxSuMf3D6NCFA==}

  htmlparser2@9.1.0:
    resolution: {integrity: sha512-5zfg6mHUoaer/97TxnGpxmbR7zJtPwIYFMZ/H5ucTlPZhKvtum05yiPK3Mgai3a0DyVxv7qYqoweaEd2nrYQzQ==}

  http-cache-semantics@4.1.1:
    resolution: {integrity: sha512-er295DKPVsV82j5kw1Gjt+ADA/XYHsajl82cGNQG2eyoPkvgUhX+nDIyelzhIWbbsXP39EHcI6l5tYs2FYqYXQ==}

  http-errors@2.0.0:
    resolution: {integrity: sha512-FtwrG/euBzaEjYeRqOgly7G0qviiXoJWnvEH2Z1plBdXgbyjv34pHTSb9zoeHMyDy33+DWy5Wt9Wo+TURtOYSQ==}
    engines: {node: '>= 0.8'}

  human-id@1.0.2:
    resolution: {integrity: sha512-UNopramDEhHJD+VR+ehk8rOslwSfByxPIZyJRfV739NDhN5LF1fa1MqnzKm2lGTQRjNrjK19Q5fhkgIfjlVUKw==}

  i18next@23.15.1:
    resolution: {integrity: sha512-wB4abZ3uK7EWodYisHl/asf8UYEhrI/vj/8aoSsrj/ZDxj4/UXPOa1KvFt1Fq5hkUHquNqwFlDprmjZ8iySgYA==}

  iconv-lite@0.4.24:
    resolution: {integrity: sha512-v3MXnZAcvnywkTUEZomIActle7RXXeedOR31wwl7VlyoXO4Qi9arvSenNQWne1TcRwhCL1HwLI21bEqdpj8/rA==}
    engines: {node: '>=0.10.0'}

  iconv-lite@0.6.3:
    resolution: {integrity: sha512-4fCk79wshMdzMp2rH06qWrJE4iolqLhCUH+OiuIgU++RB0+94NlDL81atO7GX55uUKueo0txHNtvEyI6D7WdMw==}
    engines: {node: '>=0.10.0'}

  ignore@5.3.1:
    resolution: {integrity: sha512-5Fytz/IraMjqpwfd34ke28PTVMjZjJG2MPn5t7OE4eUCUNf8BAa7b5WUS9/Qvr6mwOQS7Mk6vdsMno5he+T8Xw==}
    engines: {node: '>= 4'}

  import-meta-resolve@4.1.0:
    resolution: {integrity: sha512-I6fiaX09Xivtk+THaMfAwnA3MVA5Big1WHF1Dfx9hFuvNIWpXnorlkzhcQf6ehrqQiiZECRt1poOAkPmer3ruw==}

  importx@0.4.3:
    resolution: {integrity: sha512-x6E6OxmWq/SUaj7wDeDeSjyHP+rMUbEaqJ5fw0uEtC/FTX9ocxNMFJ+ONnpJIsRpFz3ya6qJAK4orwSKqw0BSQ==}

  inherits@2.0.4:
    resolution: {integrity: sha512-k/vGaX4/Yla3WzyMCvTQOXYeIHvqOKtnqBduzTHpzpQZzAskKMhZ2K+EnBiSM9zGSoIFeMpXKxa4dYeZIQqewQ==}

  ini@1.3.8:
    resolution: {integrity: sha512-JV/yugV2uzW5iMRSiZAyDtQd+nxtUnjeLt0acNdw98kKLrvuRVyB80tsREOE7yvGVgalhZ6RNXCmEHkUKBKxew==}

  inline-style-parser@0.1.1:
    resolution: {integrity: sha512-7NXolsK4CAS5+xvdj5OMMbI962hU/wvwoxk+LWR9Ek9bVtyuuYScDN6eS0rUm6TxApFpw7CX1o4uJzcd4AyD3Q==}

  inline-style-parser@0.2.3:
    resolution: {integrity: sha512-qlD8YNDqyTKTyuITrDOffsl6Tdhv+UC4hcdAVuQsK4IMQ99nSgd1MIA/Q+jQYoh9r3hVUXhYh7urSRmXPkW04g==}

  is-alphabetical@2.0.1:
    resolution: {integrity: sha512-FWyyY60MeTNyeSRpkM2Iry0G9hpr7/9kD40mD/cGQEuilcZYS4okz8SN2Q6rLCJ8gbCt6fN+rC+6tMGS99LaxQ==}

  is-alphanumerical@2.0.1:
    resolution: {integrity: sha512-hmbYhX/9MUMF5uh7tOXyK/n0ZvWpad5caBA17GsC6vyuCqaWliRG5K1qS9inmUhEMaOBIW7/whAnSwveW/LtZw==}

  is-arrayish@0.3.2:
    resolution: {integrity: sha512-eVRqCvVlZbuw3GrM63ovNSNAeA1K16kaR/LRY/92w0zxQ5/1YzwblUX652i4Xs9RwAGjW9d9y6X88t8OaAJfWQ==}

  is-binary-path@2.1.0:
    resolution: {integrity: sha512-ZMERYes6pDydyuGidse7OsHxtbI7WVeUEozgR/g7rd0xUimYNlvZRE/K2MgZTjWy725IfelLeVcEM97mmtRGXw==}
    engines: {node: '>=8'}

  is-core-module@2.15.0:
    resolution: {integrity: sha512-Dd+Lb2/zvk9SKy1TGCt1wFJFo/MWBPMX5x7KcvLajWTGuomczdQX61PvY5yK6SVACwpoexWo81IfFyoKY2QnTA==}
    engines: {node: '>= 0.4'}

  is-decimal@2.0.1:
    resolution: {integrity: sha512-AAB9hiomQs5DXWcRB1rqsxGUstbRroFOPPVAomNk/3XHR5JyEZChOyTWe2oayKnsSsr/kcGqF+z6yuH6HHpN0A==}

  is-docker@3.0.0:
    resolution: {integrity: sha512-eljcgEDlEns/7AXFosB5K/2nCM4P7FQPkGc/DWLy5rmFEWvZayGrik1d9/QIY5nJ4f9YsVvBkA6kJpHn9rISdQ==}
    engines: {node: ^12.20.0 || ^14.13.1 || >=16.0.0}
    hasBin: true

  is-extendable@0.1.1:
    resolution: {integrity: sha512-5BMULNob1vgFX6EjQw5izWDxrecWK9AM72rugNr0TFldMOi0fj6Jk+zeKIt0xGj4cEfQIJth4w3OKWOJ4f+AFw==}
    engines: {node: '>=0.10.0'}

  is-extglob@2.1.1:
    resolution: {integrity: sha512-SbKbANkN603Vi4jEZv49LeVJMn4yGwsbzZworEoyEiutsN3nJYdbO36zfhGJ6QEDpOZIFkDtnq5JRxmvl3jsoQ==}
    engines: {node: '>=0.10.0'}

  is-fullwidth-code-point@3.0.0:
    resolution: {integrity: sha512-zymm5+u+sCsSWyD9qNaejV3DFvhCKclKdizYaJUuHA83RLjb7nSuGnddCHGv0hk+KY7BMAlsWeK4Ueg6EV6XQg==}
    engines: {node: '>=8'}

  is-glob@4.0.3:
    resolution: {integrity: sha512-xelSayHH36ZgE7ZWhli7pW34hNbNl8Ojv5KVmkJD4hBdD3th8Tfk9vYasLM+mXWOZhFkgZfxhLSnrwRr4elSSg==}
    engines: {node: '>=0.10.0'}

  is-hexadecimal@2.0.1:
    resolution: {integrity: sha512-DgZQp241c8oO6cA1SbTEWiXeoxV42vlcJxgH+B3hi1AiqqKruZR3ZGF8In3fj4+/y/7rHvlOZLZtgJ/4ttYGZg==}

  is-inside-container@1.0.0:
    resolution: {integrity: sha512-KIYLCCJghfHZxqjYBE7rEy0OBuTd5xCHS7tHVgvCLkx7StIoaxwNW3hCALgEUjFfeRk+MG/Qxmp/vtETEF3tRA==}
    engines: {node: '>=14.16'}
    hasBin: true

  is-interactive@2.0.0:
    resolution: {integrity: sha512-qP1vozQRI+BMOPcjFzrjXuQvdak2pHNUMZoeG2eRbiSqyvbEf/wQtEOTOX1guk6E3t36RkaqiSt8A/6YElNxLQ==}
    engines: {node: '>=12'}

  is-number@7.0.0:
    resolution: {integrity: sha512-41Cifkg6e8TylSpdtTpeLVMqvSBEVzTttHvERD741+pnZ8ANv0004MRL43QKPDlK9cGvNp6NZWZUBlbGXYxxng==}
    engines: {node: '>=0.12.0'}

  is-plain-obj@4.1.0:
    resolution: {integrity: sha512-+Pgi+vMuUNkJyExiMBt5IlFoMyKnr5zhJ4Uspz58WOhBF5QoIZkFyNHIbBAtHwzVAgk5RtndVNsDRN61/mmDqg==}
    engines: {node: '>=12'}

  is-reference@3.0.2:
    resolution: {integrity: sha512-v3rht/LgVcsdZa3O2Nqs+NMowLOxeOm7Ay9+/ARQ2F+qEoANRcqrjAZKGN0v8ymUetZGgkp26LTnGT7H0Qo9Pg==}

  is-subdir@1.2.0:
    resolution: {integrity: sha512-2AT6j+gXe/1ueqbW6fLZJiIw3F8iXGJtt0yDrZaBhAZEG1raiTxKWU+IPqMCzQAXOUCKdA4UDMgacKH25XG2Cw==}
    engines: {node: '>=4'}

  is-unicode-supported@1.3.0:
    resolution: {integrity: sha512-43r2mRvz+8JRIKnWJ+3j8JtjRKZ6GmjzfaE/qiBJnikNnYv/6bagRJ1kUhNk8R5EX/GkobD+r+sfxCPJsiKBLQ==}
    engines: {node: '>=12'}

  is-unicode-supported@2.0.0:
    resolution: {integrity: sha512-FRdAyx5lusK1iHG0TWpVtk9+1i+GjrzRffhDg4ovQ7mcidMQ6mj+MhKPmvh7Xwyv5gIS06ns49CA7Sqg7lC22Q==}
    engines: {node: '>=18'}

  is-windows@1.0.2:
    resolution: {integrity: sha512-eXK1UInq2bPmjyX6e3VHIzMLobc4J94i4AWn+Hpq3OU5KkrRC96OAcR3PRJ/pGu6m8TRnBHP9dkXQVsT/COVIA==}
    engines: {node: '>=0.10.0'}

  is-wsl@3.1.0:
    resolution: {integrity: sha512-UcVfVfaK4Sc4m7X3dUSoHoozQGBEFeDC+zVo06t98xe8CzHSZZBekNXH+tu0NalHolcJ/QAGqS46Hef7QXBIMw==}
    engines: {node: '>=16'}

  isexe@2.0.0:
    resolution: {integrity: sha512-RHxMLp9lnKHGHRng9QFhRCMbYAcVpn69smSGcq3f36xjgVVWThj4qqLbTLlq7Ssj8B+fIQ1EuCEGI2lKsyQeIw==}

  jackspeak@3.4.3:
    resolution: {integrity: sha512-OGlZQpz2yfahA/Rd1Y8Cd9SIEsqvXkLVoSw/cgwhnhFMDbsQFeZYoJJ7bIZBS9BcamUW96asq/npPWugM+RQBw==}

  jiti@1.21.6:
    resolution: {integrity: sha512-2yTgeWTWzMWkHu6Jp9NKgePDaYHbntiwvYuuJLbbN9vl7DC9DvXKOB2BC3ZZ92D3cvV/aflH0osDfwpHepQ53w==}
    hasBin: true

  jiti@2.0.0-beta.2:
    resolution: {integrity: sha512-c+PHQZakiQuMKbnhvrjZUvrK6E/AfmTOf4P+E3Y4FNVHcNMX9e/XrnbEvO+m4wS6ZjsvhHh/POQTlfy8uXFc0A==}
    hasBin: true

  jpeg-js@0.4.4:
    resolution: {integrity: sha512-WZzeDOEtTOBK4Mdsar0IqEU5sMr3vSV2RqkAIzUEV2BHnUfKGyswWFPFwK5EeDo93K3FohSHbLAjj0s1Wzd+dg==}

  js-base64@3.7.7:
    resolution: {integrity: sha512-7rCnleh0z2CkXhH67J8K1Ytz0b2Y+yxTPL+/KOJoa20hfnVQ/3/T6W/KflYI4bRHRagNeXeU2bkNGI3v1oS/lw==}

  js-tokens@4.0.0:
    resolution: {integrity: sha512-RdJUflcE3cUzKiMqQgsCu06FPu9UdIJO0beYbPhHN4k6apgJtifcoCtT9bcxOpYBtpD2kCM6Sbzg4CausW/PKQ==}

  js-yaml@3.14.1:
    resolution: {integrity: sha512-okMH7OXXJ7YrN9Ok3/SXrnu4iX9yOk+25nqX4imS2npuvTYDmo/QEZoqwZkYaIDk3jVvBOTOIEgEhaLOynBS9g==}
    hasBin: true

  js-yaml@4.1.0:
    resolution: {integrity: sha512-wpxZs9NoxZaJESJGIZTyDEaYpl0FKSA+FB9aJiyemKhMwkxQg63h4T1KJgUGHpTqPDNRcmmYLugrRjJlBtWvRA==}
    hasBin: true

  jsesc@2.5.2:
    resolution: {integrity: sha512-OYu7XEzjkCQ3C5Ps3QIZsQfNpqoJyZZA99wd9aWd05NCtC5pWOkShK2mkL6HXQR6/Cy2lbNdPlZBpuQHXE63gA==}
    engines: {node: '>=4'}
    hasBin: true

  json-schema-traverse@1.0.0:
    resolution: {integrity: sha512-NM8/P9n3XjXhIZn1lLhkFaACTOURQXjWhV4BA/RnOv8xvgqtqpAX9IO4mRQxSx1Rlo4tqzeqb0sOlruaOy3dug==}

  json5@2.2.3:
    resolution: {integrity: sha512-XmOWe7eyHYH14cLdVPoyg+GOH3rYX++KpzrylJwSW98t3Nk+U8XOl8FWKOgwtzdb8lXGf6zYwDUzeHMWfxasyg==}
    engines: {node: '>=6'}
    hasBin: true

  jsonc-parser@2.3.1:
    resolution: {integrity: sha512-H8jvkz1O50L3dMZCsLqiuB2tA7muqbSg1AtGEkN0leAqGjsUzDJir3Zwr02BhqdcITPg3ei3mZ+HjMocAknhhg==}

  jsonc-parser@3.3.1:
    resolution: {integrity: sha512-HUgH65KyejrUFPvHFPbqOY0rsFip3Bo5wb4ngvdi1EpCYWUQDC5V+Y7mZws+DLkr4M//zQJoanu1SP+87Dv1oQ==}

  jsonfile@4.0.0:
    resolution: {integrity: sha512-m6F1R3z8jjlf2imQHS2Qez5sjKWQzbuuhuJ/FKYFRZvPE3PuHcSMVZzfsLhGVOkfd20obL5SWEBew5ShlquNxg==}

  kind-of@6.0.3:
    resolution: {integrity: sha512-dcS1ul+9tmeD95T+x28/ehLgd9mENa3LsvDTtzm3vyBEO7RPptvAD+t44WVXaUjTBRcrpFeFlC8WCruUR456hw==}
    engines: {node: '>=0.10.0'}

  kleur@3.0.3:
    resolution: {integrity: sha512-eTIzlVOSUR+JxdDFepEYcBMtZ9Qqdef+rnzWdRZuMbOywu5tO2w2N7rqjoANZ5k9vywhL6Br1VRjUIgTQx4E8w==}
    engines: {node: '>=6'}

  kleur@4.1.5:
    resolution: {integrity: sha512-o+NO+8WrRiQEE4/7nwRJhN1HWpVmJm511pBHUxPLtp0BUISzlBplORYSmTclCnJvQq2tKu/sgl3xVpkc7ZWuQQ==}
    engines: {node: '>=6'}

  kolorist@1.8.0:
    resolution: {integrity: sha512-Y+60/zizpJ3HRH8DCss+q95yr6145JXZo46OTpFvDZWLfRCE4qChOyk1b26nMaNpfHHgxagk9dXT5OP0Tfe+dQ==}

  ky@1.5.0:
    resolution: {integrity: sha512-bkQo+UqryW6Zmo/DsixYZE4Z9t2mzvNMhceyIhuMuInb3knm5Q+GNGMKveydJAj+Z6piN1SwI6eR/V0G+Z0BtA==}
    engines: {node: '>=18'}

  libsql@0.3.19:
    resolution: {integrity: sha512-Aj5cQ5uk/6fHdmeW0TiXK42FqUlwx7ytmMLPSaUQPin5HKKKuUPD62MAbN4OEweGBBI7q1BekoEN4gPUEL6MZA==}
    os: [darwin, linux, win32]

  libsql@0.4.1:
    resolution: {integrity: sha512-qZlR9Yu1zMBeLChzkE/cKfoKV3Esp9cn9Vx5Zirn4AVhDWPcjYhKwbtJcMuHehgk3mH+fJr9qW+3vesBWbQpBg==}
    os: [darwin, linux, win32]

  lilconfig@2.1.0:
    resolution: {integrity: sha512-utWOt/GHzuUxnLKxB6dk81RoOeoNeHgbrXiuGk4yyF5qlRz+iIVWu56E2fqGHFrXz0QNUhLB/8nKqvRH66JKGQ==}
    engines: {node: '>=10'}

  lilconfig@3.1.2:
    resolution: {integrity: sha512-eop+wDAvpItUys0FWkHIKeC9ybYrTGbU41U5K7+bttZZeohvnY7M9dZ5kB21GNWiFT2q1OoPTvncPCgSOVO5ow==}
    engines: {node: '>=14'}

  lines-and-columns@1.2.4:
    resolution: {integrity: sha512-7ylylesZQ/PV29jhEDl3Ufjo6ZX7gCqJr5F7PKrqc93v7fzSymt1BpwEU8nAUXs8qzzvqhbjhK5QZg6Mt/HkBg==}

  linkedom@0.14.26:
    resolution: {integrity: sha512-mK6TrydfFA7phrnp+1j57ycBwFI5bGSW6YXlw9acHoqF+mP/y+FooEYYyniOt5Ot57FSKB3iwmnuQ1UUyNLm5A==}

  linkify-it@5.0.0:
    resolution: {integrity: sha512-5aHCbzQRADcdP+ATqnDuhhJ/MRIqDkZX5pyjFHRRysS8vZ5AbqGEoFIb6pYHPZ+L/OC2Lc+xT8uHVVR5CAK/wQ==}

  lit-element@4.0.6:
    resolution: {integrity: sha512-U4sdJ3CSQip7sLGZ/uJskO5hGiqtlpxndsLr6mt3IQIjheg93UKYeGQjWMRql1s/cXNOaRrCzC2FQwjIwSUqkg==}

  lit-html@3.1.4:
    resolution: {integrity: sha512-yKKO2uVv7zYFHlWMfZmqc+4hkmSbFp8jgjdZY9vvR9jr4J8fH6FUMXhr+ljfELgmjpvlF7Z1SJ5n5/Jeqtc9YA==}

  lit@3.1.4:
    resolution: {integrity: sha512-q6qKnKXHy2g1kjBaNfcoLlgbI3+aSOZ9Q4tiGa9bGYXq5RBXxkVTqTIVmP2VWMp29L4GyvCFm8ZQ2o56eUAMyA==}

  lite-youtube-embed@0.3.2:
    resolution: {integrity: sha512-b1dgKyF4PHhinonmr3PB172Nj0qQgA/7DE9EmeIXHR1ksnFEC2olWjNJyJGdsN2cleKHRjjsmrziKlwXtPlmLQ==}

  load-tsconfig@0.2.5:
    resolution: {integrity: sha512-IXO6OCs9yg8tMKzfPZ1YmheJbZCiEsnBdcB03l0OcfK9prKnJb96siuHCr5Fl37/yo9DnKU+TLpxzTUspw9shg==}
    engines: {node: ^12.20.0 || ^14.13.1 || >=16.0.0}

  load-yaml-file@0.2.0:
    resolution: {integrity: sha512-OfCBkGEw4nN6JLtgRidPX6QxjBQGQf72q3si2uvqyFEMbycSFFHwAZeXx6cJgFM9wmLrf9zBwCP3Ivqa+LLZPw==}
    engines: {node: '>=6'}

  local-pkg@0.5.0:
    resolution: {integrity: sha512-ok6z3qlYyCDS4ZEU27HaU6x/xZa9Whf8jD4ptH5UZTQYZVYeb9bnZ3ojVhiJNLiXK1Hfc0GNbLXcmZ5plLDDBg==}
    engines: {node: '>=14'}

  locate-path@5.0.0:
    resolution: {integrity: sha512-t7hw9pI+WvuwNJXwk5zVHpyhIqzg2qTlklJOf0mVxGSbe3Fp2VieZcduNYjaLDoy6p9uGpQEGWG87WpMKlNq8g==}
    engines: {node: '>=8'}

  lodash.castarray@4.4.0:
    resolution: {integrity: sha512-aVx8ztPv7/2ULbArGJ2Y42bG1mEQ5mGjpdvrbJcJFU3TbYybe+QlLS4pst9zV52ymy2in1KpFPiZnAOATxD4+Q==}

  lodash.isplainobject@4.0.6:
    resolution: {integrity: sha512-oSXzaWypCMHkPC3NvBEaPHf0KsA5mvPrOPgQWDsbg8n7orZ290M0BmC/jgRZ4vcJ6DTAhjrsSYgdsW/F+MFOBA==}

  lodash.merge@4.6.2:
    resolution: {integrity: sha512-0KpjqXRVvrYyCsX1swR/XTK0va6VQkQM6MNo7PqW77ByjAhoARA8EfrP1N4+KlKj8YS0ZUCtRT/YUuhyYDujIQ==}

  lodash.startcase@4.4.0:
    resolution: {integrity: sha512-+WKqsK294HMSc2jEbNgpHpd0JfIBhp7rEV4aqXWqFr6AlXov+SlcgB1Fv01y2kGe3Gc8nMW7VA0SrGuSkRfIEg==}

  lodash@4.17.21:
    resolution: {integrity: sha512-v2kDEe57lecTulaDIuNTPy3Ry4gLGJ6Z1O3vE1krgXZNrsQ+LFTGHVxVjcXPs17LhbZVGedAJv8XZ1tvj5FvSg==}

  log-symbols@6.0.0:
    resolution: {integrity: sha512-i24m8rpwhmPIS4zscNzK6MSEhk0DUWa/8iYQWxhffV8jkI4Phvs3F+quL5xvS0gdQR0FyTCMMH33Y78dDTzzIw==}
    engines: {node: '>=18'}

  longest-streak@3.1.0:
    resolution: {integrity: sha512-9Ri+o0JYgehTaVBBDoMqIl8GXtbWg711O3srftcHhZ0dqnETqLaoIK0x17fUw9rFSlK/0NlsKe0Ahhyl5pXE2g==}

  loose-envify@1.4.0:
    resolution: {integrity: sha512-lyuxPGr/Wfhrlem2CL/UcnUc1zcqKAImBDzukY7Y5F/yQiNdko6+fRLevlw1HgMySw7f611UIY408EtxRSoK3Q==}
    hasBin: true

  lowlight@3.1.0:
    resolution: {integrity: sha512-CEbNVoSikAxwDMDPjXlqlFYiZLkDJHwyGu/MfOsJnF3d7f3tds5J3z8s/l9TMXhzfsJCCJEAsD78842mwmg0PQ==}

  lru-cache@10.4.3:
    resolution: {integrity: sha512-JNAzZcXrCt42VGLuYz0zfAzDfAvJWW6AfYlDBQyDV5DClI2m5sAmK+OIO7s59XfsRsWHp02jAJrRadPRGTt6SQ==}

  lru-cache@4.1.5:
    resolution: {integrity: sha512-sWZlbEP2OsHNkXrMl5GYk/jKk70MBng6UU4YI/qGDYbgf6YbP4EvmqISbXCoJiRKs+1bSpFHVgQxvJ17F2li5g==}

  lru-cache@5.1.1:
    resolution: {integrity: sha512-KpNARQA3Iwv+jTA0utUVVbrh+Jlrr1Fv0e56GGzAFOXN7dk/FviaDW8LHmK52DlcH4WP2n6gI8vN1aesBFgo9w==}

  lucia@3.2.0:
    resolution: {integrity: sha512-eXMxXwk6hqtjRTj4W/x3EnTUtAztLPm0p2N2TEBMDEbakDLXiYnDQ9z/qahjPdPdhPguQc+vwO0/88zIWxlpuw==}

  lunr@2.3.9:
    resolution: {integrity: sha512-zTU3DaZaF3Rt9rhN3uBMGQD3dD2/vFQqnvZCDv4dl5iOzq2IZQqTxu90r4E5J+nP70J3ilqVCrbho2eWaeW8Ow==}

  magic-string@0.30.11:
    resolution: {integrity: sha512-+Wri9p0QHMy+545hKww7YAu5NyzF8iomPL/RQazugQ9+Ez4Ic3mERMd8ZTX5rfK944j+560ZJi8iAwgak1Ac7A==}

  magicast@0.3.5:
    resolution: {integrity: sha512-L0WhttDl+2BOsybvEOLK7fW3UA0OQ0IQ2d6Zl2x/a6vVRs3bAY0ECOSHHeL5jD+SbOpOCUEi0y1DgHEn9Qn1AQ==}

  markdown-extensions@2.0.0:
    resolution: {integrity: sha512-o5vL7aDWatOTX8LzaS1WMoaoxIiLRQJuIKKe2wAw6IeULDHaqbiqiggmx+pKvZDb1Sj+pE46Sn1T7lCqfFtg1Q==}
    engines: {node: '>=16'}

  markdown-it@14.1.0:
    resolution: {integrity: sha512-a54IwgWPaeBCAAsv13YgmALOF1elABB08FxO9i+r4VFk5Vl4pKokRPeX8u5TCgSsPi6ec1otfLjdOpVcgbpshg==}
    hasBin: true

  markdown-table@3.0.3:
    resolution: {integrity: sha512-Z1NL3Tb1M9wH4XESsCDEksWoKTdlUafKc4pt0GRwjUyXaCFZ+dc3g2erqB6zm3szA2IUSi7VnPI+o/9jnxh9hw==}

  marked-alert@2.0.1:
    resolution: {integrity: sha512-dREhBjpPEN87b5AdlpETVoEpYiROQJ2M01sqjvQetKqpfi92BQRfSFKPIEkm90RnMpv5CFLNpWfGO6bx+tnayQ==}
    peerDependencies:
      marked: '>=7.0.0'

  marked-emoji@1.4.1:
    resolution: {integrity: sha512-3xHWQn8XD1LyhMpHxWpHTDWBZ9bpXLlW8JIqvyXTO6he7okKIB/W9fD/3fTg0DQuZlSQvPZ6Ub5hN6Rnmn7j9g==}
    peerDependencies:
      marked: '>=4 <14'

  marked-footnote@1.2.2:
    resolution: {integrity: sha512-TFBEHwHLSSedub7P6XHHs+dMMOnDeNV5+kFDo4trU//gDd8iM57lg9jr9NGwDifPwLllHwKmFcRNp5uYvO2Fnw==}
    peerDependencies:
      marked: '>=7.0.0'

  marked-shiki@1.1.0:
    resolution: {integrity: sha512-PNiC0X4rYnzF63T6CDscwTxQB8l5Aur9XR7MRNBi/Y9nSxmPxasWT+V5OVam8Pj+NycWjzG6idO7fbc2bDD16w==}
    peerDependencies:
      marked: '>=7.0.0'
      shiki: '>=1.0.0'

  marked-smartypants@1.1.7:
    resolution: {integrity: sha512-GXtR6UfyZ3NXkmdwUWnM+MFrmxvF1HA2KzTGB+vGoWc7K829CgSs/wlDOz2MK/peujK866X2650HJhrnXQBpiA==}
    peerDependencies:
      marked: '>=4 <14'

  marked@13.0.3:
    resolution: {integrity: sha512-rqRix3/TWzE9rIoFGIn8JmsVfhiuC8VIQ8IdX5TfzmeBucdY05/0UlzKaw0eVtpcN/OdVFpBk7CjKGo9iHJ/zA==}
    engines: {node: '>= 18'}
    hasBin: true

  mdast-util-definitions@6.0.0:
    resolution: {integrity: sha512-scTllyX6pnYNZH/AIp/0ePz6s4cZtARxImwoPJ7kS42n+MnVsI4XbnG6d4ibehRIldYMWM2LD7ImQblVhUejVQ==}

  mdast-util-directive@3.0.0:
    resolution: {integrity: sha512-JUpYOqKI4mM3sZcNxmF/ox04XYFFkNwr0CFlrQIkCwbvH0xzMCqkMqAde9wRd80VAhaUrwFwKm2nxretdT1h7Q==}

  mdast-util-find-and-replace@3.0.1:
    resolution: {integrity: sha512-SG21kZHGC3XRTSUhtofZkBzZTJNM5ecCi0SK2IMKmSXR8vO3peL+kb1O0z7Zl83jKtutG4k5Wv/W7V3/YHvzPA==}

  mdast-util-from-markdown@2.0.1:
    resolution: {integrity: sha512-aJEUyzZ6TzlsX2s5B4Of7lN7EQtAxvtradMMglCQDyaTFgse6CmtmdJ15ElnVRlCg1vpNyVtbem0PWzlNieZsA==}

  mdast-util-frontmatter@2.0.1:
    resolution: {integrity: sha512-LRqI9+wdgC25P0URIJY9vwocIzCcksduHQ9OF2joxQoyTNVduwLAFUzjoopuRJbJAReaKrNQKAZKL3uCMugWJA==}

  mdast-util-gfm-autolink-literal@2.0.0:
    resolution: {integrity: sha512-FyzMsduZZHSc3i0Px3PQcBT4WJY/X/RCtEJKuybiC6sjPqLv7h1yqAkmILZtuxMSsUyaLUWNp71+vQH2zqp5cg==}

  mdast-util-gfm-footnote@2.0.0:
    resolution: {integrity: sha512-5jOT2boTSVkMnQ7LTrd6n/18kqwjmuYqo7JUPe+tRCY6O7dAuTFMtTPauYYrMPpox9hlN0uOx/FL8XvEfG9/mQ==}

  mdast-util-gfm-strikethrough@2.0.0:
    resolution: {integrity: sha512-mKKb915TF+OC5ptj5bJ7WFRPdYtuHv0yTRxK2tJvi+BDqbkiG7h7u/9SI89nRAYcmap2xHQL9D+QG/6wSrTtXg==}

  mdast-util-gfm-table@2.0.0:
    resolution: {integrity: sha512-78UEvebzz/rJIxLvE7ZtDd/vIQ0RHv+3Mh5DR96p7cS7HsBhYIICDBCu8csTNWNO6tBWfqXPWekRuj2FNOGOZg==}

  mdast-util-gfm-task-list-item@2.0.0:
    resolution: {integrity: sha512-IrtvNvjxC1o06taBAVJznEnkiHxLFTzgonUdy8hzFVeDun0uTjxxrRGVaNFqkU1wJR3RBPEfsxmU6jDWPofrTQ==}

  mdast-util-gfm@3.0.0:
    resolution: {integrity: sha512-dgQEX5Amaq+DuUqf26jJqSK9qgixgd6rYDHAv4aTBuA92cTknZlKpPfa86Z/s8Dj8xsAQpFfBmPUHWJBWqS4Bw==}

  mdast-util-mdx-expression@2.0.0:
    resolution: {integrity: sha512-fGCu8eWdKUKNu5mohVGkhBXCXGnOTLuFqOvGMvdikr+J1w7lDJgxThOKpwRWzzbyXAU2hhSwsmssOY4yTokluw==}

  mdast-util-mdx-jsx@3.1.2:
    resolution: {integrity: sha512-eKMQDeywY2wlHc97k5eD8VC+9ASMjN8ItEZQNGwJ6E0XWKiW/Z0V5/H8pvoXUf+y+Mj0VIgeRRbujBmFn4FTyA==}

  mdast-util-mdx@3.0.0:
    resolution: {integrity: sha512-JfbYLAW7XnYTTbUsmpu0kdBUVe+yKVJZBItEjwyYJiDJuZ9w4eeaqks4HQO+R7objWgS2ymV60GYpI14Ug554w==}

  mdast-util-mdxjs-esm@2.0.1:
    resolution: {integrity: sha512-EcmOpxsZ96CvlP03NghtH1EsLtr0n9Tm4lPUJUBccV9RwUOneqSycg19n5HGzCf+10LozMRSObtVr3ee1WoHtg==}

  mdast-util-phrasing@4.1.0:
    resolution: {integrity: sha512-TqICwyvJJpBwvGAMZjj4J2n0X8QWp21b9l0o7eXyVJ25YNWYbJDVIyD1bZXE6WtV6RmKJVYmQAKWa0zWOABz2w==}

  mdast-util-to-hast@13.2.0:
    resolution: {integrity: sha512-QGYKEuUsYT9ykKBCMOEDLsU5JRObWQusAolFMeko/tYPufNkRffBAQjIE+99jbA87xv6FgmjLtwjh9wBWajwAA==}

  mdast-util-to-markdown@2.1.0:
    resolution: {integrity: sha512-SR2VnIEdVNCJbP6y7kVTJgPLifdr8WEU440fQec7qHoHOUz/oJ2jmNRqdDQ3rbiStOXb2mCDGTuwsK5OPUgYlQ==}

  mdast-util-to-string@4.0.0:
    resolution: {integrity: sha512-0H44vDimn51F0YwvxSJSm0eCDOJTRlmN0R1yBh4HLj9wiV1Dn0QoXGbvFAWj2hSItVTlCmBF1hqKlIyUBVFLPg==}

  mdn-data@2.0.28:
    resolution: {integrity: sha512-aylIc7Z9y4yzHYAJNuESG3hfhC+0Ibp/MAMiaOZgNv4pmEdFyfZhhhny4MNiAfWdBQ1RQ2mfDWmM1x8SvGyp8g==}

  mdn-data@2.0.30:
    resolution: {integrity: sha512-GaqWWShW4kv/G9IEucWScBx9G1/vsFZZJUO+tD26M8J8z3Kw5RDQjaoZe03YAClgeS/SWPOcb4nkFBTEi5DUEA==}

  mdurl@2.0.0:
    resolution: {integrity: sha512-Lf+9+2r+Tdp5wXDXC4PcIBjTDtq4UKjCPMQhKIuzpJNW0b96kVqSwW0bT7FhRSfmAiFYgP+SCRvdrDozfh0U5w==}

  memfs-browser@3.5.10302:
    resolution: {integrity: sha512-JJTc/nh3ig05O0gBBGZjTCPOyydaTxNF0uHYBrcc1gHNnO+KIHIvo0Y1FKCJsaei6FCl8C6xfQomXqu+cuzkIw==}

  memfs@3.5.3:
    resolution: {integrity: sha512-UERzLsxzllchadvbPs5aolHh65ISpKpM+ccLbOJ8/vvpBKmAWf+la7dXFy7Mr0ySHbdHrFv5kGFCUHHe6GFEmw==}
    engines: {node: '>= 4.0.0'}

  merge2@1.4.1:
    resolution: {integrity: sha512-8q7VEgMJW4J8tcfVPy8g09NcQwZdbwFEqhe/WZkoIzjn/3TGDwtOCYtXGxA3O8tPzpczCCDgv+P2P5y00ZJOOg==}
    engines: {node: '>= 8'}

  micromark-core-commonmark@2.0.1:
    resolution: {integrity: sha512-CUQyKr1e///ZODyD1U3xit6zXwy1a8q2a1S1HKtIlmgvurrEpaw/Y9y6KSIbF8P59cn/NjzHyO+Q2fAyYLQrAA==}

  micromark-extension-directive@3.0.1:
    resolution: {integrity: sha512-VGV2uxUzhEZmaP7NSFo2vtq7M2nUD+WfmYQD+d8i/1nHbzE+rMy9uzTvUybBbNiVbrhOZibg3gbyoARGqgDWyg==}

  micromark-extension-frontmatter@2.0.0:
    resolution: {integrity: sha512-C4AkuM3dA58cgZha7zVnuVxBhDsbttIMiytjgsM2XbHAB2faRVaHRle40558FBN+DJcrLNCoqG5mlrpdU4cRtg==}

  micromark-extension-gfm-autolink-literal@2.1.0:
    resolution: {integrity: sha512-oOg7knzhicgQ3t4QCjCWgTmfNhvQbDDnJeVu9v81r7NltNCVmhPy1fJRX27pISafdjL+SVc4d3l48Gb6pbRypw==}

  micromark-extension-gfm-footnote@2.1.0:
    resolution: {integrity: sha512-/yPhxI1ntnDNsiHtzLKYnE3vf9JZ6cAisqVDauhp4CEHxlb4uoOTxOCJ+9s51bIB8U1N1FJ1RXOKTIlD5B/gqw==}

  micromark-extension-gfm-strikethrough@2.1.0:
    resolution: {integrity: sha512-ADVjpOOkjz1hhkZLlBiYA9cR2Anf8F4HqZUO6e5eDcPQd0Txw5fxLzzxnEkSkfnD0wziSGiv7sYhk/ktvbf1uw==}

  micromark-extension-gfm-table@2.1.0:
    resolution: {integrity: sha512-Ub2ncQv+fwD70/l4ou27b4YzfNaCJOvyX4HxXU15m7mpYY+rjuWzsLIPZHJL253Z643RpbcP1oeIJlQ/SKW67g==}

  micromark-extension-gfm-tagfilter@2.0.0:
    resolution: {integrity: sha512-xHlTOmuCSotIA8TW1mDIM6X2O1SiX5P9IuDtqGonFhEK0qgRI4yeC6vMxEV2dgyr2TiD+2PQ10o+cOhdVAcwfg==}

  micromark-extension-gfm-task-list-item@2.1.0:
    resolution: {integrity: sha512-qIBZhqxqI6fjLDYFTBIa4eivDMnP+OZqsNwmQ3xNLE4Cxwc+zfQEfbs6tzAo2Hjq+bh6q5F+Z8/cksrLFYWQQw==}

  micromark-extension-gfm@3.0.0:
    resolution: {integrity: sha512-vsKArQsicm7t0z2GugkCKtZehqUm31oeGBV/KVSorWSy8ZlNAv7ytjFhvaryUiCUJYqs+NoE6AFhpQvBTM6Q4w==}

  micromark-extension-mdx-expression@3.0.0:
    resolution: {integrity: sha512-sI0nwhUDz97xyzqJAbHQhp5TfaxEvZZZ2JDqUo+7NvyIYG6BZ5CPPqj2ogUoPJlmXHBnyZUzISg9+oUmU6tUjQ==}

  micromark-extension-mdx-jsx@3.0.0:
    resolution: {integrity: sha512-uvhhss8OGuzR4/N17L1JwvmJIpPhAd8oByMawEKx6NVdBCbesjH4t+vjEp3ZXft9DwvlKSD07fCeI44/N0Vf2w==}

  micromark-extension-mdx-md@2.0.0:
    resolution: {integrity: sha512-EpAiszsB3blw4Rpba7xTOUptcFeBFi+6PY8VnJ2hhimH+vCQDirWgsMpz7w1XcZE7LVrSAUGb9VJpG9ghlYvYQ==}

  micromark-extension-mdxjs-esm@3.0.0:
    resolution: {integrity: sha512-DJFl4ZqkErRpq/dAPyeWp15tGrcrrJho1hKK5uBS70BCtfrIFg81sqcTVu3Ta+KD1Tk5vAtBNElWxtAa+m8K9A==}

  micromark-extension-mdxjs@3.0.0:
    resolution: {integrity: sha512-A873fJfhnJ2siZyUrJ31l34Uqwy4xIFmvPY1oj+Ean5PHcPBYzEsvqvWGaWcfEIr11O5Dlw3p2y0tZWpKHDejQ==}

  micromark-factory-destination@2.0.0:
    resolution: {integrity: sha512-j9DGrQLm/Uhl2tCzcbLhy5kXsgkHUrjJHg4fFAeoMRwJmJerT9aw4FEhIbZStWN8A3qMwOp1uzHr4UL8AInxtA==}

  micromark-factory-label@2.0.0:
    resolution: {integrity: sha512-RR3i96ohZGde//4WSe/dJsxOX6vxIg9TimLAS3i4EhBAFx8Sm5SmqVfR8E87DPSR31nEAjZfbt91OMZWcNgdZw==}

  micromark-factory-mdx-expression@2.0.1:
    resolution: {integrity: sha512-F0ccWIUHRLRrYp5TC9ZYXmZo+p2AM13ggbsW4T0b5CRKP8KHVRB8t4pwtBgTxtjRmwrK0Irwm7vs2JOZabHZfg==}

  micromark-factory-space@2.0.0:
    resolution: {integrity: sha512-TKr+LIDX2pkBJXFLzpyPyljzYK3MtmllMUMODTQJIUfDGncESaqB90db9IAUcz4AZAJFdd8U9zOp9ty1458rxg==}

  micromark-factory-title@2.0.0:
    resolution: {integrity: sha512-jY8CSxmpWLOxS+t8W+FG3Xigc0RDQA9bKMY/EwILvsesiRniiVMejYTE4wumNc2f4UbAa4WsHqe3J1QS1sli+A==}

  micromark-factory-whitespace@2.0.0:
    resolution: {integrity: sha512-28kbwaBjc5yAI1XadbdPYHX/eDnqaUFVikLwrO7FDnKG7lpgxnvk/XGRhX/PN0mOZ+dBSZ+LgunHS+6tYQAzhA==}

  micromark-util-character@2.1.0:
    resolution: {integrity: sha512-KvOVV+X1yLBfs9dCBSopq/+G1PcgT3lAK07mC4BzXi5E7ahzMAF8oIupDDJ6mievI6F+lAATkbQQlQixJfT3aQ==}

  micromark-util-chunked@2.0.0:
    resolution: {integrity: sha512-anK8SWmNphkXdaKgz5hJvGa7l00qmcaUQoMYsBwDlSKFKjc6gjGXPDw3FNL3Nbwq5L8gE+RCbGqTw49FK5Qyvg==}

  micromark-util-classify-character@2.0.0:
    resolution: {integrity: sha512-S0ze2R9GH+fu41FA7pbSqNWObo/kzwf8rN/+IGlW/4tC6oACOs8B++bh+i9bVyNnwCcuksbFwsBme5OCKXCwIw==}

  micromark-util-combine-extensions@2.0.0:
    resolution: {integrity: sha512-vZZio48k7ON0fVS3CUgFatWHoKbbLTK/rT7pzpJ4Bjp5JjkZeasRfrS9wsBdDJK2cJLHMckXZdzPSSr1B8a4oQ==}

  micromark-util-decode-numeric-character-reference@2.0.1:
    resolution: {integrity: sha512-bmkNc7z8Wn6kgjZmVHOX3SowGmVdhYS7yBpMnuMnPzDq/6xwVA604DuOXMZTO1lvq01g+Adfa0pE2UKGlxL1XQ==}

  micromark-util-decode-string@2.0.0:
    resolution: {integrity: sha512-r4Sc6leeUTn3P6gk20aFMj2ntPwn6qpDZqWvYmAG6NgvFTIlj4WtrAudLi65qYoaGdXYViXYw2pkmn7QnIFasA==}

  micromark-util-encode@2.0.0:
    resolution: {integrity: sha512-pS+ROfCXAGLWCOc8egcBvT0kf27GoWMqtdarNfDcjb6YLuV5cM3ioG45Ys2qOVqeqSbjaKg72vU+Wby3eddPsA==}

  micromark-util-events-to-acorn@2.0.2:
    resolution: {integrity: sha512-Fk+xmBrOv9QZnEDguL9OI9/NQQp6Hz4FuQ4YmCb/5V7+9eAh1s6AYSvL20kHkD67YIg7EpE54TiSlcsf3vyZgA==}

  micromark-util-html-tag-name@2.0.0:
    resolution: {integrity: sha512-xNn4Pqkj2puRhKdKTm8t1YHC/BAjx6CEwRFXntTaRf/x16aqka6ouVoutm+QdkISTlT7e2zU7U4ZdlDLJd2Mcw==}

  micromark-util-normalize-identifier@2.0.0:
    resolution: {integrity: sha512-2xhYT0sfo85FMrUPtHcPo2rrp1lwbDEEzpx7jiH2xXJLqBuy4H0GgXk5ToU8IEwoROtXuL8ND0ttVa4rNqYK3w==}

  micromark-util-resolve-all@2.0.0:
    resolution: {integrity: sha512-6KU6qO7DZ7GJkaCgwBNtplXCvGkJToU86ybBAUdavvgsCiG8lSSvYxr9MhwmQ+udpzywHsl4RpGJsYWG1pDOcA==}

  micromark-util-sanitize-uri@2.0.0:
    resolution: {integrity: sha512-WhYv5UEcZrbAtlsnPuChHUAsu/iBPOVaEVsntLBIdpibO0ddy8OzavZz3iL2xVvBZOpolujSliP65Kq0/7KIYw==}

  micromark-util-subtokenize@2.0.1:
    resolution: {integrity: sha512-jZNtiFl/1aY73yS3UGQkutD0UbhTt68qnRpw2Pifmz5wV9h8gOVsN70v+Lq/f1rKaU/W8pxRe8y8Q9FX1AOe1Q==}

  micromark-util-symbol@2.0.0:
    resolution: {integrity: sha512-8JZt9ElZ5kyTnO94muPxIGS8oyElRJaiJO8EzV6ZSyGQ1Is8xwl4Q45qU5UOg+bGH4AikWziz0iN4sFLWs8PGw==}

  micromark-util-types@2.0.0:
    resolution: {integrity: sha512-oNh6S2WMHWRZrmutsRmDDfkzKtxF+bc2VxLC9dvtrDIRFln627VsFP6fLMgTryGDljgLPjkrzQSDcPrjPyDJ5w==}

  micromark@4.0.0:
    resolution: {integrity: sha512-o/sd0nMof8kYff+TqcDx3VSrgBTcZpSvYcAHIfHhv5VAuNmisCxjhx6YmxS8PFEpb9z5WKWKPdzf0jM23ro3RQ==}

  micromatch@4.0.7:
    resolution: {integrity: sha512-LPP/3KorzCwBxfeUuZmaR6bG2kdeHSbe0P2tY3FLRU4vYrjYz5hI4QZwV0njUx3jeuKe67YukQ1LSPZBKDqO/Q==}
    engines: {node: '>=8.6'}

  micromatch@4.0.8:
    resolution: {integrity: sha512-PXwfBhYu0hBCPw8Dn0E+WDYb7af3dSLVWKi3HGv84IdF4TyFoC0ysxFd0Goxw7nSv4T/PzEJQxsYsEiFCKo2BA==}
    engines: {node: '>=8.6'}

  mime-db@1.52.0:
    resolution: {integrity: sha512-sPU4uV7dYlvtWJxwwxHD0PuihVNiE7TyAbQ5SWxDCB9mUYvOgroQOwYQQOKPJ8CIbE+1ETVlOoK1UC2nU3gYvg==}
    engines: {node: '>= 0.6'}

  mime-types@2.1.35:
    resolution: {integrity: sha512-ZDY+bPm5zTTF+YpCrAU9nK0UgICYPT0QtT1NZWFv4s++TNkcgVaT0g6+4R2uI4MjQjzysHB1zxuWL50hzaeXiw==}
    engines: {node: '>= 0.6'}

  mime@1.6.0:
    resolution: {integrity: sha512-x0Vn8spI+wuJ1O6S7gnbaQg8Pxh4NNHb7KSINmEWKiPE4RKOplvijn+NkmYmmRgP68mc70j2EbeTFRsrswaQeg==}
    engines: {node: '>=4'}
    hasBin: true

<<<<<<< HEAD
  mime@3.0.0:
    resolution: {integrity: sha512-jSCU7/VB1loIWBZe14aEYHU/+1UMEHoaO7qxCOVJOw9GgH72VAWppxNcjU+x9a2k3GSIBXNKxXQFqRvvZ7vr3A==}
    engines: {node: '>=10.0.0'}
    hasBin: true

=======
>>>>>>> 6d9c0df0
  mimic-function@5.0.1:
    resolution: {integrity: sha512-VP79XUPxV2CigYP3jWwAUFSku2aKqBH7uTAapFWCBqutsbmDo96KY5o8uh6U+/YSIn5OxJnXp73beVkpqMIGhA==}
    engines: {node: '>=18'}

  minimatch@9.0.5:
    resolution: {integrity: sha512-G6T0ZX48xgozx7587koeX9Ys2NYy6Gmv//P89sEte9V9whIapMNF4idKxnW2QtCcLiTWlb/wfCabAtAFWhhBow==}
    engines: {node: '>=16 || 14 >=14.17'}

  minimist@1.2.8:
    resolution: {integrity: sha512-2yyAR8qBkN3YuheJanUpWC5U3bb5osDywNB8RzDVlDwDHbocAJveqqj1u8+SVD7jkWT4yvsHCpWqqWqAxb0zCA==}

  minipass@3.3.6:
    resolution: {integrity: sha512-DxiNidxSEK+tHG6zOIklvNOwm3hvCrbUrdtzY74U6HKTJxvIDfOUL5W5P2Ghd3DTkhhKPYGqeNUIh5qcM4YBfw==}
    engines: {node: '>=8'}

  minipass@4.2.8:
    resolution: {integrity: sha512-fNzuVyifolSLFL4NzpF+wEF4qrgqaaKX0haXPQEdQ7NKAN+WecoKMHV09YcuL/DHxrUsYQOK3MiuDf7Ip2OXfQ==}
    engines: {node: '>=8'}

  minipass@5.0.0:
    resolution: {integrity: sha512-3FnjYuehv9k6ovOEbyOswadCDPX1piCfhV8ncmYtHOjuPwylVWsghTLo7rabjC3Rx5xD4HDx8Wm1xnMF7S5qFQ==}
    engines: {node: '>=8'}

  minipass@7.1.2:
    resolution: {integrity: sha512-qOOzS1cBTWYF4BH8fVePDBOO9iptMnGUEZwNc/cMWnTV2nVLZ7VoNWEPHkYczZA0pdoA7dl6e7FL659nX9S2aw==}
    engines: {node: '>=16 || 14 >=14.17'}

  minizlib@2.1.2:
    resolution: {integrity: sha512-bAxsR8BVfj60DWXHE3u30oHzfl4G7khkSuPW+qvpd7jFRHm7dLxOjUk1EHACJ/hxLY8phGJ0YhYHZo7jil7Qdg==}
    engines: {node: '>= 8'}

  mkdirp@1.0.4:
    resolution: {integrity: sha512-vVqVZQyf3WLx2Shd0qJ9xuvqgAyKPLAiqITEtqW0oIUjzo3PePDd6fW9iFz30ef7Ysp/oiWqbhszeGWW2T6Gzw==}
    engines: {node: '>=10'}
    hasBin: true

  mlly@1.7.1:
    resolution: {integrity: sha512-rrVRZRELyQzrIUAVMHxP97kv+G786pHmOKzuFII8zDYahFBS7qnHh2AlYSl1GAHhaMPCz6/oHjVMcfFYgFYHgA==}

  motion@10.18.0:
    resolution: {integrity: sha512-MVAZZmwM/cp77BrNe1TxTMldxRPjwBNHheU5aPToqT4rJdZxLiADk58H+a0al5jKLxkB0OdgNq6DiVn11cjvIQ==}

  mri@1.2.0:
    resolution: {integrity: sha512-tzzskb3bG8LvYGFF/mDTpq3jpI6Q9wc3LEmBaghu+DdCssd1FakN7Bc0hVNmEyGq1bq3RgfkCb3cmQLpNPOroA==}
    engines: {node: '>=4'}

  mrmime@2.0.0:
    resolution: {integrity: sha512-eu38+hdgojoyq63s+yTpN4XMBdt5l8HhMhc4VKLO9KM5caLIBvUm4thi7fFaxyTmCKeNnXZ5pAlBwCUnhA09uw==}
    engines: {node: '>=10'}

  ms@2.0.0:
    resolution: {integrity: sha512-Tpp60P6IUJDTuOq/5Z8cdskzJujfwqfOTkrwIwj7IRISpnkJnT6SyJ4PCPnGMoFjC9ddhal5KVIYtAt97ix05A==}

  ms@2.1.2:
    resolution: {integrity: sha512-sGkPx+VjMtmA6MX27oA4FBFELFCZZ4S4XqeGOXCv68tT+jb3vk/RyaKWP0PTKyWtmLSM0b+adUTEvbs1PEaH2w==}

  ms@2.1.3:
    resolution: {integrity: sha512-6FlzubTLZG3J2a/NVCAleEhjzq5oxgHyaCU9yYXvcLsvoVaHJq/s5xXI6/XXP6tz7R9xAOtHnSO/tXtF3WRTlA==}

  muggle-string@0.4.1:
    resolution: {integrity: sha512-VNTrAak/KhO2i8dqqnqnAHOa3cYBwXEZe9h+D5h/1ZqFSTEFHdM65lR7RoIqq3tBBYavsOXV84NoHXZ0AkPyqQ==}

  mz@2.7.0:
    resolution: {integrity: sha512-z81GNO7nnYMEhrGh9LeymoE4+Yr0Wn5McHIZMK5cfQCl+NDX08sCZgUc9/6MHni9IWuFLm1Z3HTCXu2z9fN62Q==}

  nanoid@3.3.7:
    resolution: {integrity: sha512-eSRppjcPIatRIMC1U6UngP8XFcz8MQWGQdt1MTBQ7NaAmvXDfvNxbvWV3x2y6CdEUciCSsDHDQZbhYaB8QEo2g==}
    engines: {node: ^10 || ^12 || ^13.7 || ^14 || >=15.0.1}
    hasBin: true

  nanoid@5.0.7:
    resolution: {integrity: sha512-oLxFY2gd2IqnjcYyOXD8XGCftpGtZP2AbHbOkthDkvRywH5ayNtPVy9YlOPcHckXzbLTCHpkb7FB+yuxKV13pQ==}
    engines: {node: ^18 || >=20}
    hasBin: true

  neotraverse@0.6.18:
    resolution: {integrity: sha512-Z4SmBUweYa09+o6pG+eASabEpP6QkQ70yHj351pQoEXIs8uHbaU2DWVmzBANKgflPa47A50PtB2+NgRpQvr7vA==}
    engines: {node: '>= 10'}

  nlcst-to-string@4.0.0:
    resolution: {integrity: sha512-YKLBCcUYKAg0FNlOBT6aI91qFmSiFKiluk655WzPF+DDMA02qIyy8uiRqI8QXtcFpEvll12LpL5MXqEmAZ+dcA==}

  node-domexception@1.0.0:
    resolution: {integrity: sha512-/jKZoMpw0F8GRwl4/eLROPA3cfcXtLApP0QzLmUT/HuPCZWyB7IY9ZrMeKw2O/nFIqPQB3PVM9aYm0F312AXDQ==}
    engines: {node: '>=10.5.0'}

  node-fetch-native@1.6.4:
    resolution: {integrity: sha512-IhOigYzAKHd244OC0JIMIUrjzctirCmPkaIfhDeGcEETWof5zKYUW7e7MYvChGWh/4CJeXEgsRyGzuF334rOOQ==}

  node-fetch@3.3.2:
    resolution: {integrity: sha512-dRB78srN/l6gqWulah9SrxeYnxeddIG30+GOqK/9OlLVyLg3HPnr6SqOWTWOXKRwC2eGYCkZ59NNuSgvSrpgOA==}
    engines: {node: ^12.20.0 || ^14.13.1 || >=16.0.0}

  node-releases@2.0.18:
    resolution: {integrity: sha512-d9VeXT4SJ7ZeOqGX6R5EM022wpL+eWPooLI+5UpWn2jCT1aosUQEhQP214x33Wkwx3JQMvIm+tIoVOdodFS40g==}

  normalize-path@3.0.0:
    resolution: {integrity: sha512-6eZs5Ls3WtCisHWp9S2GUy8dqkpGi4BVSz3GaqiE6ezub0512ESztXUwUB6C6IKbQkY2Pnb/mD4WYojCRwcwLA==}
    engines: {node: '>=0.10.0'}

  normalize-range@0.1.2:
    resolution: {integrity: sha512-bdok/XvKII3nUpklnV6P2hxtMNrCboOjAcyBuQnWEhO665FwrSNRxU+AqpsyvO6LgGYPspN+lu5CLtw4jPRKNA==}
    engines: {node: '>=0.10.0'}

  not@0.1.0:
    resolution: {integrity: sha512-5PDmaAsVfnWUgTUbJ3ERwn7u79Z0dYxN9ErxCpVJJqe2RK0PJ3z+iFUxuqjwtlDDegXvtWoxD/3Fzxox7tFGWA==}

  nth-check@2.1.1:
    resolution: {integrity: sha512-lqjrjmaOoAnWfMmBPL+XNnynZh2+swxiX3WUE0s4yEHI6m+AwrK2UZOimIRl3X/4QctVqS8AiZjFqyOGrMXb/w==}

  object-assign@4.1.1:
    resolution: {integrity: sha512-rJgTQnkUnH1sFw8yT6VSU3zD3sWmu6sZhIseY8VX+GRu3P6F7Fu+JNDoXfklElbLJSnc3FUQHVe4cU5hj+BcUg==}
    engines: {node: '>=0.10.0'}

  object-hash@3.0.0:
    resolution: {integrity: sha512-RSn9F68PjH9HqtltsSnqYC1XXoWe9Bju5+213R98cNGttag9q9yAOTzdbsqvIa7aNm5WffBZFpWYr2aWrklWAw==}
    engines: {node: '>= 6'}

  ofetch@1.3.3:
    resolution: {integrity: sha512-s1ZCMmQWXy4b5K/TW9i/DtiN8Ku+xCiHcjQ6/J/nDdssirrQNOoB165Zu8EqLMA2lln1JUth9a0aW9Ap2ctrUg==}

  ofetch@1.3.4:
    resolution: {integrity: sha512-KLIET85ik3vhEfS+3fDlc/BAZiAp+43QEC/yCo5zkNoY2YaKvNkOaFr/6wCFgFH1kuYQM5pMNi0Tg8koiIemtw==}

  on-finished@2.4.1:
    resolution: {integrity: sha512-oVlzkg3ENAhCk2zdv7IJwd/QUD4z2RxRwpkcGY8psCVcCYZNq4wYnVWALHM+brtuJjePWiYF/ClmuDr8Ch5+kg==}
    engines: {node: '>= 0.8'}

  once@1.4.0:
    resolution: {integrity: sha512-lNaJgI+2Q5URQBkccEKHTQOPaXdUxnZZElQTZY0MFUAuaEqe1E+Nyvgdz/aIyNi6Z9MzO5dv1H8n58/GELp3+w==}

  onetime@7.0.0:
    resolution: {integrity: sha512-VXJjc87FScF88uafS3JllDgvAm+c/Slfz06lorj2uAY34rlUu0Nt+v8wreiImcrgAjjIHp1rXpTDlLOGw29WwQ==}
    engines: {node: '>=18'}

  open@10.1.0:
    resolution: {integrity: sha512-mnkeQ1qP5Ue2wd+aivTD3NHd/lZ96Lu0jgf0pwktLPtx6cTZiH7tyeGRRHs0zX0rbrahXPnXlUnbeXyaBBuIaw==}
    engines: {node: '>=18'}

  ora@8.1.0:
    resolution: {integrity: sha512-GQEkNkH/GHOhPFXcqZs3IDahXEQcQxsSjEkK4KvEEST4t7eNzoMjxTzef+EZ+JluDEV+Raoi3WQ2CflnRdSVnQ==}
    engines: {node: '>=18'}

  os-tmpdir@1.0.2:
    resolution: {integrity: sha512-D2FR03Vir7FIu45XBY20mTb+/ZSWB00sjU9jdQXt83gDrI4Ztz5Fs7/yy74g2N5SVQY4xY1qDr4rNddwYRVX0g==}
    engines: {node: '>=0.10.0'}

  oslo@1.2.0:
    resolution: {integrity: sha512-OoFX6rDsNcOQVAD2gQD/z03u4vEjWZLzJtwkmgfRF+KpQUXwdgEXErD7zNhyowmHwHefP+PM9Pw13pgpHMRlzw==}

  outdent@0.5.0:
    resolution: {integrity: sha512-/jHxFIzoMXdqPzTaCpFzAAWhpkSjZPF4Vsn6jAfNpmbH/ymsmd7Qc6VE9BGn0L6YMj6uwpQLxCECpus4ukKS9Q==}

  p-filter@2.1.0:
    resolution: {integrity: sha512-ZBxxZ5sL2HghephhpGAQdoskxplTwr7ICaehZwLIlfL6acuVgZPm8yBNuRAFBGEqtD/hmUeq9eqLg2ys9Xr/yw==}
    engines: {node: '>=8'}

  p-limit@2.3.0:
    resolution: {integrity: sha512-//88mFWSJx8lxCzwdAABTJL2MyWB12+eIY7MDL2SqLmAkeKU9qxRvWuSyTjm3FUmpBEMuFfckAIqEaVGUDxb6w==}
    engines: {node: '>=6'}

  p-limit@6.1.0:
    resolution: {integrity: sha512-H0jc0q1vOzlEk0TqAKXKZxdl7kX3OFUzCnNVUnq5Pc3DGo0kpeaMuPqxQn235HibwBEb0/pm9dgKTjXy66fBkg==}
    engines: {node: '>=18'}

  p-locate@4.1.0:
    resolution: {integrity: sha512-R79ZZ/0wAxKGu3oYMlz8jy/kbhsNrS7SKZ7PxEHBgJ5+F2mtFW2fK2cOtBh1cHYkQsbzFV7I+EoRKe6Yt0oK7A==}
    engines: {node: '>=8'}

  p-map@2.1.0:
    resolution: {integrity: sha512-y3b8Kpd8OAN444hxfBbFfj1FY/RjtTd8tzYwhUqNYXx0fXx2iX4maP4Qr6qhIKbQXI02wTLAda4fYUbDagTUFw==}
    engines: {node: '>=6'}

  p-queue@8.0.1:
    resolution: {integrity: sha512-NXzu9aQJTAzbBqOt2hwsR63ea7yvxJc0PwN/zobNAudYfb1B7R08SzB4TsLeSbUCuG467NhnoT0oO6w1qRO+BA==}
    engines: {node: '>=18'}

  p-timeout@6.1.2:
    resolution: {integrity: sha512-UbD77BuZ9Bc9aABo74gfXhNvzC9Tx7SxtHSh1fxvx3jTLLYvmVhiQZZrJzqqU0jKbN32kb5VOKiLEQI/3bIjgQ==}
    engines: {node: '>=14.16'}

  p-try@2.2.0:
    resolution: {integrity: sha512-R4nPAVTAU0B9D35/Gk3uJf/7XYbQcyohSKdvAxIRSNghFl4e71hVoGnBNQz9cWaXxO2I10KTC+3jMdvvoKw6dQ==}
    engines: {node: '>=6'}

  package-json-from-dist@1.0.0:
    resolution: {integrity: sha512-dATvCeZN/8wQsGywez1mzHtTlP22H8OEfPrVMLNr4/eGa+ijtLn/6M5f0dY8UKNrC2O9UCU6SSoG3qRKnt7STw==}

  package-json@10.0.1:
    resolution: {integrity: sha512-ua1L4OgXSBdsu1FPb7F3tYH0F48a6kxvod4pLUlGY9COeJAJQNX/sNH2IiEmsxw7lqYiAwrdHMjz1FctOsyDQg==}
    engines: {node: '>=18'}

  package-manager-detector@0.1.2:
    resolution: {integrity: sha512-iePyefLTOm2gEzbaZKSW+eBMjg+UYsQvUKxmvGXAQ987K16efBg10MxIjZs08iyX+DY2/owKY9DIdu193kX33w==}

  package-manager-detector@0.2.0:
    resolution: {integrity: sha512-E385OSk9qDcXhcM9LNSe4sdhx8a9mAPrZ4sMLW+tmxl5ZuGtPUcdFu+MPP2jbgiWAZ6Pfe5soGFMd+0Db5Vrog==}

  pagefind@1.1.0:
    resolution: {integrity: sha512-1nmj0/vfYcMxNEQj0YDRp6bTVv9hI7HLdPhK/vBBYlrnwjATndQvHyicj5Y7pUHrpCFZpFnLVQXIF829tpFmaw==}
    hasBin: true

  parse-entities@4.0.1:
    resolution: {integrity: sha512-SWzvYcSJh4d/SGLIOQfZ/CoNv6BTlI6YEQ7Nj82oDVnRpwe/Z/F1EMx42x3JAOwGBlCjeCH0BRJQbQ/opHL17w==}

  parse-latin@7.0.0:
    resolution: {integrity: sha512-mhHgobPPua5kZ98EF4HWiH167JWBfl4pvAIXXdbaVohtK7a6YBOy56kvhCqduqyo/f3yrHFWmqmiMg/BkBkYYQ==}

  parse5-htmlparser2-tree-adapter@7.0.0:
    resolution: {integrity: sha512-B77tOZrqqfUfnVcOrUvfdLbz4pu4RopLD/4vmu3HUPswwTA8OH0EMW9BlWR2B0RCoiZRAHEUu7IxeP1Pd1UU+g==}

  parse5-parser-stream@7.1.2:
    resolution: {integrity: sha512-JyeQc9iwFLn5TbvvqACIF/VXG6abODeB3Fwmv/TGdLk2LfbWkaySGY72at4+Ty7EkPZj854u4CrICqNk2qIbow==}

  parse5@7.1.2:
    resolution: {integrity: sha512-Czj1WaSVpaoj0wbhMzLmWD69anp2WH7FXMB9n1Sy8/ZFF9jolSQVMu1Ij5WIyGmcBmhk7EOndpO4mIpihVqAXw==}

  parsel-js@1.1.2:
    resolution: {integrity: sha512-D66DG2nKx4Yoq66TMEyCUHlR2STGqO7vsBrX7tgyS9cfQyO6XD5JyzOiflwmWN6a4wbUAqpmHqmrxlTQVGZcbA==}

  path-browserify@1.0.1:
    resolution: {integrity: sha512-b7uo2UCUOYZcnF/3ID0lulOJi/bafxa1xPe7ZPsammBSpjSWQkjNxlt635YGS2MiR9GjvuXCtz2emr3jbsz98g==}

  path-exists@4.0.0:
    resolution: {integrity: sha512-ak9Qy5Q7jYb2Wwcey5Fpvg2KoAc/ZIhLSLOSBmRmygPsGwkVVt0fZa0qrtMz+m6tJTAHfZQ8FnmB4MG4LWy7/w==}
    engines: {node: '>=8'}

  path-key@3.1.1:
    resolution: {integrity: sha512-ojmeN0qd+y0jszEtoY48r0Peq5dwMEkIlCOu6Q5f41lfkswXuKtYrhgoTpLnyIcHm24Uhqx+5Tqm2InSwLhE6Q==}
    engines: {node: '>=8'}

  path-parse@1.0.7:
    resolution: {integrity: sha512-LDJzPVEEEPR+y48z93A0Ed0yXb8pAByGWo/k5YYdYgpY2/2EsOsksJrq7lOHxryrVOn1ejG6oAp8ahvOIQD8sw==}

  path-scurry@1.11.1:
    resolution: {integrity: sha512-Xa4Nw17FS9ApQFJ9umLiJS4orGjm7ZzwUrwamcGQuHSzDyth9boKDaycYdDcZDuqYATXw4HFXgaqWTctW/v1HA==}
    engines: {node: '>=16 || 14 >=14.18'}

  path-to-regexp@6.2.2:
    resolution: {integrity: sha512-GQX3SSMokngb36+whdpRXE+3f9V8UzyAorlYvOGx87ufGHehNTn5lCxrKtLyZ4Yl/wEKnNnr98ZzOwwDZV5ogw==}

  path-type@4.0.0:
    resolution: {integrity: sha512-gDKb8aZMDeD/tZWs9P6+q0J9Mwkdl6xMV8TjnGP3qJVJ06bdMgkbBlLU8IdfOsIsFz2BW1rNVT3XuNEl8zPAvw==}
    engines: {node: '>=8'}

  pathe@1.1.2:
    resolution: {integrity: sha512-whLdWMYL2TwI08hn8/ZqAbrVemu0LNaNNJZX73O6qaIdCTfXutsLhMkjdENX0qhsQ9uIimo4/aQOmXkoon2nDQ==}

  pend@1.2.0:
    resolution: {integrity: sha512-F3asv42UuXchdzt+xXqfW1OGlVBe+mxa2mqI0pg5yAHZPvFmY3Y6drSf/GQ1A86WgWEN9Kzh/WrgKa6iGcHXLg==}

  perfect-debounce@1.0.0:
    resolution: {integrity: sha512-xCy9V055GLEqoFaHoC1SoLIaLmWctgCUaBaWxDZ7/Zx4CTyX7cJQLJOok/orfjZAh9kEYpjJa4d0KcJmCbctZA==}

  periscopic@3.1.0:
    resolution: {integrity: sha512-vKiQ8RRtkl9P+r/+oefh25C3fhybptkHKCZSPlcXiJux2tJF55GnEj3BVn4A5gKfq9NWWXXrxkHBwVPUfH0opw==}

  picocolors@1.0.1:
    resolution: {integrity: sha512-anP1Z8qwhkbmu7MFP5iTt+wQKXgwzf7zTyGlcdzabySa9vd0Xt392U0rVmz9poOaBj0uHJKyyo9/upk0HrEQew==}

  picocolors@1.1.0:
    resolution: {integrity: sha512-TQ92mBOW0l3LeMeyLV6mzy/kWr8lkd/hp3mTg7wYK7zJhuBStmGMBG0BdeDZS/dZx1IukaX6Bk11zcln25o1Aw==}

  picomatch@2.3.1:
    resolution: {integrity: sha512-JU3teHTNjmE2VCGFzuY8EXzCDVwEqB2a8fsIvwaStHhAWJEeVd1o1QD80CU6+ZdEXXSLbSsuLwJjkCBWqRQUVA==}
    engines: {node: '>=8.6'}

  picomatch@4.0.2:
    resolution: {integrity: sha512-M7BAV6Rlcy5u+m6oPhAPFgJTzAioX/6B0DxyvDlo9l8+T3nLKbrczg2WLUyzd45L8RqfUMyGPzekbMvX2Ldkwg==}
    engines: {node: '>=12'}

  pify@2.3.0:
    resolution: {integrity: sha512-udgsAY+fTnvv7kI7aaxbqwWNb0AHiB0qBO89PZKPkoTmGOgdbrHDKD+0B2X4uTfJ/FT1R09r9gTsjUjNJotuog==}
    engines: {node: '>=0.10.0'}

  pify@4.0.1:
    resolution: {integrity: sha512-uB80kBFb/tfd68bVleG9T5GGsGPjJrLAUpR5PZIrhBnIaRTQRjqdJSsIKkOP6OAIFbj7GOrcudc5pNjZ+geV2g==}
    engines: {node: '>=6'}

  pirates@4.0.6:
    resolution: {integrity: sha512-saLsH7WeYYPiD25LDuLRRY/i+6HaPYr6G1OUlN39otzkSTxKnubR9RTxS3/Kk50s1g2JTgFwWQDQyplC5/SHZg==}
    engines: {node: '>= 6'}

  pkg-dir@4.2.0:
    resolution: {integrity: sha512-HRDzbaKjC+AOWVXxAU/x54COGeIv9eb+6CkDSQoNTt4XyWoIJvuPsXizxu/Fr23EiekbtZwmh1IcIG/l/a10GQ==}
    engines: {node: '>=8'}

  pkg-types@1.1.3:
    resolution: {integrity: sha512-+JrgthZG6m3ckicaOB74TwQ+tBWsFl3qVQg7mN8ulwSOElJ7gBhKzj2VkCPnZ4NlF6kEquYU+RIYNVAvzd54UA==}

  pngjs@7.0.0:
    resolution: {integrity: sha512-LKWqWJRhstyYo9pGvgor/ivk2w94eSjE3RGVuzLGlr3NmD8bf7RcYGze1mNdEHRP6TRP6rMuDHk5t44hnTRyow==}
    engines: {node: '>=14.19.0'}

  postcss-import@15.1.0:
    resolution: {integrity: sha512-hpr+J05B2FVYUAXHeK1YyI267J/dDDhMU6B6civm8hSY1jYJnBXxzKDKDswzJmtLHryrjhnDjqqp/49t8FALew==}
    engines: {node: '>=14.0.0'}
    peerDependencies:
      postcss: ^8.0.0

  postcss-js@4.0.1:
    resolution: {integrity: sha512-dDLF8pEO191hJMtlHFPRa8xsizHaM82MLfNkUHdUtVEV3tgTp5oj+8qbEqYM57SLfc74KSbw//4SeJma2LRVIw==}
    engines: {node: ^12 || ^14 || >= 16}
    peerDependencies:
      postcss: ^8.4.21

  postcss-load-config@4.0.2:
    resolution: {integrity: sha512-bSVhyJGL00wMVoPUzAVAnbEoWyqRxkjv64tUl427SKnPrENtq6hJwUojroMz2VB+Q1edmi4IfrAPpami5VVgMQ==}
    engines: {node: '>= 14'}
    peerDependencies:
      postcss: '>=8.0.9'
      ts-node: '>=9.0.0'
    peerDependenciesMeta:
      postcss:
        optional: true
      ts-node:
        optional: true

  postcss-nested@6.2.0:
    resolution: {integrity: sha512-HQbt28KulC5AJzG+cZtj9kvKB93CFCdLvog1WFLf1D+xmMvPGlBstkpTEZfK5+AN9hfJocyBFCNiqyS48bpgzQ==}
    engines: {node: '>=12.0'}
    peerDependencies:
      postcss: ^8.2.14

  postcss-selector-parser@6.0.10:
    resolution: {integrity: sha512-IQ7TZdoaqbT+LCpShg46jnZVlhWD2w6iQYAcYXfHARZ7X1t/UGhhceQDs5X0cGqKvYlHNOuv7Oa1xmb0oQuA3w==}
    engines: {node: '>=4'}

  postcss-selector-parser@6.1.1:
    resolution: {integrity: sha512-b4dlw/9V8A71rLIDsSwVmak9z2DuBUB7CA1/wSdelNEzqsjoSPeADTWNO09lpH49Diy3/JIZ2bSPB1dI3LJCHg==}
    engines: {node: '>=4'}

  postcss-value-parser@4.2.0:
    resolution: {integrity: sha512-1NNCs6uurfkVbeXG4S8JFT9t19m45ICnif8zWLd5oPSZ50QnwMfK+H3jv408d4jw/7Bttv5axS5IiHoLaVNHeQ==}

  postcss@8.4.40:
    resolution: {integrity: sha512-YF2kKIUzAofPMpfH6hOi2cGnv/HrUlfucspc7pDyvv7kGdqXrfj8SCl/t8owkEgKEuu8ZcRjSOxFxVLqwChZ2Q==}
    engines: {node: ^10 || ^12 || >=14}

  postcss@8.4.41:
    resolution: {integrity: sha512-TesUflQ0WKZqAvg52PWL6kHgLKP6xB6heTOdoYM0Wt2UHyxNa4K25EZZMgKns3BH1RLVbZCREPpLY0rhnNoHVQ==}
    engines: {node: ^10 || ^12 || >=14}

  postcss@8.4.47:
    resolution: {integrity: sha512-56rxCq7G/XfB4EkXq9Egn5GCqugWvDFjafDOThIdMBsI15iqPqR5r15TfSr1YPYeEI19YeaXMCbY6u88Y76GLQ==}
    engines: {node: ^10 || ^12 || >=14}

  powerglitch@2.3.3:
    resolution: {integrity: sha512-S4XmfeZl0cnD70iZ6cxfU9O3QBWjn09gmHReJW0nQWLcfZQB8a3B9CxmuYZCyvDCXD4o75d9y/qiC+WZtN1IyA==}

  preferred-pm@4.0.0:
    resolution: {integrity: sha512-gYBeFTZLu055D8Vv3cSPox/0iTPtkzxpLroSYYA7WXgRi31WCJ51Uyl8ZiPeUUjyvs2MBzK+S8v9JVUgHU/Sqw==}
    engines: {node: '>=18.12'}

  prettier@2.8.7:
    resolution: {integrity: sha512-yPngTo3aXUUmyuTjeTUT75txrf+aMh9FiD7q9ZE/i6r0bPb22g4FsE6Y338PQX1bmfy08i9QQCB7/rcUAVntfw==}
    engines: {node: '>=10.13.0'}
    hasBin: true

  prettier@2.8.8:
    resolution: {integrity: sha512-tdN8qQGvNjw4CHbY+XXk0JgCXn9QiF21a55rBe5LJAU+kDyC4WQn4+awm2Xfk2lQMk5fKup9XgzTZtGkjBdP9Q==}
    engines: {node: '>=10.13.0'}
    hasBin: true

  prismjs@1.29.0:
    resolution: {integrity: sha512-Kx/1w86q/epKcmte75LNrEoT+lX8pBpavuAbvJWRXar7Hz8jrtF+e3vY751p0R8H9HdArwaCTNDDzHg/ScJK1Q==}
    engines: {node: '>=6'}

  promise-limit@2.7.0:
    resolution: {integrity: sha512-7nJ6v5lnJsXwGprnGXga4wx6d1POjvi5Qmf1ivTRxTjH4Z/9Czja/UCMLVmB9N93GeWOU93XaFaEt6jbuoagNw==}

  prompts@2.4.2:
    resolution: {integrity: sha512-NxNv/kLguCA7p3jE8oL2aEBsrJWgAakBpgmgK6lpPWV+WuOmY6r2/zbAVnP+T8bQlA0nzHXSJSJW0Hq7ylaD2Q==}
    engines: {node: '>= 6'}

  property-information@6.5.0:
    resolution: {integrity: sha512-PgTgs/BlvHxOu8QuEN7wi5A0OmXaBcHpmCSTehcs6Uuu9IkDIEo13Hy7n898RHfrQ49vKCoGeWZSaAK01nwVig==}

  proto-list@1.2.4:
    resolution: {integrity: sha512-vtK/94akxsTMhe0/cbfpR+syPuszcuwhqVjJq26CuNDgFGj682oRBXOP5MJpv2r7JtE8MsiepGIqvvOTBwn2vA==}

  proxy-from-env@1.1.0:
    resolution: {integrity: sha512-D+zkORCbA9f1tdWRK0RaCR3GPv50cMxcrz4X8k5LTSUD1Dkw47mKJEZQNunItRTkWwgtaUSo1RVFRIG9ZXiFYg==}

  pseudomap@1.0.2:
    resolution: {integrity: sha512-b/YwNhb8lk1Zz2+bXXpS/LK9OisiZZ1SNsSLxN1x2OXVEhW2Ckr/7mWE5vrC1ZTiJlD9g19jWszTmJsB+oEpFQ==}

  pump@3.0.0:
    resolution: {integrity: sha512-LwZy+p3SFs1Pytd/jYct4wpv49HiYCqd9Rlc5ZVdk0V+8Yzv6jR5Blk3TRmPL1ft69TxP0IMZGJ+WPFU2BFhww==}

  punycode.js@2.3.1:
    resolution: {integrity: sha512-uxFIHU0YlHYhDQtV4R9J6a52SLx28BCjT+4ieh7IGbgwVJWO+km431c4yRlREUAsAmt/uMjQUyQHNEPf0M39CA==}
    engines: {node: '>=6'}

  qr-creator@1.0.0:
    resolution: {integrity: sha512-C0cqfbS1P5hfqN4NhsYsUXePlk9BO+a45bAQ3xLYjBL3bOIFzoVEjs79Fado9u9BPBD3buHi3+vY+C8tHh4qMQ==}

  queue-microtask@1.2.3:
    resolution: {integrity: sha512-NuaNSa6flKT5JaSYQzJok04JzTL1CA6aGhv5rfLW3PgqA+M2ChpZQnAC8h8i4ZFkBS8X5RqkDBHA7r4hej3K9A==}

  range-parser@1.2.1:
    resolution: {integrity: sha512-Hrgsx+orqoygnmhFbKaHE6c296J+HTAQXoxEF6gNupROmmGJRoyzfG3ccAveqCBrwr/2yxQ5BVd/GTl5agOwSg==}
    engines: {node: '>= 0.6'}

  rc@1.2.8:
    resolution: {integrity: sha512-y3bGgqKj3QBdxLbLkomlohkvsA8gdAiUQlSBJnBhfn+BPxg4bc62d8TcBW15wavDfgexCgccckhcZvywyQYPOw==}
    hasBin: true

  react-dom@18.3.1:
    resolution: {integrity: sha512-5m4nQKp+rZRb09LNH59GM4BxTh9251/ylbKIbpe7TpGxfJ+9kv6BLkLBXIjjspbgbnIBNqlI23tRnTWT0snUIw==}
    peerDependencies:
      react: ^18.3.1

  react-refresh@0.14.2:
    resolution: {integrity: sha512-jCvmsr+1IUSMUyzOkRcvnVbX3ZYC6g9TDrDbFuFmRDq7PD4yaGbLKNQL6k2jnArV8hjYxh7hVhAZB6s9HDGpZA==}
    engines: {node: '>=0.10.0'}

  react@18.3.1:
    resolution: {integrity: sha512-wS+hAgJShR0KhEvPJArfuPVN1+Hz1t0Y6n5jLrGQbkb4urgPE/0Rve+1kMB1v/oWgHgm4WIcV+i7F2pTVj+2iQ==}
    engines: {node: '>=0.10.0'}

  read-cache@1.0.0:
    resolution: {integrity: sha512-Owdv/Ft7IjOgm/i0xvNDZ1LrRANRfew4b2prF3OWMQLxLfu3bS8FVhCsrSCMK4lR56Y9ya+AThoTpDCTxCmpRA==}

  read-yaml-file@1.1.0:
    resolution: {integrity: sha512-VIMnQi/Z4HT2Fxuwg5KrY174U1VdUIASQVWXXyqtNRtxSr9IYkn1rsI6Tb6HsrHCmB7gVpNwX6JxPTHcH6IoTA==}
    engines: {node: '>=6'}

  readdirp@3.6.0:
    resolution: {integrity: sha512-hOS089on8RduqdbhvQ5Z37A0ESjsqz6qnRcffsMU3495FuTdqSm+7bhJ29JvIOsBDEEnan5DPu9t3To9VRlMzA==}
    engines: {node: '>=8.10.0'}

  recast@0.23.9:
    resolution: {integrity: sha512-Hx/BGIbwj+Des3+xy5uAtAbdCyqK9y9wbBcDFDYanLS9JnMqf7OeF87HQwUimE87OEc72mr6tkKUKMBBL+hF9Q==}
    engines: {node: '>= 4'}

  regenerator-runtime@0.14.1:
    resolution: {integrity: sha512-dYnhHh0nJoMfnkZs6GmmhFknAGRrLznOu5nc9ML+EJxGvrx6H7teuevqVqCuPcPK//3eDrrjQhehXVx9cnkGdw==}

  registry-auth-token@5.0.2:
    resolution: {integrity: sha512-o/3ikDxtXaA59BmZuZrJZDJv8NMDGSj+6j6XaeBmHw8eY1i1qd9+6H+LjVvQXx3HN6aRCGa1cUdJ9RaJZUugnQ==}
    engines: {node: '>=14'}

  registry-url@6.0.1:
    resolution: {integrity: sha512-+crtS5QjFRqFCoQmvGduwYWEBng99ZvmFvF+cUJkGYF1L1BfU8C6Zp9T7f5vPAwyLkUExpvK+ANVZmGU49qi4Q==}
    engines: {node: '>=12'}

  rehype-expressive-code@0.35.6:
    resolution: {integrity: sha512-pPdE+pRcRw01kxMOwHQjuRxgwlblZt5+wAc3w2aPGgmcnn57wYjn07iKO7zaznDxYVxMYVvYlnL+R3vWFQS4Gw==}

  rehype-format@5.0.0:
    resolution: {integrity: sha512-kM4II8krCHmUhxrlvzFSptvaWh280Fr7UGNJU5DCMuvmAwGCNmGfi9CvFAQK6JDjsNoRMWQStglK3zKJH685Wg==}

  rehype-highlight@7.0.0:
    resolution: {integrity: sha512-QtobgRgYoQaK6p1eSr2SD1i61f7bjF2kZHAQHxeCHAuJf7ZUDMvQ7owDq9YTkmar5m5TSUol+2D3bp3KfJf/oA==}

  rehype-minify-whitespace@6.0.0:
    resolution: {integrity: sha512-i9It4YHR0Sf3GsnlR5jFUKXRr9oayvEk9GKQUkwZv6hs70OH9q3OCZrq9PpLvIGKt3W+JxBOxCidNVpH/6rWdA==}

  rehype-parse@9.0.0:
    resolution: {integrity: sha512-WG7nfvmWWkCR++KEkZevZb/uw41E8TsH4DsY9UxsTbIXCVGbAs4S+r8FrQ+OtH5EEQAs+5UxKC42VinkmpA1Yw==}

  rehype-raw@7.0.0:
    resolution: {integrity: sha512-/aE8hCfKlQeA8LmyeyQvQF3eBiLRGNlfBJEvWH7ivp9sBqs7TNqBL5X3v157rM4IFETqDnIOO+z5M/biZbo9Ww==}

  rehype-stringify@10.0.0:
    resolution: {integrity: sha512-1TX1i048LooI9QoecrXy7nGFFbFSufxVRAfc6Y9YMRAi56l+oB0zP51mLSV312uRuvVLPV1opSlJmslozR1XHQ==}

  rehype@13.0.1:
    resolution: {integrity: sha512-AcSLS2mItY+0fYu9xKxOu1LhUZeBZZBx8//5HKzF+0XP+eP8+6a5MXn2+DW2kfXR6Dtp1FEXMVrjyKAcvcU8vg==}

  remark-directive@3.0.0:
    resolution: {integrity: sha512-l1UyWJ6Eg1VPU7Hm/9tt0zKtReJQNOA4+iDMAxTyZNWnJnFlbS/7zhiel/rogTLQ2vMYwDzSJa4BiVNqGlqIMA==}

  remark-frontmatter@5.0.0:
    resolution: {integrity: sha512-XTFYvNASMe5iPN0719nPrdItC9aU0ssC4v14mH1BCi1u0n1gAocqcujWUrByftZTbLhRtiKRyjYTSIOcr69UVQ==}

  remark-gfm@4.0.0:
    resolution: {integrity: sha512-U92vJgBPkbw4Zfu/IiW2oTZLSL3Zpv+uI7My2eq8JxKgqraFdU8YUGicEJCEgSbeaG+QDFqIcwwfMTOEelPxuA==}

  remark-mdx@3.0.1:
    resolution: {integrity: sha512-3Pz3yPQ5Rht2pM5R+0J2MrGoBSrzf+tJG94N+t/ilfdh8YLyyKYtidAYwTveB20BoHAcwIopOUqhcmh2F7hGYA==}

  remark-parse@11.0.0:
    resolution: {integrity: sha512-FCxlKLNGknS5ba/1lmpYijMUzX2esxW5xQqjWxw2eHFfS2MSdaHVINFmhjo+qN1WhZhNimq0dZATN9pH0IDrpA==}

  remark-rehype@11.1.0:
    resolution: {integrity: sha512-z3tJrAs2kIs1AqIIy6pzHmAHlF1hWQ+OdY4/hv+Wxe35EhyLKcajL33iUEn3ScxtFox9nUvRufR/Zre8Q08H/g==}

  remark-smartypants@3.0.2:
    resolution: {integrity: sha512-ILTWeOriIluwEvPjv67v7Blgrcx+LZOkAUVtKI3putuhlZm84FnqDORNXPPm+HY3NdZOMhyDwZ1E+eZB/Df5dA==}
    engines: {node: '>=16.0.0'}

  remark-stringify@11.0.0:
    resolution: {integrity: sha512-1OSmLd3awB/t8qdoEOMazZkNsfVTeY4fTsgzcQFdXNq8ToTN4ZGwrMnlda4K6smTFKD+GRV6O48i6Z4iKgPPpw==}

  remark@15.0.1:
    resolution: {integrity: sha512-Eht5w30ruCXgFmxVUSlNWQ9iiimq07URKeFS3hNc8cUWy1llX4KDWfyEDZRycMc+znsN9Ux5/tJ/BFdgdOwA3A==}

  request-light@0.5.8:
    resolution: {integrity: sha512-3Zjgh+8b5fhRJBQZoy+zbVKpAQGLyka0MPgW3zruTF4dFFJ8Fqcfu9YsAvi/rvdcaTeWG3MkbZv4WKxAn/84Lg==}

  request-light@0.7.0:
    resolution: {integrity: sha512-lMbBMrDoxgsyO+yB3sDcrDuX85yYt7sS8BfQd11jtbW/z5ZWgLZRcEGLsLoYw7I0WSUGQBs8CC8ScIxkTX1+6Q==}

  require-directory@2.1.1:
    resolution: {integrity: sha512-fGxEI7+wsG9xrvdjsrlmL22OMTTiHRwAMroiEeMgq8gzoLC/PQr7RsRDSTLUg/bZAZtF+TVIkHc6/4RIKrui+Q==}
    engines: {node: '>=0.10.0'}

  require-from-string@2.0.2:
    resolution: {integrity: sha512-Xf0nWe6RseziFMu+Ap9biiUbmplq6S9/p+7w7YXP/JBHhrUDDUhwa+vANyubuqfZWTveU//DYVGsDG7RKL/vEw==}
    engines: {node: '>=0.10.0'}

  resolve-from@5.0.0:
    resolution: {integrity: sha512-qYg9KP24dD5qka9J47d0aVky0N+b4fTU89LN9iDnjB5waksiC49rvMB0PrUJQGoTmH50XPiqOvAjDfaijGxYZw==}
    engines: {node: '>=8'}

  resolve-pkg-maps@1.0.0:
    resolution: {integrity: sha512-seS2Tj26TBVOC2NIc2rOe2y2ZO7efxITtLZcGSOnHHNOQ7CkiUBfw0Iw2ck6xkIhPwLhKNLS8BO+hEpngQlqzw==}

  resolve@1.22.8:
    resolution: {integrity: sha512-oKWePCxqpd6FlLvGV1VU0x7bkPmmCNolxzjMf4NczoDnQcIWrAF+cPtZn5i6n+RfD2d9i0tzpKnG6Yk168yIyw==}
    hasBin: true

  restore-cursor@5.1.0:
    resolution: {integrity: sha512-oMA2dcrw6u0YfxJQXm342bFKX/E4sG9rbTzO9ptUcR/e8A33cHuvStiYOwH7fszkZlZ1z/ta9AAoPk2F4qIOHA==}
    engines: {node: '>=18'}

  retext-latin@4.0.0:
    resolution: {integrity: sha512-hv9woG7Fy0M9IlRQloq/N6atV82NxLGveq+3H2WOi79dtIYWN8OaxogDm77f8YnVXJL2VD3bbqowu5E3EMhBYA==}

  retext-smartypants@6.1.0:
    resolution: {integrity: sha512-LDPXg95346bqFZnDMHo0S7Rq5p64+B+N8Vz733+wPMDtwb9rCOs9LIdIEhrUOU+TAywX9St+ocQWJt8wrzivcQ==}

  retext-stringify@4.0.0:
    resolution: {integrity: sha512-rtfN/0o8kL1e+78+uxPTqu1Klt0yPzKuQ2BfWwwfgIUSayyzxpM1PJzkKt4V8803uB9qSy32MvI7Xep9khTpiA==}

  retext@9.0.0:
    resolution: {integrity: sha512-sbMDcpHCNjvlheSgMfEcVrZko3cDzdbe1x/e7G66dFp0Ff7Mldvi2uv6JkJQzdRcvLYE8CA8Oe8siQx8ZOgTcA==}

  reusify@1.0.4:
    resolution: {integrity: sha512-U9nH88a3fc/ekCF1l0/UP1IosiuIjyTh7hBvXVMHYgVcfGvt897Xguj2UOLDeI5BG2m7/uwyaLVT6fbtCwTyzw==}
    engines: {iojs: '>=1.0.0', node: '>=0.10.0'}

  rollup@4.21.0:
    resolution: {integrity: sha512-vo+S/lfA2lMS7rZ2Qoubi6I5hwZwzXeUIctILZLbHI+laNtvhhOIon2S1JksA5UEDQ7l3vberd0fxK44lTYjbQ==}
    engines: {node: '>=18.0.0', npm: '>=8.0.0'}
    hasBin: true

  run-applescript@7.0.0:
    resolution: {integrity: sha512-9by4Ij99JUr/MCFBUkDKLWK3G9HVXmabKz9U5MlIAIuvuzkiOicRYs8XJLxX+xahD+mLiiCYDqF9dKAgtzKP1A==}
    engines: {node: '>=18'}

  run-parallel@1.2.0:
    resolution: {integrity: sha512-5l4VyZR86LZ/lDxZTR6jqL8AFE2S0IFLMP26AbjsLVADxHdhB/c0GUsH+y39UfCi3dzz8OlQuPmnaJOMoDHQBA==}

  safer-buffer@2.1.2:
    resolution: {integrity: sha512-YZo3K82SD7Riyi0E1EQPojLz7kpepnSQI9IyPbHHg1XXXevb5dJI7tpyN2ADxGcQbHG7vcyRHk0cbwqcQriUtg==}

  sax@1.4.1:
    resolution: {integrity: sha512-+aWOz7yVScEGoKNd4PA10LZ8sk0A/z5+nXQG5giUO5rprX9jgYsTdov9qCchZiPIZezbZH+jRut8nPodFAX4Jg==}

  scheduler@0.23.2:
    resolution: {integrity: sha512-UOShsPwz7NrMUqhR6t0hWjFduvOzbtv7toDH1/hIrfRNIDBnnBWd0CwJTGvTpngVlmwGCdP9/Zl/tVrDqcuYzQ==}

  section-matter@1.0.0:
    resolution: {integrity: sha512-vfD3pmTzGpufjScBh50YHKzEu2lxBWhVEHsNGoEXmCmn2hKGfeNLYMzCJpe8cD7gqX7TJluOVpBkAequ6dgMmA==}
    engines: {node: '>=4'}

  semver@6.3.1:
    resolution: {integrity: sha512-BR7VvDCVHO+q2xBEWskxS6DJE1qRnb7DxzUrogb71CWoSficBxYsiAGd+Kl0mmq/MprG9yArRkyrQxTO6XjMzA==}
    hasBin: true

  semver@7.6.3:
    resolution: {integrity: sha512-oVekP1cKtI+CTDvHWYFUcMtsK/00wmAEfyqKfNdARm8u1wNVhSgaX7A8d4UuIlUI5e84iEwOhs7ZPYRmzU9U6A==}
    engines: {node: '>=10'}
    hasBin: true

  send@0.18.0:
    resolution: {integrity: sha512-qqWzuOjSFOuqPjFe4NOsMLafToQQwBSOEpS+FwEt3A2V3vKubTquT3vmLTQpFgMXp8AlFWFuP1qKaJZOtPpVXg==}
    engines: {node: '>= 0.8.0'}

  server-destroy@1.0.1:
    resolution: {integrity: sha512-rb+9B5YBIEzYcD6x2VKidaa+cqYBJQKnU4oe4E3ANwRRN56yk/ua1YCJT1n21NTS8w6CcOclAKNP3PhdCXKYtQ==}

  setprototypeof@1.2.0:
    resolution: {integrity: sha512-E5LDX7Wrp85Kil5bhZv46j8jOeboKq5JMmYM3gVGdGH8xFpPWXUMsNrlODCrkoxMEeNi/XZIwuRvY4XNwYMJpw==}

  sharp@0.33.4:
    resolution: {integrity: sha512-7i/dt5kGl7qR4gwPRD2biwD2/SvBn3O04J77XKFgL2OnZtQw+AG9wnuS/csmu80nPRHLYE9E41fyEiG8nhH6/Q==}
    engines: {libvips: '>=8.15.2', node: ^18.17.0 || ^20.3.0 || >=21.0.0}

  sharp@0.33.5:
    resolution: {integrity: sha512-haPVm1EkS9pgvHrQ/F3Xy+hgcuMV0Wm9vfIBSiwZ05k+xgb0PkBQpGsAA/oWdDobNaZTH5ppvHtzCFbnSEwHVw==}
    engines: {node: ^18.17.0 || ^20.3.0 || >=21.0.0}

  shebang-command@1.2.0:
    resolution: {integrity: sha512-EV3L1+UQWGor21OmnvojK36mhg+TyIKDh3iFBKBohr5xeXIhNBcx8oWdgkTEEQ+BEFFYdLRuqMfd5L84N1V5Vg==}
    engines: {node: '>=0.10.0'}

  shebang-command@2.0.0:
    resolution: {integrity: sha512-kHxr2zZpYtdmrN1qDjrrX/Z1rR1kG8Dx+gkpK1G4eXmvXswmcE1hTWBWYUzlraYw1/yZp6YuDY77YtvbN0dmDA==}
    engines: {node: '>=8'}

  shebang-regex@1.0.0:
    resolution: {integrity: sha512-wpoSFAxys6b2a2wHZ1XpDSgD7N9iVjg29Ph9uV/uaP9Ex/KXlkTZTeddxDPSYQpgvzKLGJke2UU0AzoGCjNIvQ==}
    engines: {node: '>=0.10.0'}

  shebang-regex@3.0.0:
    resolution: {integrity: sha512-7++dFhtcx3353uBaq8DDR4NuxBetBzC7ZQOhmTQInHEd6bSrXdiEyzCvG07Z44UYdLShWUyXt5M/yhz8ekcb1A==}
    engines: {node: '>=8'}

  shiki@1.14.1:
    resolution: {integrity: sha512-FujAN40NEejeXdzPt+3sZ3F2dx1U24BY2XTY01+MG8mbxCiA2XukXdcbyMyLAHJ/1AUUnQd1tZlvIjefWWEJeA==}

  shiki@1.16.2:
    resolution: {integrity: sha512-gSym0hZf5a1U0iDPsdoOAZbvoi+e0c6c3NKAi03FoSLTm7oG20tum29+gk0wzzivOasn3loxfGUPT+jZXIUbWg==}

  signal-exit@3.0.7:
    resolution: {integrity: sha512-wnD2ZE+l+SPC/uoS0vXeE9L1+0wuaMqKlfz9AMUo38JsyLSBWSFcHR1Rri62LZc12vLr1gb3jl7iwQhgwpAbGQ==}

  signal-exit@4.1.0:
    resolution: {integrity: sha512-bzyZ1e88w9O1iNJbKnOlvYTrWPDl46O1bG0D3XInv+9tkPrxrN8jUUTiFlDkkmKWgn1M6CfIA13SuGqOa9Korw==}
    engines: {node: '>=14'}

  simple-swizzle@0.2.2:
    resolution: {integrity: sha512-JA//kQgZtbuY83m+xT+tXJkmJncGMTFT+C+g2h2R9uxkYIrE2yy9sgmcLhCnw57/WSD+Eh3J97FPEDFnbXnDUg==}

  sirv@2.0.4:
    resolution: {integrity: sha512-94Bdh3cC2PKrbgSOUqTiGPWVZeSiXfKOVZNJniWoqrWrRkB1CJzBU3NEbiTsPcYy1lDsANA/THzS+9WBiy5nfQ==}
    engines: {node: '>= 10'}

  sisteransi@1.0.5:
    resolution: {integrity: sha512-bLGGlR1QxBcynn2d5YmDX4MGjlZvy2MRBDRNHLJ8VI6l6+9FUiyTFNJ0IveOSP0bcXgVDPRcfGqA0pjaqUpfVg==}

  sitemap@7.1.2:
    resolution: {integrity: sha512-ARCqzHJ0p4gWt+j7NlU5eDlIO9+Rkr/JhPFZKKQ1l5GCus7rJH4UdrlVAh0xC/gDS/Qir2UMxqYNHtsKr2rpCw==}
    engines: {node: '>=12.0.0', npm: '>=5.6.0'}
    hasBin: true

  slash@3.0.0:
    resolution: {integrity: sha512-g9Q1haeby36OSStwb4ntCGGGaKsaVSjQ68fBxoQcutl5fS1vuY18H3wSt3jFyFtrkx+Kz0V1G85A4MyAdDMi2Q==}
    engines: {node: '>=8'}

  smartypants@0.2.2:
    resolution: {integrity: sha512-TzobUYoEft/xBtb2voRPryAUIvYguG0V7Tt3de79I1WfXgCwelqVsGuZSnu3GFGRZhXR90AeEYIM+icuB/S06Q==}
    hasBin: true

  source-map-js@1.2.0:
    resolution: {integrity: sha512-itJW8lvSA0TXEphiRoawsCksnlf8SyvmFzIhltqAHluXd88pkCd+cXJVHTDwdCr0IzwptSm035IHQktUu1QUMg==}
    engines: {node: '>=0.10.0'}

  source-map-js@1.2.1:
    resolution: {integrity: sha512-UXWMKhLOwVKb728IUtQPXxfYU+usdybtUrK/8uGE8CQMvrhOpwvzDBwj0QhSL7MQc7vIsISBG8VQ8+IDQxpfQA==}
    engines: {node: '>=0.10.0'}

  source-map@0.6.1:
    resolution: {integrity: sha512-UjgapumWlbMhkBgzT7Ykc5YXUT46F0iKu8SGXq0bcwP5dz/h0Plj6enJqjz1Zbq2l5WaqYnrVbwWOWMyF3F47g==}
    engines: {node: '>=0.10.0'}

  source-map@0.7.4:
    resolution: {integrity: sha512-l3BikUxvPOcn5E74dZiq5BGsTb5yEwhaTSzccU6t4sDOH8NWJCstKO5QT2CvtFoK6F0saL7p9xHAqHOlCPJygA==}
    engines: {node: '>= 8'}

  space-separated-tokens@2.0.2:
    resolution: {integrity: sha512-PEGlAwrG8yXGXRjW32fGbg66JAlOAwbObuqVoJpv/mRgoWDQfgH1wDPvtzWyUSNAXBGSk8h755YDbbcEy3SH2Q==}

  spawndamnit@2.0.0:
    resolution: {integrity: sha512-j4JKEcncSjFlqIwU5L/rp2N5SIPsdxaRsIv678+TZxZ0SRDJTm8JrxJMjE/XuiEZNEir3S8l0Fa3Ke339WI4qA==}

  sprintf-js@1.0.3:
    resolution: {integrity: sha512-D9cPgkvLlV3t3IzL0D0YLvGA9Ahk4PcvVwUbN0dSGr1aP0Nrt4AEnTUbuGvquEC0mA64Gqt1fzirlRs5ibXx8g==}

  starlight-package-managers@0.7.0:
    resolution: {integrity: sha512-7T0Wd4OhtyTxr7yxplO1gt1B0Ped4dxRQ0T3uOp7qM+5UmQiyQE6PMxwmN+4hVuaVQ1zpDdZR6nQrptewS+m9g==}
    engines: {node: '>=18.14.1'}
    peerDependencies:
      '@astrojs/starlight': '>=0.22.0'
      astro: '>=4.2.7'

  starlight-typedoc@0.16.0:
    resolution: {integrity: sha512-9B2kmX8S2J3cHenlf+TqVV+ogIrOolf8UxMu0f/lWDX/XVQDAjr44j0/y8k7Nfc+V6TmndsJbRIOpAmPAIvxAg==}
    engines: {node: '>=18.14.1'}
    peerDependencies:
      '@astrojs/starlight': '>=0.15.0'
      astro: '>=4.0.0'
      typedoc: '>=0.26.5'
      typedoc-plugin-markdown: '>=4.1.1'

  starlight-versions@0.3.0:
    resolution: {integrity: sha512-6PIAYYpb9w5ioCBLNRR+S6bQ0W9MRkZrAiCXLf8TlZE+RWB2vcInHv+00Fu8u3ZYK6kkHQO2IurHv0Zq5vKUlQ==}
    engines: {node: '>=18'}
    peerDependencies:
      '@astrojs/starlight': '>=0.28.0'

  statuses@2.0.1:
    resolution: {integrity: sha512-RwNA9Z/7PrK06rYLIzFMlaF+l73iwpzsqRIFgbMLbTcLD6cOao82TaWefPXQvB2fOC4AjuYSEndS7N/mTCbkdQ==}
    engines: {node: '>= 0.8'}

  stdin-discarder@0.2.2:
    resolution: {integrity: sha512-UhDfHmA92YAlNnCfhmq0VeNL5bDbiZGg7sZ2IvPsXubGkiNa9EC+tUTsjBRsYUAz87btI6/1wf4XoVvQ3uRnmQ==}
    engines: {node: '>=18'}

  stream-replace-string@2.0.0:
    resolution: {integrity: sha512-TlnjJ1C0QrmxRNrON00JvaFFlNh5TTG00APw23j74ET7gkQpTASi6/L2fuiav8pzK715HXtUeClpBTw2NPSn6w==}

  string-width@4.2.3:
    resolution: {integrity: sha512-wKyQRQpjJ0sIp62ErSZdGsjMJWsap5oRNihHhu6G7JVO/9jIB6UyevL+tXuOqrng8j/cxKTWyWUwvSTriiZz/g==}
    engines: {node: '>=8'}

  string-width@5.1.2:
    resolution: {integrity: sha512-HnLOCR3vjcY8beoNLtcjZ5/nxn2afmME6lhrDrebokqMap+XbeW8n9TXpPDOqdGK5qcI3oT0GKTW6wC7EMiVqA==}
    engines: {node: '>=12'}

  string-width@7.2.0:
    resolution: {integrity: sha512-tsaTIkKW9b4N+AEj+SVA+WhJzV7/zMhcSu78mLKWSk7cXMOSHsBKFWUs0fWwq8QyK3MgJBQRX6Gbi4kYbdvGkQ==}
    engines: {node: '>=18'}

  stringify-entities@4.0.4:
    resolution: {integrity: sha512-IwfBptatlO+QCJUo19AqvrPNqlVMpW9YEL2LIVY+Rpv2qsjCGxaDLNRgeGsQWJhfItebuJhsGSLjaBbNSQ+ieg==}

  strip-ansi@6.0.1:
    resolution: {integrity: sha512-Y38VPSHcqkFrCpFnQ9vuSXmquuv5oXOKpGeT6aGrr3o3Gc9AlVa6JBfUSOCnbxGGZF+/0ooI7KrPuUSztUdU5A==}
    engines: {node: '>=8'}

  strip-ansi@7.1.0:
    resolution: {integrity: sha512-iq6eVVI64nQQTRYq2KtEg2d2uU7LElhTJwsH4YzIHZshxlgZms/wIc4VoDQTlG/IvVIrBKG06CrZnp0qv7hkcQ==}
    engines: {node: '>=12'}

  strip-bom-string@1.0.0:
    resolution: {integrity: sha512-uCC2VHvQRYu+lMh4My/sFNmF2klFymLX1wHJeXnbEJERpV/ZsVuonzerjfrGpIGF7LBVa1O7i9kjiWvJiFck8g==}
    engines: {node: '>=0.10.0'}

  strip-bom@3.0.0:
    resolution: {integrity: sha512-vavAMRXOgBVNF6nyEEmL3DBK19iRpDcoIwW+swQ+CbGiu7lju6t+JklA1MHweoWtadgt4ISVUsXLyDq34ddcwA==}
    engines: {node: '>=4'}

  strip-json-comments@2.0.1:
    resolution: {integrity: sha512-4gB8na07fecVVkOI6Rs4e7T6NOTki5EmL7TUduTs6bu3EdnSycntVJ4re8kgZA+wx9IueI2Y11bfbgwtzuE0KQ==}
    engines: {node: '>=0.10.0'}

  strnum@1.0.5:
    resolution: {integrity: sha512-J8bbNyKKXl5qYcR36TIO8W3mVGVHrmmxsd5PAItGkmyzwJvybiw2IVq5nqd0i4LSNSkB/sx9VHllbfFdr9k1JA==}

  style-to-object@0.4.4:
    resolution: {integrity: sha512-HYNoHZa2GorYNyqiCaBgsxvcJIn7OHq6inEga+E6Ke3m5JkoqpQbnFssk4jwe+K7AhGa2fcha4wSOf1Kn01dMg==}

  style-to-object@1.0.6:
    resolution: {integrity: sha512-khxq+Qm3xEyZfKd/y9L3oIWQimxuc4STrQKtQn8aSDRHb8mFgpukgX1hdzfrMEW6JCjyJ8p89x+IUMVnCBI1PA==}

  sucrase@3.35.0:
    resolution: {integrity: sha512-8EbVDiu9iN/nESwxeSxDKe0dunta1GOlHufmSSXxMD2z2/tMZpDMpvXQGsc+ajGo8y2uYUmixaSRUc/QPoQ0GA==}
    engines: {node: '>=16 || 14 >=14.17'}
    hasBin: true

  supports-color@5.5.0:
    resolution: {integrity: sha512-QjVjwdXIt408MIiAqCX4oUKsgU2EqAGzs2Ppkm4aQYbjm+ZEWEcW4SfFNTr4uMNZma0ey4f5lgLrkB0aX0QMow==}
    engines: {node: '>=4'}

  supports-preserve-symlinks-flag@1.0.0:
    resolution: {integrity: sha512-ot0WnXS9fgdkgIcePe6RHNk1WA8+muPa6cSjeR3V8K27q9BB1rTE3R1p7Hv0z1ZyAc8s6Vvv8DIyWf681MAt0w==}
    engines: {node: '>= 0.4'}

  svgo@3.3.2:
    resolution: {integrity: sha512-OoohrmuUlBs8B8o6MB2Aevn+pRIH9zDALSR+6hhqVfa6fRwG/Qw9VUMSMW9VNg2CFc/MTIfabtdOVl9ODIJjpw==}
    engines: {node: '>=14.0.0'}
    hasBin: true

  tailwind-merge@2.5.2:
    resolution: {integrity: sha512-kjEBm+pvD+6eAwzJL2Bi+02/9LFLal1Gs61+QB7HvTfQQ0aXwC5LGT8PEt1gS0CWKktKe6ysPTAy3cBC5MeiIg==}

  tailwind-scrollbar@3.1.0:
    resolution: {integrity: sha512-pmrtDIZeHyu2idTejfV59SbaJyvp1VRjYxAjZBH0jnyrPRo6HL1kD5Glz8VPagasqr6oAx6M05+Tuw429Z8jxg==}
    engines: {node: '>=12.13.0'}
    peerDependencies:
      tailwindcss: 3.x

  tailwindcss@3.4.7:
    resolution: {integrity: sha512-rxWZbe87YJb4OcSopb7up2Ba4U82BoiSGUdoDr3Ydrg9ckxFS/YWsvhN323GMcddgU65QRy7JndC7ahhInhvlQ==}
    engines: {node: '>=14.0.0'}
    hasBin: true

  tar@6.2.1:
    resolution: {integrity: sha512-DZ4yORTwrbTj/7MZYq2w+/ZFdI6OZ/f9SFHR+71gIVUZhOQPHzVCLpvRnPgyaMpfWxxk/4ONva3GQSyNIKRv6A==}
    engines: {node: '>=10'}

  term-size@2.2.1:
    resolution: {integrity: sha512-wK0Ri4fOGjv/XPy8SBHZChl8CM7uMc5VML7SqiQ0zG7+J5Vr+RMQDoHa2CNT6KHUnTGIXH34UDMkPzAUyapBZg==}
    engines: {node: '>=8'}

  thenify-all@1.6.0:
    resolution: {integrity: sha512-RNxQH/qI8/t3thXJDwcstUO4zeqo64+Uy/+sNVRBx4Xn2OX+OZ9oP+iJnNFqplFra2ZUVeKCSa2oVWi3T4uVmA==}
    engines: {node: '>=0.8'}

  thenify@3.3.1:
    resolution: {integrity: sha512-RVZSIV5IG10Hk3enotrhvz0T9em6cyHBLkH/YAZuKqd8hRkKhSfCGIcP2KUY0EPxndzANBmNllzWPwak+bheSw==}

  tiny-invariant@1.3.3:
    resolution: {integrity: sha512-+FbBPE1o9QAYvviau/qC5SE3caw21q3xkvWKBtja5vgqOWIHHJ3ioaq1VPfn/Szqctz2bU/oYeKd9/z5BL+PVg==}

  tinyexec@0.2.0:
    resolution: {integrity: sha512-au8dwv4xKSDR+Fw52csDo3wcDztPdne2oM1o/7LFro4h6bdFmvyUAeAfX40pwDtzHgRFqz1XWaUqgKS2G83/ig==}

  tinyexec@0.3.0:
    resolution: {integrity: sha512-tVGE0mVJPGb0chKhqmsoosjsS+qUnJVGJpZgsHYQcGoPlG3B51R3PouqTgEGH2Dc9jjFyOqOpix6ZHNMXp1FZg==}

  tinyglobby@0.2.5:
    resolution: {integrity: sha512-Dlqgt6h0QkoHttG53/WGADNh9QhcjCAIZMTERAVhdpmIBEejSuLI9ZmGKWzB7tweBjlk30+s/ofi4SLmBeTYhw==}
    engines: {node: '>=12.0.0'}

  tmp@0.0.33:
    resolution: {integrity: sha512-jRCJlojKnZ3addtTOjdIqoRuPEKBvNXcGYqzO6zWZX8KfKEpnGY5jfggJQ3EjKuu8D4bJRr0y+cYJFmYbImXGw==}
    engines: {node: '>=0.6.0'}

  to-fast-properties@2.0.0:
    resolution: {integrity: sha512-/OaKK0xYrs3DmxRYqL/yDc+FxFUVYhDlXMhRmv3z915w2HF1tnN1omB354j8VUGO/hbRzyD6Y3sA7v7GS/ceog==}
    engines: {node: '>=4'}

  to-regex-range@5.0.1:
    resolution: {integrity: sha512-65P7iz6X5yEr1cwcgvQxbbIw7Uk3gOy5dIdtZ4rDveLqhrdJP+Li/Hx6tyK0NEb+2GCyneCMJiGqrADCSNk8sQ==}
    engines: {node: '>=8.0'}

  toidentifier@1.0.1:
    resolution: {integrity: sha512-o5sSPKEkg/DIQNmH43V0/uerLrpzVedkUh8tGNvaeXpfpuwjKenlSox/2O/BTlZUtEe+JG7s5YhEz608PlAHRA==}
    engines: {node: '>=0.6'}

  totalist@3.0.1:
    resolution: {integrity: sha512-sf4i37nQ2LBx4m3wB74y+ubopq6W/dIzXg0FDGjsYnZHVa1Da8FH853wlL2gtUhg+xJXjfk3kUZS3BRoQeoQBQ==}
    engines: {node: '>=6'}

  trim-lines@3.0.1:
    resolution: {integrity: sha512-kRj8B+YHZCc9kQYdWfJB2/oUl9rA99qbowYYBtr4ui4mZyAQ2JpvVBd/6U2YloATfqBhBTSMhTpgBHtU0Mf3Rg==}

  trough@2.2.0:
    resolution: {integrity: sha512-tmMpK00BjZiUyVyvrBK7knerNgmgvcV/KLVyuma/SC+TQN167GrMRciANTz09+k3zW8L8t60jWO1GpfkZdjTaw==}

  ts-interface-checker@0.1.13:
    resolution: {integrity: sha512-Y/arvbn+rrz3JCKl9C4kVNfTfSm2/mEp5FSz5EsZSANGPSlQrpRI5M4PKF+mJnE52jOO90PnPSc3Ur3bTQw0gA==}

  tsconfck@3.1.3:
    resolution: {integrity: sha512-ulNZP1SVpRDesxeMLON/LtWM8HIgAJEIVpVVhBM6gsmvQ8+Rh+ZG7FWGvHh7Ah3pRABwVJWklWCr/BTZSv0xnQ==}
    engines: {node: ^18 || >=20}
    hasBin: true
    peerDependencies:
      typescript: ^5.0.0
    peerDependenciesMeta:
      typescript:
        optional: true

  tslib@2.6.3:
    resolution: {integrity: sha512-xNvxJEOUiWPGhUuUdQgAJPKOOJfGnIyKySOc09XkKsgdUV/3E2zvwZYdejjmRgPCgcym1juLH3226yA7sEFJKQ==}

  tsx@4.16.2:
    resolution: {integrity: sha512-C1uWweJDgdtX2x600HjaFaucXTilT7tgUZHbOE4+ypskZ1OP8CRCSDkCxG6Vya9EwaFIVagWwpaVAn5wzypaqQ==}
    engines: {node: '>=18.0.0'}
    hasBin: true

  type-fest@2.19.0:
    resolution: {integrity: sha512-RAH822pAdBgcNMAfWnCBU3CFZcfZ/i1eZjwFU/dsLKumyuuP3niueg2UAukXYF0E2AAoc82ZSSf9J0WQBinzHA==}
    engines: {node: '>=12.20'}

  typedoc-plugin-markdown@4.2.7:
    resolution: {integrity: sha512-bLsQdweSm48P9j6kGqQ3/4GCH5zu2EnURSkkxqirNc+uVFE9YK825ogDw+WbNkRHIV6eZK/1U43gT7YfglyYOg==}
    engines: {node: '>= 18'}
    peerDependencies:
      typedoc: 0.26.x

  typedoc@0.26.6:
    resolution: {integrity: sha512-SfEU3SH3wHNaxhFPjaZE2kNl/NFtLNW5c1oHsg7mti7GjmUj1Roq6osBQeMd+F4kL0BoRBBr8gQAuqBlfFu8LA==}
    engines: {node: '>= 18'}
    hasBin: true
    peerDependencies:
      typescript: 4.6.x || 4.7.x || 4.8.x || 4.9.x || 5.0.x || 5.1.x || 5.2.x || 5.3.x || 5.4.x || 5.5.x

  typesafe-path@0.2.2:
    resolution: {integrity: sha512-OJabfkAg1WLZSqJAJ0Z6Sdt3utnbzr/jh+NAHoyWHJe8CMSy79Gm085094M9nvTPy22KzTVn5Zq5mbapCI/hPA==}

  typescript-auto-import-cache@0.3.3:
    resolution: {integrity: sha512-ojEC7+Ci1ij9eE6hp8Jl9VUNnsEKzztktP5gtYNRMrTmfXVwA1PITYYAkpxCvvupdSYa/Re51B6KMcv1CTZEUA==}

  typescript@5.5.4:
    resolution: {integrity: sha512-Mtq29sKDAEYP7aljRgtPOpTvOfbwRWlS6dPRzwjdE+C0R4brX/GUyhHSecbHMFLNBLcJIPt9nl9yG5TZ1weH+Q==}
    engines: {node: '>=14.17'}
    hasBin: true

  uc.micro@2.1.0:
    resolution: {integrity: sha512-ARDJmphmdvUk6Glw7y9DQ2bFkKBHwQHLi2lsaH6PPmz/Ka9sFOBsBluozhDltWmnv9u/cF6Rt87znRTPV+yp/A==}

  ufo@1.5.4:
    resolution: {integrity: sha512-UsUk3byDzKd04EyoZ7U4DOlxQaD14JUKQl6/P7wiX4FNvUfm3XL246n9W5AmqwW5RSFJ27NAuM0iLscAOYUiGQ==}

  uhyphen@0.2.0:
    resolution: {integrity: sha512-qz3o9CHXmJJPGBdqzab7qAYuW8kQGKNEuoHFYrBwV6hWIMcpAmxDLXojcHfFr9US1Pe6zUswEIJIbLI610fuqA==}

  ultrahtml@1.5.3:
    resolution: {integrity: sha512-GykOvZwgDWZlTQMtp5jrD4BVL+gNn2NVlVafjcFUJ7taY20tqYdwdoWBFy6GBJsNTZe1GkGPkSl5knQAjtgceg==}

  unconfig@0.5.5:
    resolution: {integrity: sha512-VQZ5PT9HDX+qag0XdgQi8tJepPhXiR/yVOkn707gJDKo31lGjRilPREiQJ9Z6zd/Ugpv6ZvO5VxVIcatldYcNQ==}

  undici-types@5.26.5:
    resolution: {integrity: sha512-JlCMO+ehdEIKqlFxk6IfVoAUVmgz7cU7zD/h9XZ0qzeosSHmUJVOzSQvvYSYWXkFXC+IfLKSIffhv0sVZup6pA==}

  undici-types@6.11.1:
    resolution: {integrity: sha512-mIDEX2ek50x0OlRgxryxsenE5XaQD4on5U2inY7RApK3SOJpofyw7uW2AyfMKkhAxXIceo2DeWGVGwyvng1GNQ==}

  undici@6.19.8:
    resolution: {integrity: sha512-U8uCCl2x9TK3WANvmBavymRzxbfFYG+tAu+fgx3zxQy3qdagQqBLwJVrdyO1TBfUXvfKveMKJZhpvUYoOjM+4g==}
    engines: {node: '>=18.17'}

  unified@11.0.5:
    resolution: {integrity: sha512-xKvGhPWw3k84Qjh8bI3ZeJjqnyadK+GEFtazSfZv/rKeTkTjOJho6mFqh2SM96iIcZokxiOpg78GazTSg8+KHA==}

  unist-util-find-after@5.0.0:
    resolution: {integrity: sha512-amQa0Ep2m6hE2g72AugUItjbuM8X8cGQnFoHk0pGfrFeT9GZhzN5SW8nRsiGKK7Aif4CrACPENkA6P/Lw6fHGQ==}

  unist-util-is@6.0.0:
    resolution: {integrity: sha512-2qCTHimwdxLfz+YzdGfkqNlH0tLi9xjTnHddPmJwtIG9MGsdbutfTc4P+haPD7l7Cjxf/WZj+we5qfVPvvxfYw==}

  unist-util-modify-children@4.0.0:
    resolution: {integrity: sha512-+tdN5fGNddvsQdIzUF3Xx82CU9sMM+fA0dLgR9vOmT0oPT2jH+P1nd5lSqfCfXAw+93NhcXNY2qqvTUtE4cQkw==}

  unist-util-position-from-estree@2.0.0:
    resolution: {integrity: sha512-KaFVRjoqLyF6YXCbVLNad/eS4+OfPQQn2yOd7zF/h5T/CSL2v8NpN6a5TPvtbXthAGw5nG+PuTtq+DdIZr+cRQ==}

  unist-util-position@5.0.0:
    resolution: {integrity: sha512-fucsC7HjXvkB5R3kTCO7kUjRdrS0BJt3M/FPxmHMBOm8JQi2BsHAHFsy27E0EolP8rp0NzXsJ+jNPyDWvOJZPA==}

  unist-util-remove-position@5.0.0:
    resolution: {integrity: sha512-Hp5Kh3wLxv0PHj9m2yZhhLt58KzPtEYKQQ4yxfYFEO7EvHwzyDYnduhHnY1mDxoqr7VUwVuHXk9RXKIiYS1N8Q==}

  unist-util-select@4.0.3:
    resolution: {integrity: sha512-1074+K9VyR3NyUz3lgNtHKm7ln+jSZXtLJM4E22uVuoFn88a/Go2pX8dusrt/W+KWH1ncn8jcd8uCQuvXb/fXA==}

  unist-util-stringify-position@4.0.0:
    resolution: {integrity: sha512-0ASV06AAoKCDkS2+xw5RXJywruurpbC4JZSm7nr7MOt1ojAzvyyaO+UxZf18j8FCF6kmzCZKcAgN/yu2gm2XgQ==}

  unist-util-visit-children@3.0.0:
    resolution: {integrity: sha512-RgmdTfSBOg04sdPcpTSD1jzoNBjt9a80/ZCzp5cI9n1qPzLZWF9YdvWGN2zmTumP1HWhXKdUWexjy/Wy/lJ7tA==}

  unist-util-visit-parents@6.0.1:
    resolution: {integrity: sha512-L/PqWzfTP9lzzEa6CKs0k2nARxTdZduw3zyh8d2NVBnsyvHjSX4TWse388YrrQKbvI8w20fGjGlhgT96WwKykw==}

  unist-util-visit@5.0.0:
    resolution: {integrity: sha512-MR04uvD+07cwl/yhVuVWAtw+3GOR/knlL55Nd/wAdblk27GCVt3lqpTivy/tkJcZoNPzTwS1Y+KMojlLDhoTzg==}

  universalify@0.1.2:
    resolution: {integrity: sha512-rBJeI5CXAlmy1pV+617WB9J63U6XcazHHF2f2dbJix4XzpUF0RS3Zbj0FGIOCAva5P/d/GBOYaACQ1w+0azUkg==}
    engines: {node: '>= 4.0.0'}

  unocss@0.62.3:
    resolution: {integrity: sha512-CLS6+JIlBobe/iPTz07pehyGDP8VqGJsiE+ZZ3Xkgib3hw76nCqAQF/4mJ8jVoV4C8KvGyVxmHaSSCFOkWmmZg==}
    engines: {node: '>=14'}
    peerDependencies:
      '@unocss/webpack': 0.62.3
      vite: ^2.9.0 || ^3.0.0-0 || ^4.0.0 || ^5.0.0-0
    peerDependenciesMeta:
      '@unocss/webpack':
        optional: true
      vite:
        optional: true

  unpic@3.18.0:
    resolution: {integrity: sha512-JemzuG3nyKpEQ/DArrYM0l+LDSLLPYiUQvDfGXJY35+r0J0C984vPB4Zh8DyMVip102YSnTeZtZ6Q8OQegQDRQ==}

  update-browserslist-db@1.1.0:
    resolution: {integrity: sha512-EdRAaAyk2cUE1wOf2DkEhzxqOQvFOoRJFNS6NeyJ01Gp2beMRpBAINjM2iDXE3KCuKhwnvHIQCJm6ThL2Z+HzQ==}
    hasBin: true
    peerDependencies:
      browserslist: '>= 4.21.0'

  util-deprecate@1.0.2:
    resolution: {integrity: sha512-EPD5q1uXyFxJpCrLnCc1nHnq3gOa6DZBocAIiI2TaSCA7VCJ1UJDMagCzIkXNsUYfD1daK//LTEQ8xiIbrHtcw==}

  vfile-location@5.0.3:
    resolution: {integrity: sha512-5yXvWDEgqeiYiBe1lbxYF7UMAIm/IcopxMHrMQDq3nvKcjPKIhZklUKL+AE7J7uApI4kwe2snsK+eI6UTj9EHg==}

  vfile-message@4.0.2:
    resolution: {integrity: sha512-jRDZ1IMLttGj41KcZvlrYAaI3CfqpLpfpf+Mfig13viT6NKvRzWZ+lXz0Y5D60w6uJIBAOGq9mSHf0gktF0duw==}

  vfile@6.0.2:
    resolution: {integrity: sha512-zND7NlS8rJYb/sPqkb13ZvbbUoExdbi4w3SfRrMq6R3FvnLQmmfpajJNITuuYm6AZ5uao9vy4BAos3EXBPf2rg==}

  vfile@6.0.3:
    resolution: {integrity: sha512-KzIbH/9tXat2u30jf+smMwFCsno4wHVdNmzFyL+T/L3UGqqk6JKfVqOFOZEpZSHADH1k40ab6NUIXZq422ov3Q==}

  vite@5.4.2:
    resolution: {integrity: sha512-dDrQTRHp5C1fTFzcSaMxjk6vdpKvT+2/mIdE07Gw2ykehT49O0z/VHS3zZ8iV/Gh8BJJKHWOe5RjaNrW5xf/GA==}
    engines: {node: ^18.0.0 || >=20.0.0}
    hasBin: true
    peerDependencies:
      '@types/node': ^18.0.0 || >=20.0.0
      less: '*'
      lightningcss: ^1.21.0
      sass: '*'
      sass-embedded: '*'
      stylus: '*'
      sugarss: '*'
      terser: ^5.4.0
    peerDependenciesMeta:
      '@types/node':
        optional: true
      less:
        optional: true
      lightningcss:
        optional: true
      sass:
        optional: true
      sass-embedded:
        optional: true
      stylus:
        optional: true
      sugarss:
        optional: true
      terser:
        optional: true

  vite@5.4.7:
    resolution: {integrity: sha512-5l2zxqMEPVENgvzTuBpHer2awaetimj2BGkhBPdnwKbPNOlHsODU+oiazEZzLK7KhAnOrO+XGYJYn4ZlUhDtDQ==}
    engines: {node: ^18.0.0 || >=20.0.0}
    hasBin: true
    peerDependencies:
      '@types/node': ^18.0.0 || >=20.0.0
      less: '*'
      lightningcss: ^1.21.0
      sass: '*'
      sass-embedded: '*'
      stylus: '*'
      sugarss: '*'
      terser: ^5.4.0
    peerDependenciesMeta:
      '@types/node':
        optional: true
      less:
        optional: true
      lightningcss:
        optional: true
      sass:
        optional: true
      sass-embedded:
        optional: true
      stylus:
        optional: true
      sugarss:
        optional: true
      terser:
        optional: true

  vitefu@0.2.5:
    resolution: {integrity: sha512-SgHtMLoqaeeGnd2evZ849ZbACbnwQCIwRH57t18FxcXoZop0uQu0uzlIhJBlF/eWVzuce0sHeqPcDo+evVcg8Q==}
    peerDependencies:
      vite: ^3.0.0 || ^4.0.0 || ^5.0.0
    peerDependenciesMeta:
      vite:
        optional: true

  vitefu@1.0.2:
    resolution: {integrity: sha512-0/iAvbXyM3RiPPJ4lyD4w6Mjgtf4ejTK6TPvTNG3H32PLwuT0N/ZjJLiXug7ETE/LWtTeHw9WRv7uX/tIKYyKg==}
    peerDependencies:
      vite: ^3.0.0 || ^4.0.0 || ^5.0.0
    peerDependenciesMeta:
      vite:
        optional: true

  volar-service-css@0.0.61:
    resolution: {integrity: sha512-Ct9L/w+IB1JU8F4jofcNCGoHy6TF83aiapfZq9A0qYYpq+Kk5dH+ONS+rVZSsuhsunq8UvAuF8Gk6B8IFLfniw==}
    peerDependencies:
      '@volar/language-service': ~2.4.0
    peerDependenciesMeta:
      '@volar/language-service':
        optional: true

  volar-service-emmet@0.0.61:
    resolution: {integrity: sha512-iiYqBxjjcekqrRruw4COQHZME6EZYWVbkHjHDbULpml3g8HGJHzpAMkj9tXNCPxf36A+f1oUYjsvZt36qPg4cg==}
    peerDependencies:
      '@volar/language-service': ~2.4.0
    peerDependenciesMeta:
      '@volar/language-service':
        optional: true

  volar-service-html@0.0.61:
    resolution: {integrity: sha512-yFE+YmmgqIL5HI4ORqP++IYb1QaGcv+xBboI0WkCxJJ/M35HZj7f5rbT3eQ24ECLXFbFCFanckwyWJVz5KmN3Q==}
    peerDependencies:
      '@volar/language-service': ~2.4.0
    peerDependenciesMeta:
      '@volar/language-service':
        optional: true

  volar-service-prettier@0.0.61:
    resolution: {integrity: sha512-F612nql5I0IS8HxXemCGvOR2Uxd4XooIwqYVUvk7WSBxP/+xu1jYvE3QJ7EVpl8Ty3S4SxPXYiYTsG3bi+gzIQ==}
    peerDependencies:
      '@volar/language-service': ~2.4.0
      prettier: ^2.2 || ^3.0
    peerDependenciesMeta:
      '@volar/language-service':
        optional: true
      prettier:
        optional: true

  volar-service-typescript-twoslash-queries@0.0.61:
    resolution: {integrity: sha512-99FICGrEF0r1E2tV+SvprHPw9Knyg7BdW2fUch0tf59kG+KG+Tj4tL6tUg+cy8f23O/VXlmsWFMIE+bx1dXPnQ==}
    peerDependencies:
      '@volar/language-service': ~2.4.0
    peerDependenciesMeta:
      '@volar/language-service':
        optional: true

  volar-service-typescript@0.0.61:
    resolution: {integrity: sha512-4kRHxVbW7wFBHZWRU6yWxTgiKETBDIJNwmJUAWeP0mHaKpnDGj/astdRFKqGFRYVeEYl45lcUPhdJyrzanjsdQ==}
    peerDependencies:
      '@volar/language-service': ~2.4.0
    peerDependenciesMeta:
      '@volar/language-service':
        optional: true

  volar-service-yaml@0.0.61:
    resolution: {integrity: sha512-L+gbDiLDQQ1rZUbJ3mf3doDsoQUa8OZM/xdpk/unMg1Vz24Zmi2Ign8GrZyBD7bRoIQDwOH9gdktGDKzRPpUNw==}
    peerDependencies:
      '@volar/language-service': ~2.4.0
    peerDependenciesMeta:
      '@volar/language-service':
        optional: true

  vscode-css-languageservice@6.3.0:
    resolution: {integrity: sha512-nU92imtkgzpCL0xikrIb8WvedV553F2BENzgz23wFuok/HLN5BeQmroMy26pUwFxV2eV8oNRmYCUv8iO7kSMhw==}

  vscode-html-languageservice@5.3.0:
    resolution: {integrity: sha512-C4Z3KsP5Ih+fjHpiBc5jxmvCl+4iEwvXegIrzu2F5pktbWvQaBT3YkVPk8N+QlSSMk8oCG6PKtZ/Sq2YHb5e8g==}

  vscode-json-languageservice@4.1.8:
    resolution: {integrity: sha512-0vSpg6Xd9hfV+eZAaYN63xVVMOTmJ4GgHxXnkLCh+9RsQBkWKIghzLhW2B9ebfG+LQQg8uLtsQ2aUKjTgE+QOg==}
    engines: {npm: '>=7.0.0'}

  vscode-jsonrpc@6.0.0:
    resolution: {integrity: sha512-wnJA4BnEjOSyFMvjZdpiOwhSq9uDoK8e/kpRJDTaMYzwlkrhG1fwDIZI94CLsLzlCK5cIbMMtFlJlfR57Lavmg==}
    engines: {node: '>=8.0.0 || >=10.0.0'}

  vscode-jsonrpc@8.2.0:
    resolution: {integrity: sha512-C+r0eKJUIfiDIfwJhria30+TYWPtuHJXHtI7J0YlOmKAo7ogxP20T0zxB7HZQIFhIyvoBPwWskjxrvAtfjyZfA==}
    engines: {node: '>=14.0.0'}

  vscode-languageserver-protocol@3.16.0:
    resolution: {integrity: sha512-sdeUoAawceQdgIfTI+sdcwkiK2KU+2cbEYA0agzM2uqaUy2UpnnGHtWTHVEtS0ES4zHU0eMFRGN+oQgDxlD66A==}

  vscode-languageserver-protocol@3.17.5:
    resolution: {integrity: sha512-mb1bvRJN8SVznADSGWM9u/b07H7Ecg0I3OgXDuLdn307rl/J3A9YD6/eYOssqhecL27hK1IPZAsaqh00i/Jljg==}

  vscode-languageserver-textdocument@1.0.11:
    resolution: {integrity: sha512-X+8T3GoiwTVlJbicx/sIAF+yuJAqz8VvwJyoMVhwEMoEKE/fkDmrqUgDMyBECcM2A2frVZIUj5HI/ErRXCfOeA==}

  vscode-languageserver-types@3.16.0:
    resolution: {integrity: sha512-k8luDIWJWyenLc5ToFQQMaSrqCHiLwyKPHKPQZ5zz21vM+vIVUSvsRpcbiECH4WR88K2XZqc4ScRcZ7nk/jbeA==}

  vscode-languageserver-types@3.17.5:
    resolution: {integrity: sha512-Ld1VelNuX9pdF39h2Hgaeb5hEZM2Z3jUrrMgWQAu82jMtZp7p3vJT3BzToKtZI7NgQssZje5o0zryOrhQvzQAg==}

  vscode-languageserver@7.0.0:
    resolution: {integrity: sha512-60HTx5ID+fLRcgdHfmz0LDZAXYEV68fzwG0JWwEPBode9NuMYTIxuYXPg4ngO8i8+Ou0lM7y6GzaYWbiDL0drw==}
    hasBin: true

  vscode-languageserver@9.0.1:
    resolution: {integrity: sha512-woByF3PDpkHFUreUa7Hos7+pUWdeWMXRd26+ZX2A8cFx6v/JPTtd4/uN0/jB6XQHYaOlHbio03NTHCqrgG5n7g==}
    hasBin: true

  vscode-nls@5.2.0:
    resolution: {integrity: sha512-RAaHx7B14ZU04EU31pT+rKz2/zSl7xMsfIZuo8pd+KZO6PXtQmpevpq3vxvWNcrGbdmhM/rr5Uw5Mz+NBfhVng==}

  vscode-uri@2.1.2:
    resolution: {integrity: sha512-8TEXQxlldWAuIODdukIb+TR5s+9Ds40eSJrw+1iDDA9IFORPjMELarNQE3myz5XIkWWpdprmJjm1/SxMlWOC8A==}

  vscode-uri@3.0.8:
    resolution: {integrity: sha512-AyFQ0EVmsOZOlAnxoFOGOq1SQDWAB7C6aqMGS23svWAllfOaxbuFvcT8D1i8z3Gyn8fraVeZNNmN6e9bxxXkKw==}

  web-namespaces@2.0.1:
    resolution: {integrity: sha512-bKr1DkiNa2krS7qxNtdrtHAmzuYGFQLiQ13TsorsdT6ULTkPLKuu5+GsFpDlg6JFjUTwX2DyhMPG2be8uPrqsQ==}

  web-streams-polyfill@3.3.3:
    resolution: {integrity: sha512-d2JWLCivmZYTSIoge9MsgFCZrt571BikcWGYkjC1khllbTeDlGqZ2D8vD8E/lJa8WGWbb7Plm8/XJYV7IJHZZw==}
    engines: {node: '>= 8'}

  web-vitals@4.2.3:
    resolution: {integrity: sha512-/CFAm1mNxSmOj6i0Co+iGFJ58OS4NRGVP+AWS/l509uIK5a1bSoIVaHz/ZumpHTfHSZBpgrJ+wjfpAOrTHok5Q==}

  whatwg-encoding@3.1.1:
    resolution: {integrity: sha512-6qN4hJdMwfYBtE3YBTTHhoeuUrDBPZmbQaxWAqSALV/MeEnR5z1xd8UKud2RAkFoPkmB+hli1TZSnyi84xz1vQ==}
    engines: {node: '>=18'}

  whatwg-mimetype@4.0.0:
    resolution: {integrity: sha512-QaKxh0eNIi2mE9p2vEdzfagOKHCcj1pJ56EEHGQOVxp8r9/iszLUUV7v89x9O1p/T+NlTM5W7jW6+cz4Fq1YVg==}
    engines: {node: '>=18'}

  which-pm-runs@1.1.0:
    resolution: {integrity: sha512-n1brCuqClxfFfq/Rb0ICg9giSZqCS+pLtccdag6C2HyufBrh3fBOiy9nb6ggRMvWOVH5GrdJskj5iGTZNxd7SA==}
    engines: {node: '>=4'}

  which-pm@3.0.0:
    resolution: {integrity: sha512-ysVYmw6+ZBhx3+ZkcPwRuJi38ZOTLJJ33PSHaitLxSKUMsh0LkKd0nC69zZCwt5D+AYUcMK2hhw4yWny20vSGg==}
    engines: {node: '>=18.12'}

  which@1.3.1:
    resolution: {integrity: sha512-HxJdYWq1MTIQbJ3nw0cqssHoTNU267KlrDuGZ1WYlxDStUtKUhOaJmh112/TZmHxxUfuJqPXSOm7tDyas0OSIQ==}
    hasBin: true

  which@2.0.2:
    resolution: {integrity: sha512-BLI3Tl1TW3Pvl70l3yq3Y64i+awpwXqsGBYWkkqMtnbXgrMD+yj7rhW0kuEDxzJaYXGjEW5ogapKNMEKNMjibA==}
    engines: {node: '>= 8'}
    hasBin: true

  widest-line@4.0.1:
    resolution: {integrity: sha512-o0cyEG0e8GPzT4iGHphIOh0cJOV8fivsXxddQasHPHfoZf1ZexrfeA21w2NaEN1RHE+fXlfISmOE8R9N3u3Qig==}
    engines: {node: '>=12'}

  wrap-ansi@7.0.0:
    resolution: {integrity: sha512-YVGIj2kamLSTxw6NsZjoBxfSwsn0ycdesmc4p+Q21c5zPuZ1pl+NfxVdxPtdHvmNVOQ6XSYG4AUtyt/Fi7D16Q==}
    engines: {node: '>=10'}

  wrap-ansi@8.1.0:
    resolution: {integrity: sha512-si7QWI6zUMq56bESFvagtmzMdGOtoxfR+Sez11Mobfc7tm+VkUckk9bW2UeffTGVUbOksxmSw0AA2gs8g71NCQ==}
    engines: {node: '>=12'}

  wrappy@1.0.2:
    resolution: {integrity: sha512-l4Sp/DRseor9wL6EvV2+TuQn63dMkPjZ/sp9XkghTEbV9KlPS1xUsZ3u7/IQO4wxtcFB4bgpQPRcR3QCvezPcQ==}

  ws@8.18.0:
    resolution: {integrity: sha512-8VbfWfHLbbwu3+N6OKsOMpBdT4kXPDDB9cJk2bJ6mh9ucxdlnNvH1e+roYkKmN9Nxw2yjz7VzeO9oOz2zJ04Pw==}
    engines: {node: '>=10.0.0'}
    peerDependencies:
      bufferutil: ^4.0.1
      utf-8-validate: '>=5.0.2'
    peerDependenciesMeta:
      bufferutil:
        optional: true
      utf-8-validate:
        optional: true

  xxhash-wasm@1.0.2:
    resolution: {integrity: sha512-ibF0Or+FivM9lNrg+HGJfVX8WJqgo+kCLDc4vx6xMeTce7Aj+DLttKbxxRR/gNLSAelRc1omAPlJ77N/Jem07A==}

  y18n@5.0.8:
    resolution: {integrity: sha512-0pfFzegeDWJHJIAmTLRP2DwHjdF5s7jo9tuztdQxAhINCdvS+3nGINqPd00AphqJR/0LhANUS6/+7SCb98YOfA==}
    engines: {node: '>=10'}

  yallist@2.1.2:
    resolution: {integrity: sha512-ncTzHV7NvsQZkYe1DW7cbDLm0YpzHmZF5r/iyP3ZnQtMiJ+pjzisCiMNI+Sj+xQF5pXhSHxSB3uDbsBTzY/c2A==}

  yallist@3.1.1:
    resolution: {integrity: sha512-a4UGQaWPH59mOXUYnAG2ewncQS4i4F43Tv3JoAM+s2VDAmS9NsK8GpDMLrCHPksFT7h3K6TOoUNn2pb7RoXx4g==}

  yallist@4.0.0:
    resolution: {integrity: sha512-3wdGidZyq5PB084XLES5TpOSRA3wjXAlIWMhum2kRcv/41Sn2emQ0dycQW4uZXLejwKvg6EsvbdlVL+FYEct7A==}

  yaml-language-server@1.15.0:
    resolution: {integrity: sha512-N47AqBDCMQmh6mBLmI6oqxryHRzi33aPFPsJhYy3VTUGCdLHYjGh4FZzpUjRlphaADBBkDmnkM/++KNIOHi5Rw==}
    hasBin: true

  yaml@2.2.2:
    resolution: {integrity: sha512-CBKFWExMn46Foo4cldiChEzn7S7SRV+wqiluAb6xmueD/fGyRHIhX8m14vVGgeFWjN540nKCNVj6P21eQjgTuA==}
    engines: {node: '>= 14'}

  yaml@2.5.0:
    resolution: {integrity: sha512-2wWLbGbYDiSqqIKoPjar3MPgB94ErzCtrNE1FdqGuaO0pi2JGjmE8aW8TDZwzU7vuxcGRdL/4gPQwQ7hD5AMSw==}
    engines: {node: '>= 14'}
    hasBin: true

  yargs-parser@21.1.1:
    resolution: {integrity: sha512-tVpsJW7DdjecAiFpbIB1e3qxIQsE6NoPc5/eTdrbbIC4h0LVsWhnoa3g+m2HclBIujHzsxZ4VJVA+GUuc2/LBw==}
    engines: {node: '>=12'}

  yargs@17.7.2:
    resolution: {integrity: sha512-7dSzzRQ++CKnNI/krKnYRV7JKKPUXMEh61soaHKg9mrWEhzFWhFnxPxGl+69cD1Ou63C13NUPCnmIcrvqCuM6w==}
    engines: {node: '>=12'}

  yauzl@2.10.0:
    resolution: {integrity: sha512-p4a9I6X6nu6IhoGmBqAcbJy1mlC4j27vEPZX9F4L4/vZT3Lyq1VkFHw/V/PUcB9Buo+DG3iHkT0x3Qya58zc3g==}

  yocto-queue@1.1.1:
    resolution: {integrity: sha512-b4JR1PFR10y1mKjhHY9LaGo6tmrgjit7hxVIeAmyMw3jegXR4dhYqLaQF5zMXZxY7tLpMyJeLjr1C4rLmkVe8g==}
    engines: {node: '>=12.20'}

  zod-to-json-schema@3.23.2:
    resolution: {integrity: sha512-uSt90Gzc/tUfyNqxnjlfBs8W6WSGpNBv0rVsNxP/BVSMHMKGdthPYff4xtCHYloJGM0CFxFsb3NbC0eqPhfImw==}
    peerDependencies:
      zod: ^3.23.3

  zod-to-ts@1.2.0:
    resolution: {integrity: sha512-x30XE43V+InwGpvTySRNz9kB7qFU8DlyEy7BsSTCHPH1R0QasMmHWZDCzYm6bVXtj/9NNJAZF3jW8rzFvH5OFA==}
    peerDependencies:
      typescript: ^4.9.4 || ^5.0.2
      zod: ^3

  zod@3.23.8:
    resolution: {integrity: sha512-XBx9AXhXktjUqnepgTiE5flcKIYWi/rme0Eaj+5Y0lftuGBq+jyRu/md4WnuxqgP1ubdpNCsYEYPxrzVHD8d6g==}

  zwitch@2.0.4:
    resolution: {integrity: sha512-bXE4cR/kVZhKZX/RjPEflHaKVhUVl85noU3v6b8apfQEc1x4A+zBxjZ4lN8LqGd6WZ3dl98pY4o717VFmoPp+A==}

snapshots:

  '@alloc/quick-lru@5.2.0': {}

  '@ampproject/remapping@2.3.0':
    dependencies:
      '@jridgewell/gen-mapping': 0.3.5
      '@jridgewell/trace-mapping': 0.3.25

  '@antfu/install-pkg@0.4.0':
    dependencies:
      package-manager-detector: 0.1.2
      tinyexec: 0.2.0

  '@antfu/utils@0.7.10': {}

  '@astro-community/astro-embed-integration@0.7.1(astro@4.15.9(@types/node@22.0.0)(rollup@4.21.0)(typescript@5.5.4))':
    dependencies:
      '@astro-community/astro-embed-link-preview': 0.2.1
      '@astro-community/astro-embed-twitter': 0.5.4(astro@4.15.9(@types/node@22.0.0)(rollup@4.21.0)(typescript@5.5.4))
      '@astro-community/astro-embed-vimeo': 0.3.7(astro@4.15.9(@types/node@22.0.0)(rollup@4.21.0)(typescript@5.5.4))
      '@astro-community/astro-embed-youtube': 0.5.2(astro@4.15.9(@types/node@22.0.0)(rollup@4.21.0)(typescript@5.5.4))
      '@types/unist': 2.0.10
      astro: 4.15.9(@types/node@22.0.0)(rollup@4.21.0)(typescript@5.5.4)
      astro-auto-import: 0.4.2(astro@4.15.9(@types/node@22.0.0)(rollup@4.21.0)(typescript@5.5.4))
      unist-util-select: 4.0.3

  '@astro-community/astro-embed-link-preview@0.2.1':
    dependencies:
      '@astro-community/astro-embed-utils': 0.1.3

  '@astro-community/astro-embed-twitter@0.5.4(astro@4.15.9(@types/node@22.0.0)(rollup@4.21.0)(typescript@5.5.4))':
    dependencies:
      '@astro-community/astro-embed-utils': 0.1.3
      astro: 4.15.9(@types/node@22.0.0)(rollup@4.21.0)(typescript@5.5.4)

  '@astro-community/astro-embed-utils@0.1.3':
    dependencies:
      linkedom: 0.14.26

  '@astro-community/astro-embed-vimeo@0.3.7(astro@4.15.9(@types/node@22.0.0)(rollup@4.21.0)(typescript@5.5.4))':
    dependencies:
      '@astro-community/astro-embed-utils': 0.1.3
      astro: 4.15.9(@types/node@22.0.0)(rollup@4.21.0)(typescript@5.5.4)

  '@astro-community/astro-embed-youtube@0.5.2(astro@4.15.9(@types/node@22.0.0)(rollup@4.21.0)(typescript@5.5.4))':
    dependencies:
      astro: 4.15.9(@types/node@22.0.0)(rollup@4.21.0)(typescript@5.5.4)
      lite-youtube-embed: 0.3.2

  '@astrojs/check@0.9.3(typescript@5.5.4)':
    dependencies:
      '@astrojs/language-server': 2.14.1(typescript@5.5.4)
      chokidar: 3.6.0
      fast-glob: 3.3.2
      kleur: 4.1.5
      typescript: 5.5.4
      yargs: 17.7.2
    transitivePeerDependencies:
      - prettier
      - prettier-plugin-astro

  '@astrojs/compiler@2.10.3': {}

  '@astrojs/db@0.14.0(@cloudflare/workers-types@4.20240725.0)(@types/react@18.3.5)(react@18.3.1)':
    dependencies:
      '@astrojs/studio': 0.1.1
      '@libsql/client': 0.10.0
      async-listen: 3.0.1
      deep-diff: 1.0.2
      drizzle-orm: 0.31.4(@cloudflare/workers-types@4.20240725.0)(@libsql/client@0.10.0)(@types/react@18.3.5)(react@18.3.1)
      github-slugger: 2.0.0
      kleur: 4.1.5
      nanoid: 5.0.7
      open: 10.1.0
      ora: 8.1.0
      prompts: 2.4.2
      strip-ansi: 7.1.0
      yargs-parser: 21.1.1
      zod: 3.23.8
    transitivePeerDependencies:
      - '@aws-sdk/client-rds-data'
      - '@cloudflare/workers-types'
      - '@electric-sql/pglite'
      - '@neondatabase/serverless'
      - '@op-engineering/op-sqlite'
      - '@opentelemetry/api'
      - '@planetscale/database'
      - '@prisma/client'
      - '@tidbcloud/serverless'
      - '@types/better-sqlite3'
      - '@types/pg'
      - '@types/react'
      - '@types/sql.js'
      - '@vercel/postgres'
      - '@xata.io/client'
      - better-sqlite3
      - bufferutil
      - bun-types
      - expo-sqlite
      - knex
      - kysely
      - mysql2
      - pg
      - postgres
      - prisma
      - react
      - sql.js
      - sqlite3
      - utf-8-validate

  '@astrojs/db@0.14.1(@cloudflare/workers-types@4.20240725.0)(@types/react@18.3.5)(react@18.3.1)':
    dependencies:
      '@astrojs/studio': 0.1.1
      '@libsql/client': 0.10.0
      async-listen: 3.0.1
      deep-diff: 1.0.2
      drizzle-orm: 0.31.4(@cloudflare/workers-types@4.20240725.0)(@libsql/client@0.10.0)(@types/react@18.3.5)(react@18.3.1)
      github-slugger: 2.0.0
      kleur: 4.1.5
      nanoid: 5.0.7
      open: 10.1.0
      ora: 8.1.0
      prompts: 2.4.2
      strip-ansi: 7.1.0
      yargs-parser: 21.1.1
      zod: 3.23.8
    transitivePeerDependencies:
      - '@aws-sdk/client-rds-data'
      - '@cloudflare/workers-types'
      - '@electric-sql/pglite'
      - '@neondatabase/serverless'
      - '@op-engineering/op-sqlite'
      - '@opentelemetry/api'
      - '@planetscale/database'
      - '@prisma/client'
      - '@tidbcloud/serverless'
      - '@types/better-sqlite3'
      - '@types/pg'
      - '@types/react'
      - '@types/sql.js'
      - '@vercel/postgres'
      - '@xata.io/client'
      - better-sqlite3
      - bufferutil
      - bun-types
      - expo-sqlite
      - knex
      - kysely
      - mysql2
      - pg
      - postgres
      - prisma
      - react
      - sql.js
      - sqlite3
      - utf-8-validate

  '@astrojs/internal-helpers@0.4.1': {}

  '@astrojs/language-server@2.14.1(typescript@5.5.4)':
    dependencies:
      '@astrojs/compiler': 2.10.3
      '@astrojs/yaml2ts': 0.2.1
      '@jridgewell/sourcemap-codec': 1.5.0
      '@volar/kit': 2.4.0(typescript@5.5.4)
      '@volar/language-core': 2.4.0
      '@volar/language-server': 2.4.0
      '@volar/language-service': 2.4.0
      '@volar/typescript': 2.4.0
      fast-glob: 3.3.2
      muggle-string: 0.4.1
      volar-service-css: 0.0.61(@volar/language-service@2.4.0)
      volar-service-emmet: 0.0.61(@volar/language-service@2.4.0)
      volar-service-html: 0.0.61(@volar/language-service@2.4.0)
      volar-service-prettier: 0.0.61(@volar/language-service@2.4.0)
      volar-service-typescript: 0.0.61(@volar/language-service@2.4.0)
      volar-service-typescript-twoslash-queries: 0.0.61(@volar/language-service@2.4.0)
      volar-service-yaml: 0.0.61(@volar/language-service@2.4.0)
      vscode-html-languageservice: 5.3.0
      vscode-uri: 3.0.8
    transitivePeerDependencies:
      - typescript

  '@astrojs/markdown-remark@5.2.0':
    dependencies:
      '@astrojs/prism': 3.1.0
      github-slugger: 2.0.0
      hast-util-from-html: 2.0.1
      hast-util-to-text: 4.0.2
      import-meta-resolve: 4.1.0
      mdast-util-definitions: 6.0.0
      rehype-raw: 7.0.0
      rehype-stringify: 10.0.0
      remark-gfm: 4.0.0
      remark-parse: 11.0.0
      remark-rehype: 11.1.0
      remark-smartypants: 3.0.2
      shiki: 1.16.2
      unified: 11.0.5
      unist-util-remove-position: 5.0.0
      unist-util-visit: 5.0.0
      unist-util-visit-parents: 6.0.1
      vfile: 6.0.2
    transitivePeerDependencies:
      - supports-color

  '@astrojs/mdx@3.1.3(astro@4.15.9(@types/node@22.0.0)(rollup@4.21.0)(typescript@5.5.4))':
    dependencies:
      '@astrojs/markdown-remark': 5.2.0
      '@mdx-js/mdx': 3.0.1
      acorn: 8.12.1
      astro: 4.15.9(@types/node@22.0.0)(rollup@4.21.0)(typescript@5.5.4)
      es-module-lexer: 1.5.4
      estree-util-visit: 2.0.0
      github-slugger: 2.0.0
      gray-matter: 4.0.3
      hast-util-to-html: 9.0.1
      kleur: 4.1.5
      rehype-raw: 7.0.0
      remark-gfm: 4.0.0
      remark-smartypants: 3.0.2
      source-map: 0.7.4
      unist-util-visit: 5.0.0
      vfile: 6.0.3
    transitivePeerDependencies:
      - supports-color

  '@astrojs/node@8.3.3(astro@4.15.9(@types/node@20.14.13)(rollup@4.21.0)(typescript@5.5.4))':
    dependencies:
      astro: 4.15.9(@types/node@20.14.13)(rollup@4.21.0)(typescript@5.5.4)
      send: 0.18.0
      server-destroy: 1.0.1
    transitivePeerDependencies:
      - supports-color

  '@astrojs/prism@3.1.0':
    dependencies:
      prismjs: 1.29.0

  '@astrojs/react@3.6.2(@types/react-dom@18.3.0)(@types/react@18.3.5)(react-dom@18.3.1(react@18.3.1))(react@18.3.1)(vite@5.4.2(@types/node@22.0.0))':
    dependencies:
      '@types/react': 18.3.5
      '@types/react-dom': 18.3.0
      '@vitejs/plugin-react': 4.3.1(vite@5.4.2(@types/node@22.0.0))
      react: 18.3.1
      react-dom: 18.3.1(react@18.3.1)
      ultrahtml: 1.5.3
    transitivePeerDependencies:
      - supports-color
      - vite

  '@astrojs/rss@4.0.7':
    dependencies:
      fast-xml-parser: 4.4.1
      kleur: 4.1.5

  '@astrojs/sitemap@3.1.6':
    dependencies:
      sitemap: 7.1.2
      stream-replace-string: 2.0.0
      zod: 3.23.8

  '@astrojs/starlight@0.28.2(astro@4.15.9(@types/node@22.0.0)(rollup@4.21.0)(typescript@5.5.4))':
    dependencies:
      '@astrojs/mdx': 3.1.3(astro@4.15.9(@types/node@22.0.0)(rollup@4.21.0)(typescript@5.5.4))
      '@astrojs/sitemap': 3.1.6
      '@pagefind/default-ui': 1.1.0
      '@types/hast': 3.0.4
      '@types/mdast': 4.0.4
      astro: 4.15.9(@types/node@22.0.0)(rollup@4.21.0)(typescript@5.5.4)
      astro-expressive-code: 0.35.6(astro@4.15.9(@types/node@22.0.0)(rollup@4.21.0)(typescript@5.5.4))
      bcp-47: 2.1.0
      hast-util-from-html: 2.0.1
      hast-util-select: 6.0.2
      hast-util-to-string: 3.0.0
      hastscript: 9.0.0
      i18next: 23.15.1
      mdast-util-directive: 3.0.0
      mdast-util-to-markdown: 2.1.0
      mdast-util-to-string: 4.0.0
      pagefind: 1.1.0
      rehype: 13.0.1
      rehype-format: 5.0.0
      remark-directive: 3.0.0
      unified: 11.0.5
      unist-util-visit: 5.0.0
      vfile: 6.0.3
    transitivePeerDependencies:
      - supports-color

  '@astrojs/studio@0.1.1':
    dependencies:
      ci-info: 4.0.0
      kleur: 4.1.5
      ora: 8.1.0

  '@astrojs/tailwind@5.1.0(astro@4.15.9(@types/node@22.0.0)(rollup@4.21.0)(typescript@5.5.4))(tailwindcss@3.4.7)':
    dependencies:
      astro: 4.15.9(@types/node@22.0.0)(rollup@4.21.0)(typescript@5.5.4)
      autoprefixer: 10.4.19(postcss@8.4.40)
      postcss: 8.4.40
      postcss-load-config: 4.0.2(postcss@8.4.40)
      tailwindcss: 3.4.7
    transitivePeerDependencies:
      - ts-node

  '@astrojs/telemetry@3.1.0':
    dependencies:
      ci-info: 4.0.0
      debug: 4.3.6
      dlv: 1.1.3
      dset: 3.1.3
      is-docker: 3.0.0
      is-wsl: 3.1.0
      which-pm-runs: 1.1.0
    transitivePeerDependencies:
      - supports-color

  '@astrojs/web-vitals@3.0.0(@astrojs/db@0.14.1(@cloudflare/workers-types@4.20240725.0)(@types/react@18.3.5)(react@18.3.1))':
    dependencies:
      '@astrojs/db': 0.14.1(@cloudflare/workers-types@4.20240725.0)(@types/react@18.3.5)(react@18.3.1)
      web-vitals: 4.2.3

  '@astrojs/yaml2ts@0.2.1':
    dependencies:
      yaml: 2.5.0

  '@babel/code-frame@7.24.7':
    dependencies:
      '@babel/highlight': 7.24.7
      picocolors: 1.0.1

  '@babel/compat-data@7.25.2': {}

  '@babel/core@7.25.2':
    dependencies:
      '@ampproject/remapping': 2.3.0
      '@babel/code-frame': 7.24.7
      '@babel/generator': 7.25.5
      '@babel/helper-compilation-targets': 7.25.2
      '@babel/helper-module-transforms': 7.25.2(@babel/core@7.25.2)
      '@babel/helpers': 7.25.0
      '@babel/parser': 7.25.4
      '@babel/template': 7.25.0
      '@babel/traverse': 7.25.4
      '@babel/types': 7.25.6
      convert-source-map: 2.0.0
      debug: 4.3.6
      gensync: 1.0.0-beta.2
      json5: 2.2.3
      semver: 6.3.1
    transitivePeerDependencies:
      - supports-color

  '@babel/generator@7.25.5':
    dependencies:
      '@babel/types': 7.25.6
      '@jridgewell/gen-mapping': 0.3.5
      '@jridgewell/trace-mapping': 0.3.25
      jsesc: 2.5.2

  '@babel/helper-annotate-as-pure@7.24.7':
    dependencies:
      '@babel/types': 7.25.6

  '@babel/helper-compilation-targets@7.25.2':
    dependencies:
      '@babel/compat-data': 7.25.2
      '@babel/helper-validator-option': 7.24.8
      browserslist: 4.23.2
      lru-cache: 5.1.1
      semver: 6.3.1

  '@babel/helper-create-class-features-plugin@7.25.0(@babel/core@7.25.2)':
    dependencies:
      '@babel/core': 7.25.2
      '@babel/helper-annotate-as-pure': 7.24.7
      '@babel/helper-member-expression-to-functions': 7.24.8
      '@babel/helper-optimise-call-expression': 7.24.7
      '@babel/helper-replace-supers': 7.25.0(@babel/core@7.25.2)
      '@babel/helper-skip-transparent-expression-wrappers': 7.24.7
      '@babel/traverse': 7.25.4
      semver: 6.3.1
    transitivePeerDependencies:
      - supports-color

  '@babel/helper-member-expression-to-functions@7.24.8':
    dependencies:
      '@babel/traverse': 7.25.4
      '@babel/types': 7.25.6
    transitivePeerDependencies:
      - supports-color

  '@babel/helper-module-imports@7.24.7':
    dependencies:
      '@babel/traverse': 7.25.4
      '@babel/types': 7.25.6
    transitivePeerDependencies:
      - supports-color

  '@babel/helper-module-transforms@7.25.2(@babel/core@7.25.2)':
    dependencies:
      '@babel/core': 7.25.2
      '@babel/helper-module-imports': 7.24.7
      '@babel/helper-simple-access': 7.24.7
      '@babel/helper-validator-identifier': 7.24.7
      '@babel/traverse': 7.25.4
    transitivePeerDependencies:
      - supports-color

  '@babel/helper-optimise-call-expression@7.24.7':
    dependencies:
      '@babel/types': 7.25.6

  '@babel/helper-plugin-utils@7.24.8': {}

  '@babel/helper-replace-supers@7.25.0(@babel/core@7.25.2)':
    dependencies:
      '@babel/core': 7.25.2
      '@babel/helper-member-expression-to-functions': 7.24.8
      '@babel/helper-optimise-call-expression': 7.24.7
      '@babel/traverse': 7.25.4
    transitivePeerDependencies:
      - supports-color

  '@babel/helper-simple-access@7.24.7':
    dependencies:
      '@babel/traverse': 7.25.4
      '@babel/types': 7.25.6
    transitivePeerDependencies:
      - supports-color

  '@babel/helper-skip-transparent-expression-wrappers@7.24.7':
    dependencies:
      '@babel/traverse': 7.25.4
      '@babel/types': 7.25.6
    transitivePeerDependencies:
      - supports-color

  '@babel/helper-string-parser@7.24.8': {}

  '@babel/helper-validator-identifier@7.24.7': {}

  '@babel/helper-validator-option@7.24.8': {}

  '@babel/helpers@7.25.0':
    dependencies:
      '@babel/template': 7.25.0
      '@babel/types': 7.25.6

  '@babel/highlight@7.24.7':
    dependencies:
      '@babel/helper-validator-identifier': 7.24.7
      chalk: 2.4.2
      js-tokens: 4.0.0
      picocolors: 1.0.1

  '@babel/parser@7.25.4':
    dependencies:
      '@babel/types': 7.25.6

  '@babel/plugin-syntax-jsx@7.24.7(@babel/core@7.25.2)':
    dependencies:
      '@babel/core': 7.25.2
      '@babel/helper-plugin-utils': 7.24.8

  '@babel/plugin-syntax-typescript@7.24.7(@babel/core@7.25.2)':
    dependencies:
      '@babel/core': 7.25.2
      '@babel/helper-plugin-utils': 7.24.8

  '@babel/plugin-transform-modules-commonjs@7.24.8(@babel/core@7.25.2)':
    dependencies:
      '@babel/core': 7.25.2
      '@babel/helper-module-transforms': 7.25.2(@babel/core@7.25.2)
      '@babel/helper-plugin-utils': 7.24.8
      '@babel/helper-simple-access': 7.24.7
    transitivePeerDependencies:
      - supports-color

  '@babel/plugin-transform-react-jsx-self@7.24.7(@babel/core@7.25.2)':
    dependencies:
      '@babel/core': 7.25.2
      '@babel/helper-plugin-utils': 7.24.8

  '@babel/plugin-transform-react-jsx-source@7.24.7(@babel/core@7.25.2)':
    dependencies:
      '@babel/core': 7.25.2
      '@babel/helper-plugin-utils': 7.24.8

  '@babel/plugin-transform-react-jsx@7.25.2(@babel/core@7.25.2)':
    dependencies:
      '@babel/core': 7.25.2
      '@babel/helper-annotate-as-pure': 7.24.7
      '@babel/helper-module-imports': 7.24.7
      '@babel/helper-plugin-utils': 7.24.8
      '@babel/plugin-syntax-jsx': 7.24.7(@babel/core@7.25.2)
      '@babel/types': 7.25.6
    transitivePeerDependencies:
      - supports-color

  '@babel/plugin-transform-typescript@7.25.2(@babel/core@7.25.2)':
    dependencies:
      '@babel/core': 7.25.2
      '@babel/helper-annotate-as-pure': 7.24.7
      '@babel/helper-create-class-features-plugin': 7.25.0(@babel/core@7.25.2)
      '@babel/helper-plugin-utils': 7.24.8
      '@babel/helper-skip-transparent-expression-wrappers': 7.24.7
      '@babel/plugin-syntax-typescript': 7.24.7(@babel/core@7.25.2)
    transitivePeerDependencies:
      - supports-color

  '@babel/preset-typescript@7.24.7(@babel/core@7.25.2)':
    dependencies:
      '@babel/core': 7.25.2
      '@babel/helper-plugin-utils': 7.24.8
      '@babel/helper-validator-option': 7.24.8
      '@babel/plugin-syntax-jsx': 7.24.7(@babel/core@7.25.2)
      '@babel/plugin-transform-modules-commonjs': 7.24.8(@babel/core@7.25.2)
      '@babel/plugin-transform-typescript': 7.25.2(@babel/core@7.25.2)
    transitivePeerDependencies:
      - supports-color

  '@babel/runtime@7.25.0':
    dependencies:
      regenerator-runtime: 0.14.1

  '@babel/template@7.25.0':
    dependencies:
      '@babel/code-frame': 7.24.7
      '@babel/parser': 7.25.4
      '@babel/types': 7.25.6

  '@babel/traverse@7.25.4':
    dependencies:
      '@babel/code-frame': 7.24.7
      '@babel/generator': 7.25.5
      '@babel/parser': 7.25.4
      '@babel/template': 7.25.0
      '@babel/types': 7.25.6
      debug: 4.3.6
      globals: 11.12.0
    transitivePeerDependencies:
      - supports-color

  '@babel/types@7.25.6':
    dependencies:
      '@babel/helper-string-parser': 7.24.8
      '@babel/helper-validator-identifier': 7.24.7
      to-fast-properties: 2.0.0

  '@biomejs/biome@1.9.2':
    optionalDependencies:
      '@biomejs/cli-darwin-arm64': 1.9.2
      '@biomejs/cli-darwin-x64': 1.9.2
      '@biomejs/cli-linux-arm64': 1.9.2
      '@biomejs/cli-linux-arm64-musl': 1.9.2
      '@biomejs/cli-linux-x64': 1.9.2
      '@biomejs/cli-linux-x64-musl': 1.9.2
      '@biomejs/cli-win32-arm64': 1.9.2
      '@biomejs/cli-win32-x64': 1.9.2

  '@biomejs/cli-darwin-arm64@1.9.2':
    optional: true

  '@biomejs/cli-darwin-x64@1.9.2':
    optional: true

  '@biomejs/cli-linux-arm64-musl@1.9.2':
    optional: true

  '@biomejs/cli-linux-arm64@1.9.2':
    optional: true

  '@biomejs/cli-linux-x64-musl@1.9.2':
    optional: true

  '@biomejs/cli-linux-x64@1.9.2':
    optional: true

  '@biomejs/cli-win32-arm64@1.9.2':
    optional: true

  '@biomejs/cli-win32-x64@1.9.2':
    optional: true

  '@changesets/apply-release-plan@7.0.5':
    dependencies:
      '@changesets/config': 3.0.3
      '@changesets/get-version-range-type': 0.4.0
      '@changesets/git': 3.0.1
      '@changesets/should-skip-package': 0.1.1
      '@changesets/types': 6.0.0
      '@manypkg/get-packages': 1.1.3
      detect-indent: 6.1.0
      fs-extra: 7.0.1
      lodash.startcase: 4.4.0
      outdent: 0.5.0
      prettier: 2.8.8
      resolve-from: 5.0.0
      semver: 7.6.3

  '@changesets/assemble-release-plan@6.0.4':
    dependencies:
      '@changesets/errors': 0.2.0
      '@changesets/get-dependents-graph': 2.1.2
      '@changesets/should-skip-package': 0.1.1
      '@changesets/types': 6.0.0
      '@manypkg/get-packages': 1.1.3
      semver: 7.6.3

  '@changesets/changelog-git@0.2.0':
    dependencies:
      '@changesets/types': 6.0.0

  '@changesets/cli@2.27.8':
    dependencies:
      '@changesets/apply-release-plan': 7.0.5
      '@changesets/assemble-release-plan': 6.0.4
      '@changesets/changelog-git': 0.2.0
      '@changesets/config': 3.0.3
      '@changesets/errors': 0.2.0
      '@changesets/get-dependents-graph': 2.1.2
      '@changesets/get-release-plan': 4.0.4
      '@changesets/git': 3.0.1
      '@changesets/logger': 0.1.1
      '@changesets/pre': 2.0.1
      '@changesets/read': 0.6.1
      '@changesets/should-skip-package': 0.1.1
      '@changesets/types': 6.0.0
      '@changesets/write': 0.3.2
      '@manypkg/get-packages': 1.1.3
      '@types/semver': 7.5.8
      ansi-colors: 4.1.3
      ci-info: 3.9.0
      enquirer: 2.4.1
      external-editor: 3.1.0
      fs-extra: 7.0.1
      mri: 1.2.0
      outdent: 0.5.0
      p-limit: 2.3.0
      package-manager-detector: 0.2.0
      picocolors: 1.1.0
      resolve-from: 5.0.0
      semver: 7.6.3
      spawndamnit: 2.0.0
      term-size: 2.2.1

  '@changesets/config@3.0.3':
    dependencies:
      '@changesets/errors': 0.2.0
      '@changesets/get-dependents-graph': 2.1.2
      '@changesets/logger': 0.1.1
      '@changesets/types': 6.0.0
      '@manypkg/get-packages': 1.1.3
      fs-extra: 7.0.1
      micromatch: 4.0.8

  '@changesets/errors@0.2.0':
    dependencies:
      extendable-error: 0.1.7

  '@changesets/get-dependents-graph@2.1.2':
    dependencies:
      '@changesets/types': 6.0.0
      '@manypkg/get-packages': 1.1.3
      picocolors: 1.1.0
      semver: 7.6.3

  '@changesets/get-release-plan@4.0.4':
    dependencies:
      '@changesets/assemble-release-plan': 6.0.4
      '@changesets/config': 3.0.3
      '@changesets/pre': 2.0.1
      '@changesets/read': 0.6.1
      '@changesets/types': 6.0.0
      '@manypkg/get-packages': 1.1.3

  '@changesets/get-version-range-type@0.4.0': {}

  '@changesets/git@3.0.1':
    dependencies:
      '@changesets/errors': 0.2.0
      '@manypkg/get-packages': 1.1.3
      is-subdir: 1.2.0
      micromatch: 4.0.8
      spawndamnit: 2.0.0

  '@changesets/logger@0.1.1':
    dependencies:
      picocolors: 1.1.0

  '@changesets/parse@0.4.0':
    dependencies:
      '@changesets/types': 6.0.0
      js-yaml: 3.14.1

  '@changesets/pre@2.0.1':
    dependencies:
      '@changesets/errors': 0.2.0
      '@changesets/types': 6.0.0
      '@manypkg/get-packages': 1.1.3
      fs-extra: 7.0.1

  '@changesets/read@0.6.1':
    dependencies:
      '@changesets/git': 3.0.1
      '@changesets/logger': 0.1.1
      '@changesets/parse': 0.4.0
      '@changesets/types': 6.0.0
      fs-extra: 7.0.1
      p-filter: 2.1.0
      picocolors: 1.1.0

  '@changesets/should-skip-package@0.1.1':
    dependencies:
      '@changesets/types': 6.0.0
      '@manypkg/get-packages': 1.1.3

  '@changesets/types@4.1.0': {}

  '@changesets/types@6.0.0': {}

  '@changesets/write@0.3.2':
    dependencies:
      '@changesets/types': 6.0.0
      fs-extra: 7.0.1
      human-id: 1.0.2
      prettier: 2.8.8

  '@cloudflare/workers-types@4.20240725.0':
    optional: true

  '@cloudinary/transformation-builder-sdk@1.14.1':
    dependencies:
      '@cloudinary/url-gen': 1.19.0

  '@cloudinary/url-gen@1.19.0':
    dependencies:
      '@cloudinary/transformation-builder-sdk': 1.14.1

  '@ctrl/tinycolor@4.1.0': {}

  '@emmetio/abbreviation@2.3.3':
    dependencies:
      '@emmetio/scanner': 1.0.4

  '@emmetio/css-abbreviation@2.1.8':
    dependencies:
      '@emmetio/scanner': 1.0.4

  '@emmetio/css-parser@0.4.0':
    dependencies:
      '@emmetio/stream-reader': 2.2.0
      '@emmetio/stream-reader-utils': 0.1.0

  '@emmetio/html-matcher@1.3.0':
    dependencies:
      '@emmetio/scanner': 1.0.4

  '@emmetio/scanner@1.0.4': {}

  '@emmetio/stream-reader-utils@0.1.0': {}

  '@emmetio/stream-reader@2.2.0': {}

  '@emnapi/core@0.45.0':
    dependencies:
      tslib: 2.6.3
    optional: true

  '@emnapi/runtime@0.45.0':
    dependencies:
      tslib: 2.6.3
    optional: true

  '@emnapi/runtime@1.2.0':
    dependencies:
      tslib: 2.6.3
    optional: true

  '@esbuild/aix-ppc64@0.21.5':
    optional: true

  '@esbuild/aix-ppc64@0.23.0':
    optional: true

  '@esbuild/android-arm64@0.21.5':
    optional: true

  '@esbuild/android-arm64@0.23.0':
    optional: true

  '@esbuild/android-arm@0.21.5':
    optional: true

  '@esbuild/android-arm@0.23.0':
    optional: true

  '@esbuild/android-x64@0.21.5':
    optional: true

  '@esbuild/android-x64@0.23.0':
    optional: true

  '@esbuild/darwin-arm64@0.21.5':
    optional: true

  '@esbuild/darwin-arm64@0.23.0':
    optional: true

  '@esbuild/darwin-x64@0.21.5':
    optional: true

  '@esbuild/darwin-x64@0.23.0':
    optional: true

  '@esbuild/freebsd-arm64@0.21.5':
    optional: true

  '@esbuild/freebsd-arm64@0.23.0':
    optional: true

  '@esbuild/freebsd-x64@0.21.5':
    optional: true

  '@esbuild/freebsd-x64@0.23.0':
    optional: true

  '@esbuild/linux-arm64@0.21.5':
    optional: true

  '@esbuild/linux-arm64@0.23.0':
    optional: true

  '@esbuild/linux-arm@0.21.5':
    optional: true

  '@esbuild/linux-arm@0.23.0':
    optional: true

  '@esbuild/linux-ia32@0.21.5':
    optional: true

  '@esbuild/linux-ia32@0.23.0':
    optional: true

  '@esbuild/linux-loong64@0.21.5':
    optional: true

  '@esbuild/linux-loong64@0.23.0':
    optional: true

  '@esbuild/linux-mips64el@0.21.5':
    optional: true

  '@esbuild/linux-mips64el@0.23.0':
    optional: true

  '@esbuild/linux-ppc64@0.21.5':
    optional: true

  '@esbuild/linux-ppc64@0.23.0':
    optional: true

  '@esbuild/linux-riscv64@0.21.5':
    optional: true

  '@esbuild/linux-riscv64@0.23.0':
    optional: true

  '@esbuild/linux-s390x@0.21.5':
    optional: true

  '@esbuild/linux-s390x@0.23.0':
    optional: true

  '@esbuild/linux-x64@0.21.5':
    optional: true

  '@esbuild/linux-x64@0.23.0':
    optional: true

  '@esbuild/netbsd-x64@0.21.5':
    optional: true

  '@esbuild/netbsd-x64@0.23.0':
    optional: true

  '@esbuild/openbsd-arm64@0.23.0':
    optional: true

  '@esbuild/openbsd-x64@0.21.5':
    optional: true

  '@esbuild/openbsd-x64@0.23.0':
    optional: true

  '@esbuild/sunos-x64@0.21.5':
    optional: true

  '@esbuild/sunos-x64@0.23.0':
    optional: true

  '@esbuild/win32-arm64@0.21.5':
    optional: true

  '@esbuild/win32-arm64@0.23.0':
    optional: true

  '@esbuild/win32-ia32@0.21.5':
    optional: true

  '@esbuild/win32-ia32@0.23.0':
    optional: true

  '@esbuild/win32-x64@0.21.5':
    optional: true

  '@esbuild/win32-x64@0.23.0':
    optional: true

  '@expressive-code/core@0.35.6':
    dependencies:
      '@ctrl/tinycolor': 4.1.0
      hast-util-select: 6.0.2
      hast-util-to-html: 9.0.1
      hast-util-to-text: 4.0.2
      hastscript: 9.0.0
      postcss: 8.4.41
      postcss-nested: 6.2.0(postcss@8.4.41)
      unist-util-visit: 5.0.0
      unist-util-visit-parents: 6.0.1

  '@expressive-code/plugin-frames@0.35.6':
    dependencies:
      '@expressive-code/core': 0.35.6

  '@expressive-code/plugin-shiki@0.35.6':
    dependencies:
      '@expressive-code/core': 0.35.6
      shiki: 1.16.2

  '@expressive-code/plugin-text-markers@0.35.6':
    dependencies:
      '@expressive-code/core': 0.35.6

  '@floating-ui/core@1.6.5':
    dependencies:
      '@floating-ui/utils': 0.2.5

  '@floating-ui/dom@1.6.8':
    dependencies:
      '@floating-ui/core': 1.6.5
      '@floating-ui/utils': 0.2.5

  '@floating-ui/utils@0.2.5': {}

  '@fontsource-variable/onest@5.1.0': {}

  '@iconify/tools@4.0.5':
    dependencies:
      '@iconify/types': 2.0.0
      '@iconify/utils': 2.1.32
      '@types/tar': 6.1.13
      axios: 1.7.5
      cheerio: 1.0.0
      domhandler: 5.0.3
      extract-zip: 2.0.1
      local-pkg: 0.5.0
      pathe: 1.1.2
      svgo: 3.3.2
      tar: 6.2.1
    transitivePeerDependencies:
      - debug
      - supports-color

  '@iconify/types@2.0.0': {}

  '@iconify/utils@2.1.32':
    dependencies:
      '@antfu/install-pkg': 0.4.0
      '@antfu/utils': 0.7.10
      '@iconify/types': 2.0.0
      debug: 4.3.6
      kolorist: 1.8.0
      local-pkg: 0.5.0
      mlly: 1.7.1
    transitivePeerDependencies:
      - supports-color

  '@img/sharp-darwin-arm64@0.33.4':
    optionalDependencies:
      '@img/sharp-libvips-darwin-arm64': 1.0.2
    optional: true

  '@img/sharp-darwin-arm64@0.33.5':
    optionalDependencies:
      '@img/sharp-libvips-darwin-arm64': 1.0.4
    optional: true

  '@img/sharp-darwin-x64@0.33.4':
    optionalDependencies:
      '@img/sharp-libvips-darwin-x64': 1.0.2
    optional: true

  '@img/sharp-darwin-x64@0.33.5':
    optionalDependencies:
      '@img/sharp-libvips-darwin-x64': 1.0.4
    optional: true

  '@img/sharp-libvips-darwin-arm64@1.0.2':
    optional: true

  '@img/sharp-libvips-darwin-arm64@1.0.4':
    optional: true

  '@img/sharp-libvips-darwin-x64@1.0.2':
    optional: true

  '@img/sharp-libvips-darwin-x64@1.0.4':
    optional: true

  '@img/sharp-libvips-linux-arm64@1.0.2':
    optional: true

  '@img/sharp-libvips-linux-arm64@1.0.4':
    optional: true

  '@img/sharp-libvips-linux-arm@1.0.2':
    optional: true

  '@img/sharp-libvips-linux-arm@1.0.5':
    optional: true

  '@img/sharp-libvips-linux-s390x@1.0.2':
    optional: true

  '@img/sharp-libvips-linux-s390x@1.0.4':
    optional: true

  '@img/sharp-libvips-linux-x64@1.0.2':
    optional: true

  '@img/sharp-libvips-linux-x64@1.0.4':
    optional: true

  '@img/sharp-libvips-linuxmusl-arm64@1.0.2':
    optional: true

  '@img/sharp-libvips-linuxmusl-arm64@1.0.4':
    optional: true

  '@img/sharp-libvips-linuxmusl-x64@1.0.2':
    optional: true

  '@img/sharp-libvips-linuxmusl-x64@1.0.4':
    optional: true

  '@img/sharp-linux-arm64@0.33.4':
    optionalDependencies:
      '@img/sharp-libvips-linux-arm64': 1.0.2
    optional: true

  '@img/sharp-linux-arm64@0.33.5':
    optionalDependencies:
      '@img/sharp-libvips-linux-arm64': 1.0.4
    optional: true

  '@img/sharp-linux-arm@0.33.4':
    optionalDependencies:
      '@img/sharp-libvips-linux-arm': 1.0.2
    optional: true

  '@img/sharp-linux-arm@0.33.5':
    optionalDependencies:
      '@img/sharp-libvips-linux-arm': 1.0.5
    optional: true

  '@img/sharp-linux-s390x@0.33.4':
    optionalDependencies:
      '@img/sharp-libvips-linux-s390x': 1.0.2
    optional: true

  '@img/sharp-linux-s390x@0.33.5':
    optionalDependencies:
      '@img/sharp-libvips-linux-s390x': 1.0.4
    optional: true

  '@img/sharp-linux-x64@0.33.4':
    optionalDependencies:
      '@img/sharp-libvips-linux-x64': 1.0.2
    optional: true

  '@img/sharp-linux-x64@0.33.5':
    optionalDependencies:
      '@img/sharp-libvips-linux-x64': 1.0.4
    optional: true

  '@img/sharp-linuxmusl-arm64@0.33.4':
    optionalDependencies:
      '@img/sharp-libvips-linuxmusl-arm64': 1.0.2
    optional: true

  '@img/sharp-linuxmusl-arm64@0.33.5':
    optionalDependencies:
      '@img/sharp-libvips-linuxmusl-arm64': 1.0.4
    optional: true

  '@img/sharp-linuxmusl-x64@0.33.4':
    optionalDependencies:
      '@img/sharp-libvips-linuxmusl-x64': 1.0.2
    optional: true

  '@img/sharp-linuxmusl-x64@0.33.5':
    optionalDependencies:
      '@img/sharp-libvips-linuxmusl-x64': 1.0.4
    optional: true

  '@img/sharp-wasm32@0.33.4':
    dependencies:
      '@emnapi/runtime': 1.2.0
    optional: true

  '@img/sharp-wasm32@0.33.5':
    dependencies:
      '@emnapi/runtime': 1.2.0
    optional: true

  '@img/sharp-win32-ia32@0.33.4':
    optional: true

  '@img/sharp-win32-ia32@0.33.5':
    optional: true

  '@img/sharp-win32-x64@0.33.4':
    optional: true

  '@img/sharp-win32-x64@0.33.5':
    optional: true

  '@inox-tools/modular-station@0.3.0(astro@4.15.1(@types/node@22.0.0)(rollup@4.21.0)(typescript@5.5.4))':
    dependencies:
      '@inox-tools/utils': 0.1.3
      astro: 4.15.1(@types/node@22.0.0)(rollup@4.21.0)(typescript@5.5.4)
      astro-integration-kit: 0.16.1(astro@4.15.1(@types/node@22.0.0)(rollup@4.21.0)(typescript@5.5.4))

  '@inox-tools/runtime-logger@0.3.1(astro@4.15.1(@types/node@22.0.0)(rollup@4.21.0)(typescript@5.5.4))':
    dependencies:
      '@inox-tools/modular-station': 0.3.0(astro@4.15.1(@types/node@22.0.0)(rollup@4.21.0)(typescript@5.5.4))
      '@inox-tools/utils': 0.1.3
      astro: 4.15.1(@types/node@22.0.0)(rollup@4.21.0)(typescript@5.5.4)
      astro-integration-kit: 0.16.1(astro@4.15.1(@types/node@22.0.0)(rollup@4.21.0)(typescript@5.5.4))

  '@inox-tools/utils@0.1.3': {}

  '@isaacs/cliui@8.0.2':
    dependencies:
      string-width: 5.1.2
      string-width-cjs: string-width@4.2.3
      strip-ansi: 7.1.0
      strip-ansi-cjs: strip-ansi@6.0.1
      wrap-ansi: 8.1.0
      wrap-ansi-cjs: wrap-ansi@7.0.0

  '@jridgewell/gen-mapping@0.3.5':
    dependencies:
      '@jridgewell/set-array': 1.2.1
      '@jridgewell/sourcemap-codec': 1.5.0
      '@jridgewell/trace-mapping': 0.3.25

  '@jridgewell/resolve-uri@3.1.2': {}

  '@jridgewell/set-array@1.2.1': {}

  '@jridgewell/sourcemap-codec@1.5.0': {}

  '@jridgewell/trace-mapping@0.3.25':
    dependencies:
      '@jridgewell/resolve-uri': 3.1.2
      '@jridgewell/sourcemap-codec': 1.5.0

  '@libsql/client@0.10.0':
    dependencies:
      '@libsql/core': 0.10.0
      '@libsql/hrana-client': 0.6.2
      js-base64: 3.7.7
      libsql: 0.4.1
      promise-limit: 2.7.0
    transitivePeerDependencies:
      - bufferutil
      - utf-8-validate

  '@libsql/core@0.10.0':
    dependencies:
      js-base64: 3.7.7

  '@libsql/darwin-arm64@0.3.19':
    optional: true

  '@libsql/darwin-arm64@0.4.1':
    optional: true

  '@libsql/darwin-x64@0.3.19':
    optional: true

  '@libsql/darwin-x64@0.4.1':
    optional: true

  '@libsql/hrana-client@0.6.2':
    dependencies:
      '@libsql/isomorphic-fetch': 0.2.1
      '@libsql/isomorphic-ws': 0.1.5
      js-base64: 3.7.7
      node-fetch: 3.3.2
    transitivePeerDependencies:
      - bufferutil
      - utf-8-validate

  '@libsql/isomorphic-fetch@0.2.1': {}

  '@libsql/isomorphic-ws@0.1.5':
    dependencies:
      '@types/ws': 8.5.12
      ws: 8.18.0
    transitivePeerDependencies:
      - bufferutil
      - utf-8-validate

  '@libsql/linux-arm64-gnu@0.3.19':
    optional: true

  '@libsql/linux-arm64-gnu@0.4.1':
    optional: true

  '@libsql/linux-arm64-musl@0.3.19':
    optional: true

  '@libsql/linux-arm64-musl@0.4.1':
    optional: true

  '@libsql/linux-x64-gnu@0.3.19':
    optional: true

  '@libsql/linux-x64-gnu@0.4.1':
    optional: true

  '@libsql/linux-x64-musl@0.3.19':
    optional: true

  '@libsql/linux-x64-musl@0.4.1':
    optional: true

  '@libsql/win32-x64-msvc@0.3.19':
    optional: true

  '@libsql/win32-x64-msvc@0.4.1':
    optional: true

  '@lit-labs/ssr-dom-shim@1.2.0': {}

  '@lit/react@1.0.5(@types/react@18.3.5)':
    dependencies:
      '@types/react': 18.3.5

  '@lit/reactive-element@2.0.4':
    dependencies:
      '@lit-labs/ssr-dom-shim': 1.2.0

  '@manypkg/find-root@1.1.0':
    dependencies:
      '@babel/runtime': 7.25.0
      '@types/node': 12.20.55
      find-up: 4.1.0
      fs-extra: 8.1.0

  '@manypkg/get-packages@1.1.3':
    dependencies:
      '@babel/runtime': 7.25.0
      '@changesets/types': 4.1.0
      '@manypkg/find-root': 1.1.0
      fs-extra: 8.1.0
      globby: 11.1.0
      read-yaml-file: 1.1.0

  '@markdoc/markdoc@0.4.0(@types/react@18.3.5)(react@18.3.1)':
    optionalDependencies:
      '@types/markdown-it': 12.2.3
      '@types/react': 18.3.5
      react: 18.3.1

  '@matthiesenxyz/astrodtsbuilder@0.1.2(astro@4.15.1(@types/node@22.0.0)(rollup@4.21.0)(typescript@5.5.4))':
    dependencies:
      astro: 4.15.1(@types/node@22.0.0)(rollup@4.21.0)(typescript@5.5.4)

  '@matthiesenxyz/astrolace@0.3.2(@types/react@18.3.5)(astro@4.15.1(@types/node@22.0.0)(rollup@4.21.0)(typescript@5.5.4))':
    dependencies:
      '@shoelace-style/shoelace': 2.16.0(@types/react@18.3.5)
      astro: 4.15.1(@types/node@22.0.0)(rollup@4.21.0)(typescript@5.5.4)
      astro-integration-kit: 0.16.1(astro@4.15.1(@types/node@22.0.0)(rollup@4.21.0)(typescript@5.5.4))
      lit: 3.1.4
      zod: 3.23.8
    transitivePeerDependencies:
      - '@types/react'

  '@matthiesenxyz/integration-utils@0.2.0(astro@4.15.1(@types/node@22.0.0)(rollup@4.21.0)(typescript@5.5.4))':
    dependencies:
      astro: 4.15.1(@types/node@22.0.0)(rollup@4.21.0)(typescript@5.5.4)
      astro-integration-kit: 0.16.1(astro@4.15.1(@types/node@22.0.0)(rollup@4.21.0)(typescript@5.5.4))
      package-json: 10.0.1
      semver: 7.6.3

  '@matthiesenxyz/unocss-preset-daisyui@0.1.2(daisyui@4.12.10(postcss@8.4.41))(unocss@0.62.3(postcss@8.4.41)(rollup@4.21.0)(vite@5.4.2(@types/node@22.0.0)))':
    dependencies:
      autoprefixer: 10.4.19(postcss@8.4.41)
      camelcase: 8.0.0
      daisyui: 4.12.10(postcss@8.4.41)
      parsel-js: 1.1.2
      postcss: 8.4.41
      postcss-js: 4.0.1(postcss@8.4.41)
      unocss: 0.62.3(postcss@8.4.41)(rollup@4.21.0)(vite@5.4.2(@types/node@22.0.0))

  '@matthiesenxyz/unocss-preset-daisyui@0.1.2(daisyui@4.12.10(postcss@8.4.47))(unocss@0.62.3(postcss@8.4.47)(rollup@4.21.0)(vite@5.4.2(@types/node@22.0.0)))':
    dependencies:
      autoprefixer: 10.4.19(postcss@8.4.41)
      camelcase: 8.0.0
      daisyui: 4.12.10(postcss@8.4.47)
      parsel-js: 1.1.2
      postcss: 8.4.41
      postcss-js: 4.0.1(postcss@8.4.41)
      unocss: 0.62.3(postcss@8.4.47)(rollup@4.21.0)(vite@5.4.2(@types/node@22.0.0))

  '@mdx-js/mdx@3.0.1':
    dependencies:
      '@types/estree': 1.0.5
      '@types/estree-jsx': 1.0.5
      '@types/hast': 3.0.4
      '@types/mdx': 2.0.13
      collapse-white-space: 2.1.0
      devlop: 1.1.0
      estree-util-build-jsx: 3.0.1
      estree-util-is-identifier-name: 3.0.0
      estree-util-to-js: 2.0.0
      estree-walker: 3.0.3
      hast-util-to-estree: 3.1.0
      hast-util-to-jsx-runtime: 2.3.0
      markdown-extensions: 2.0.0
      periscopic: 3.1.0
      remark-mdx: 3.0.1
      remark-parse: 11.0.0
      remark-rehype: 11.1.0
      source-map: 0.7.4
      unified: 11.0.5
      unist-util-position-from-estree: 2.0.0
      unist-util-stringify-position: 4.0.0
      unist-util-visit: 5.0.0
      vfile: 6.0.3
    transitivePeerDependencies:
      - supports-color

  '@moonrepo/cli@1.28.3':
    dependencies:
      detect-libc: 2.0.3
    optionalDependencies:
      '@moonrepo/core-linux-arm64-gnu': 1.28.3
      '@moonrepo/core-linux-arm64-musl': 1.28.3
      '@moonrepo/core-linux-x64-gnu': 1.28.3
      '@moonrepo/core-linux-x64-musl': 1.28.3
      '@moonrepo/core-macos-arm64': 1.28.3
      '@moonrepo/core-macos-x64': 1.28.3
      '@moonrepo/core-windows-x64-msvc': 1.28.3

  '@moonrepo/core-linux-arm64-gnu@1.28.3':
    optional: true

  '@moonrepo/core-linux-arm64-musl@1.28.3':
    optional: true

  '@moonrepo/core-linux-x64-gnu@1.28.3':
    optional: true

  '@moonrepo/core-linux-x64-musl@1.28.3':
    optional: true

  '@moonrepo/core-macos-arm64@1.28.3':
    optional: true

  '@moonrepo/core-macos-x64@1.28.3':
    optional: true

  '@moonrepo/core-windows-x64-msvc@1.28.3':
    optional: true

  '@motionone/animation@10.18.0':
    dependencies:
      '@motionone/easing': 10.18.0
      '@motionone/types': 10.17.1
      '@motionone/utils': 10.18.0
      tslib: 2.6.3

  '@motionone/dom@10.18.0':
    dependencies:
      '@motionone/animation': 10.18.0
      '@motionone/generators': 10.18.0
      '@motionone/types': 10.17.1
      '@motionone/utils': 10.18.0
      hey-listen: 1.0.8
      tslib: 2.6.3

  '@motionone/easing@10.18.0':
    dependencies:
      '@motionone/utils': 10.18.0
      tslib: 2.6.3

  '@motionone/generators@10.18.0':
    dependencies:
      '@motionone/types': 10.17.1
      '@motionone/utils': 10.18.0
      tslib: 2.6.3

  '@motionone/types@10.17.1': {}

  '@motionone/utils@10.18.0':
    dependencies:
      '@motionone/types': 10.17.1
      hey-listen: 1.0.8
      tslib: 2.6.3

  '@neon-rs/load@0.0.4': {}

  '@noble/hashes@1.4.0': {}

  '@node-rs/argon2-android-arm-eabi@1.7.0':
    optional: true

  '@node-rs/argon2-android-arm64@1.7.0':
    optional: true

  '@node-rs/argon2-darwin-arm64@1.7.0':
    optional: true

  '@node-rs/argon2-darwin-x64@1.7.0':
    optional: true

  '@node-rs/argon2-freebsd-x64@1.7.0':
    optional: true

  '@node-rs/argon2-linux-arm-gnueabihf@1.7.0':
    optional: true

  '@node-rs/argon2-linux-arm64-gnu@1.7.0':
    optional: true

  '@node-rs/argon2-linux-arm64-musl@1.7.0':
    optional: true

  '@node-rs/argon2-linux-x64-gnu@1.7.0':
    optional: true

  '@node-rs/argon2-linux-x64-musl@1.7.0':
    optional: true

  '@node-rs/argon2-wasm32-wasi@1.7.0':
    dependencies:
      '@emnapi/core': 0.45.0
      '@emnapi/runtime': 0.45.0
      '@tybys/wasm-util': 0.8.3
      memfs-browser: 3.5.10302
    optional: true

  '@node-rs/argon2-win32-arm64-msvc@1.7.0':
    optional: true

  '@node-rs/argon2-win32-ia32-msvc@1.7.0':
    optional: true

  '@node-rs/argon2-win32-x64-msvc@1.7.0':
    optional: true

  '@node-rs/argon2@1.7.0':
    optionalDependencies:
      '@node-rs/argon2-android-arm-eabi': 1.7.0
      '@node-rs/argon2-android-arm64': 1.7.0
      '@node-rs/argon2-darwin-arm64': 1.7.0
      '@node-rs/argon2-darwin-x64': 1.7.0
      '@node-rs/argon2-freebsd-x64': 1.7.0
      '@node-rs/argon2-linux-arm-gnueabihf': 1.7.0
      '@node-rs/argon2-linux-arm64-gnu': 1.7.0
      '@node-rs/argon2-linux-arm64-musl': 1.7.0
      '@node-rs/argon2-linux-x64-gnu': 1.7.0
      '@node-rs/argon2-linux-x64-musl': 1.7.0
      '@node-rs/argon2-wasm32-wasi': 1.7.0
      '@node-rs/argon2-win32-arm64-msvc': 1.7.0
      '@node-rs/argon2-win32-ia32-msvc': 1.7.0
      '@node-rs/argon2-win32-x64-msvc': 1.7.0

  '@node-rs/bcrypt-android-arm-eabi@1.9.0':
    optional: true

  '@node-rs/bcrypt-android-arm64@1.9.0':
    optional: true

  '@node-rs/bcrypt-darwin-arm64@1.9.0':
    optional: true

  '@node-rs/bcrypt-darwin-x64@1.9.0':
    optional: true

  '@node-rs/bcrypt-freebsd-x64@1.9.0':
    optional: true

  '@node-rs/bcrypt-linux-arm-gnueabihf@1.9.0':
    optional: true

  '@node-rs/bcrypt-linux-arm64-gnu@1.9.0':
    optional: true

  '@node-rs/bcrypt-linux-arm64-musl@1.9.0':
    optional: true

  '@node-rs/bcrypt-linux-x64-gnu@1.9.0':
    optional: true

  '@node-rs/bcrypt-linux-x64-musl@1.9.0':
    optional: true

  '@node-rs/bcrypt-wasm32-wasi@1.9.0':
    dependencies:
      '@emnapi/core': 0.45.0
      '@emnapi/runtime': 0.45.0
      '@tybys/wasm-util': 0.8.3
      memfs-browser: 3.5.10302
    optional: true

  '@node-rs/bcrypt-win32-arm64-msvc@1.9.0':
    optional: true

  '@node-rs/bcrypt-win32-ia32-msvc@1.9.0':
    optional: true

  '@node-rs/bcrypt-win32-x64-msvc@1.9.0':
    optional: true

  '@node-rs/bcrypt@1.9.0':
    optionalDependencies:
      '@node-rs/bcrypt-android-arm-eabi': 1.9.0
      '@node-rs/bcrypt-android-arm64': 1.9.0
      '@node-rs/bcrypt-darwin-arm64': 1.9.0
      '@node-rs/bcrypt-darwin-x64': 1.9.0
      '@node-rs/bcrypt-freebsd-x64': 1.9.0
      '@node-rs/bcrypt-linux-arm-gnueabihf': 1.9.0
      '@node-rs/bcrypt-linux-arm64-gnu': 1.9.0
      '@node-rs/bcrypt-linux-arm64-musl': 1.9.0
      '@node-rs/bcrypt-linux-x64-gnu': 1.9.0
      '@node-rs/bcrypt-linux-x64-musl': 1.9.0
      '@node-rs/bcrypt-wasm32-wasi': 1.9.0
      '@node-rs/bcrypt-win32-arm64-msvc': 1.9.0
      '@node-rs/bcrypt-win32-ia32-msvc': 1.9.0
      '@node-rs/bcrypt-win32-x64-msvc': 1.9.0

  '@nodelib/fs.scandir@2.1.5':
    dependencies:
      '@nodelib/fs.stat': 2.0.5
      run-parallel: 1.2.0

  '@nodelib/fs.stat@2.0.5': {}

  '@nodelib/fs.walk@1.2.8':
    dependencies:
      '@nodelib/fs.scandir': 2.1.5
      fastq: 1.17.1

  '@oslojs/encoding@0.4.1': {}

  '@oslojs/encoding@1.1.0': {}

  '@pagefind/darwin-arm64@1.1.0':
    optional: true

  '@pagefind/darwin-x64@1.1.0':
    optional: true

  '@pagefind/default-ui@1.1.0': {}

  '@pagefind/linux-arm64@1.1.0':
    optional: true

  '@pagefind/linux-x64@1.1.0':
    optional: true

  '@pagefind/windows-x64@1.1.0':
    optional: true

  '@pkgjs/parseargs@0.11.0':
    optional: true

  '@pnpm/config.env-replace@1.1.0': {}

  '@pnpm/network.ca-file@1.0.2':
    dependencies:
      graceful-fs: 4.2.10

  '@pnpm/npm-conf@2.2.2':
    dependencies:
      '@pnpm/config.env-replace': 1.1.0
      '@pnpm/network.ca-file': 1.0.2
      config-chain: 1.1.13

  '@polka/url@1.0.0-next.25': {}

  '@rollup/pluginutils@5.1.0(rollup@4.21.0)':
    dependencies:
      '@types/estree': 1.0.5
      estree-walker: 2.0.2
      picomatch: 2.3.1
    optionalDependencies:
      rollup: 4.21.0

  '@rollup/rollup-android-arm-eabi@4.21.0':
    optional: true

  '@rollup/rollup-android-arm64@4.21.0':
    optional: true

  '@rollup/rollup-darwin-arm64@4.21.0':
    optional: true

  '@rollup/rollup-darwin-x64@4.21.0':
    optional: true

  '@rollup/rollup-linux-arm-gnueabihf@4.21.0':
    optional: true

  '@rollup/rollup-linux-arm-musleabihf@4.21.0':
    optional: true

  '@rollup/rollup-linux-arm64-gnu@4.21.0':
    optional: true

  '@rollup/rollup-linux-arm64-musl@4.21.0':
    optional: true

  '@rollup/rollup-linux-powerpc64le-gnu@4.21.0':
    optional: true

  '@rollup/rollup-linux-riscv64-gnu@4.21.0':
    optional: true

  '@rollup/rollup-linux-s390x-gnu@4.21.0':
    optional: true

  '@rollup/rollup-linux-x64-gnu@4.21.0':
    optional: true

  '@rollup/rollup-linux-x64-musl@4.21.0':
    optional: true

  '@rollup/rollup-win32-arm64-msvc@4.21.0':
    optional: true

  '@rollup/rollup-win32-ia32-msvc@4.21.0':
    optional: true

  '@rollup/rollup-win32-x64-msvc@4.21.0':
    optional: true

  '@shikijs/core@1.14.1':
    dependencies:
      '@types/hast': 3.0.4

  '@shikijs/core@1.16.2':
    dependencies:
      '@shikijs/vscode-textmate': 9.2.0
      '@types/hast': 3.0.4

  '@shikijs/transformers@1.14.1':
    dependencies:
      shiki: 1.14.1

  '@shikijs/vscode-textmate@9.2.0': {}

  '@shoelace-style/animations@1.1.0': {}

  '@shoelace-style/localize@3.2.1': {}

  '@shoelace-style/shoelace@2.16.0(@types/react@18.3.5)':
    dependencies:
      '@ctrl/tinycolor': 4.1.0
      '@floating-ui/dom': 1.6.8
      '@lit/react': 1.0.5(@types/react@18.3.5)
      '@shoelace-style/animations': 1.1.0
      '@shoelace-style/localize': 3.2.1
      composed-offset-position: 0.0.4
      lit: 3.1.4
      qr-creator: 1.0.0
    transitivePeerDependencies:
      - '@types/react'

  '@tailwindcss/typography@0.5.15(tailwindcss@3.4.7)':
    dependencies:
      lodash.castarray: 4.4.0
      lodash.isplainobject: 4.0.6
      lodash.merge: 4.6.2
      postcss-selector-parser: 6.0.10
      tailwindcss: 3.4.7

  '@trysound/sax@0.2.0': {}

  '@tybys/wasm-util@0.8.3':
    dependencies:
      tslib: 2.6.3
    optional: true

  '@types/acorn@4.0.6':
    dependencies:
      '@types/estree': 1.0.5

  '@types/babel__core@7.20.5':
    dependencies:
      '@babel/parser': 7.25.4
      '@babel/types': 7.25.6
      '@types/babel__generator': 7.6.8
      '@types/babel__template': 7.4.4
      '@types/babel__traverse': 7.20.6

  '@types/babel__generator@7.6.8':
    dependencies:
      '@babel/types': 7.25.6

  '@types/babel__template@7.4.4':
    dependencies:
      '@babel/parser': 7.25.4
      '@babel/types': 7.25.6

  '@types/babel__traverse@7.20.6':
    dependencies:
      '@babel/types': 7.25.6

  '@types/braces@3.0.4': {}

  '@types/cookie@0.6.0': {}

  '@types/debug@4.1.12':
    dependencies:
      '@types/ms': 0.7.34

  '@types/estree-jsx@1.0.5':
    dependencies:
      '@types/estree': 1.0.5

  '@types/estree@1.0.5': {}

  '@types/hast@3.0.4':
    dependencies:
      '@types/unist': 3.0.2

  '@types/linkify-it@5.0.0':
    optional: true

  '@types/markdown-it@12.2.3':
    dependencies:
      '@types/linkify-it': 5.0.0
      '@types/mdurl': 2.0.0
    optional: true

  '@types/mdast@4.0.4':
    dependencies:
      '@types/unist': 3.0.2

  '@types/mdurl@2.0.0':
    optional: true

  '@types/mdx@2.0.13': {}

  '@types/micromatch@4.0.9':
    dependencies:
      '@types/braces': 3.0.4

  '@types/ms@0.7.34': {}

  '@types/nlcst@2.0.3':
    dependencies:
      '@types/unist': 3.0.2

  '@types/node@12.20.55': {}

  '@types/node@17.0.45': {}

  '@types/node@18.19.42':
    dependencies:
      undici-types: 5.26.5

  '@types/node@20.14.13':
    dependencies:
      undici-types: 5.26.5

  '@types/node@22.0.0':
    dependencies:
      undici-types: 6.11.1

  '@types/prop-types@15.7.12': {}

  '@types/react-dom@18.3.0':
    dependencies:
      '@types/react': 18.3.5

  '@types/react@18.3.5':
    dependencies:
      '@types/prop-types': 15.7.12
      csstype: 3.1.3

  '@types/sax@1.2.7':
    dependencies:
      '@types/node': 22.0.0

  '@types/semver@7.5.8': {}

  '@types/tar@6.1.13':
    dependencies:
      '@types/node': 22.0.0
      minipass: 4.2.8

  '@types/trusted-types@2.0.7': {}

  '@types/unist@2.0.10': {}

  '@types/unist@3.0.2': {}

  '@types/ws@8.5.12':
    dependencies:
      '@types/node': 22.0.0

  '@types/yauzl@2.10.3':
    dependencies:
      '@types/node': 22.0.0
    optional: true

  '@ungap/structured-clone@1.2.0': {}

  '@unocss/astro@0.62.3(rollup@4.21.0)(vite@5.4.2(@types/node@22.0.0))':
    dependencies:
      '@unocss/core': 0.62.3
      '@unocss/reset': 0.62.3
      '@unocss/vite': 0.62.3(rollup@4.21.0)(vite@5.4.2(@types/node@22.0.0))
    optionalDependencies:
      vite: 5.4.2(@types/node@22.0.0)
    transitivePeerDependencies:
      - rollup
      - supports-color

  '@unocss/cli@0.62.3(rollup@4.21.0)':
    dependencies:
      '@ampproject/remapping': 2.3.0
      '@rollup/pluginutils': 5.1.0(rollup@4.21.0)
      '@unocss/config': 0.62.3
      '@unocss/core': 0.62.3
      '@unocss/preset-uno': 0.62.3
      cac: 6.7.14
      chokidar: 3.6.0
      colorette: 2.0.20
      consola: 3.2.3
      magic-string: 0.30.11
      pathe: 1.1.2
      perfect-debounce: 1.0.0
      tinyglobby: 0.2.5
    transitivePeerDependencies:
      - rollup
      - supports-color

  '@unocss/config@0.62.3':
    dependencies:
      '@unocss/core': 0.62.3
      unconfig: 0.5.5
    transitivePeerDependencies:
      - supports-color

  '@unocss/core@0.62.3': {}

  '@unocss/extractor-arbitrary-variants@0.62.3':
    dependencies:
      '@unocss/core': 0.62.3

  '@unocss/inspector@0.62.3':
    dependencies:
      '@unocss/core': 0.62.3
      '@unocss/rule-utils': 0.62.3
      gzip-size: 6.0.0
      sirv: 2.0.4

  '@unocss/postcss@0.62.3(postcss@8.4.41)':
    dependencies:
      '@unocss/config': 0.62.3
      '@unocss/core': 0.62.3
      '@unocss/rule-utils': 0.62.3
      css-tree: 2.3.1
      magic-string: 0.30.11
      postcss: 8.4.41
      tinyglobby: 0.2.5
    transitivePeerDependencies:
      - supports-color

  '@unocss/postcss@0.62.3(postcss@8.4.47)':
    dependencies:
      '@unocss/config': 0.62.3
      '@unocss/core': 0.62.3
      '@unocss/rule-utils': 0.62.3
      css-tree: 2.3.1
      magic-string: 0.30.11
      postcss: 8.4.47
      tinyglobby: 0.2.5
    transitivePeerDependencies:
      - supports-color

  '@unocss/preset-attributify@0.62.3':
    dependencies:
      '@unocss/core': 0.62.3

  '@unocss/preset-icons@0.62.3':
    dependencies:
      '@iconify/utils': 2.1.32
      '@unocss/core': 0.62.3
      ofetch: 1.3.4
    transitivePeerDependencies:
      - supports-color

  '@unocss/preset-mini@0.62.3':
    dependencies:
      '@unocss/core': 0.62.3
      '@unocss/extractor-arbitrary-variants': 0.62.3
      '@unocss/rule-utils': 0.62.3

  '@unocss/preset-tagify@0.62.3':
    dependencies:
      '@unocss/core': 0.62.3

  '@unocss/preset-typography@0.62.3':
    dependencies:
      '@unocss/core': 0.62.3
      '@unocss/preset-mini': 0.62.3

  '@unocss/preset-uno@0.62.3':
    dependencies:
      '@unocss/core': 0.62.3
      '@unocss/preset-mini': 0.62.3
      '@unocss/preset-wind': 0.62.3
      '@unocss/rule-utils': 0.62.3

  '@unocss/preset-web-fonts@0.62.3':
    dependencies:
      '@unocss/core': 0.62.3
      ofetch: 1.3.4

  '@unocss/preset-wind@0.62.3':
    dependencies:
      '@unocss/core': 0.62.3
      '@unocss/preset-mini': 0.62.3
      '@unocss/rule-utils': 0.62.3

  '@unocss/reset@0.62.3': {}

  '@unocss/rule-utils@0.62.3':
    dependencies:
      '@unocss/core': 0.62.3
      magic-string: 0.30.11

  '@unocss/scope@0.62.3': {}

  '@unocss/transformer-attributify-jsx-babel@0.62.3':
    dependencies:
      '@babel/core': 7.25.2
      '@babel/plugin-syntax-jsx': 7.24.7(@babel/core@7.25.2)
      '@babel/preset-typescript': 7.24.7(@babel/core@7.25.2)
      '@unocss/core': 0.62.3
    transitivePeerDependencies:
      - supports-color

  '@unocss/transformer-attributify-jsx@0.62.3':
    dependencies:
      '@unocss/core': 0.62.3

  '@unocss/transformer-compile-class@0.62.3':
    dependencies:
      '@unocss/core': 0.62.3

  '@unocss/transformer-directives@0.62.3':
    dependencies:
      '@unocss/core': 0.62.3
      '@unocss/rule-utils': 0.62.3
      css-tree: 2.3.1

  '@unocss/transformer-variant-group@0.62.3':
    dependencies:
      '@unocss/core': 0.62.3

  '@unocss/vite@0.62.3(rollup@4.21.0)(vite@5.4.2(@types/node@22.0.0))':
    dependencies:
      '@ampproject/remapping': 2.3.0
      '@rollup/pluginutils': 5.1.0(rollup@4.21.0)
      '@unocss/config': 0.62.3
      '@unocss/core': 0.62.3
      '@unocss/inspector': 0.62.3
      '@unocss/scope': 0.62.3
      '@unocss/transformer-directives': 0.62.3
      chokidar: 3.6.0
      magic-string: 0.30.11
      tinyglobby: 0.2.5
      vite: 5.4.2(@types/node@22.0.0)
    transitivePeerDependencies:
      - rollup
      - supports-color

  '@unpic/astro@0.0.46(astro@4.15.1(@types/node@22.0.0)(rollup@4.21.0)(typescript@5.5.4))':
    dependencies:
      '@unpic/core': 0.0.49
      '@unpic/pixels': 1.2.2
      '@unpic/placeholder': 0.1.2
      astro: 4.15.1(@types/node@22.0.0)(rollup@4.21.0)(typescript@5.5.4)
      blurhash: 2.0.5

  '@unpic/core@0.0.49':
    dependencies:
      unpic: 3.18.0

  '@unpic/pixels@1.2.2':
    dependencies:
      jpeg-js: 0.4.4
      ofetch: 1.3.3
      pngjs: 7.0.0

  '@unpic/placeholder@0.1.2':
    dependencies:
      blurhash: 2.0.5

  '@vitejs/plugin-react@4.3.1(vite@5.4.2(@types/node@22.0.0))':
    dependencies:
      '@babel/core': 7.25.2
      '@babel/plugin-transform-react-jsx-self': 7.24.7(@babel/core@7.25.2)
      '@babel/plugin-transform-react-jsx-source': 7.24.7(@babel/core@7.25.2)
      '@types/babel__core': 7.20.5
      react-refresh: 0.14.2
      vite: 5.4.2(@types/node@22.0.0)
    transitivePeerDependencies:
      - supports-color

  '@volar/kit@2.4.0(typescript@5.5.4)':
    dependencies:
      '@volar/language-service': 2.4.0
      '@volar/typescript': 2.4.0
      typesafe-path: 0.2.2
      typescript: 5.5.4
      vscode-languageserver-textdocument: 1.0.11
      vscode-uri: 3.0.8

  '@volar/language-core@2.4.0':
    dependencies:
      '@volar/source-map': 2.4.0

  '@volar/language-server@2.4.0':
    dependencies:
      '@volar/language-core': 2.4.0
      '@volar/language-service': 2.4.0
      '@volar/typescript': 2.4.0
      path-browserify: 1.0.1
      request-light: 0.7.0
      vscode-languageserver: 9.0.1
      vscode-languageserver-protocol: 3.17.5
      vscode-languageserver-textdocument: 1.0.11
      vscode-uri: 3.0.8

  '@volar/language-service@2.4.0':
    dependencies:
      '@volar/language-core': 2.4.0
      vscode-languageserver-protocol: 3.17.5
      vscode-languageserver-textdocument: 1.0.11
      vscode-uri: 3.0.8

  '@volar/source-map@2.4.0': {}

  '@volar/typescript@2.4.0':
    dependencies:
      '@volar/language-core': 2.4.0
      path-browserify: 1.0.1
      vscode-uri: 3.0.8

  '@vscode/emmet-helper@2.9.3':
    dependencies:
      emmet: 2.4.7
      jsonc-parser: 2.3.1
      vscode-languageserver-textdocument: 1.0.11
      vscode-languageserver-types: 3.17.5
      vscode-uri: 2.1.2

  '@vscode/l10n@0.0.18': {}

  acorn-jsx@5.3.2(acorn@8.12.1):
    dependencies:
      acorn: 8.12.1

  acorn@8.12.1: {}

  ajv@8.17.1:
    dependencies:
      fast-deep-equal: 3.1.3
      fast-uri: 3.0.1
      json-schema-traverse: 1.0.0
      require-from-string: 2.0.2

  ansi-align@3.0.1:
    dependencies:
      string-width: 4.2.3

  ansi-colors@4.1.3: {}

  ansi-regex@5.0.1: {}

  ansi-regex@6.0.1: {}

  ansi-styles@3.2.1:
    dependencies:
      color-convert: 1.9.3

  ansi-styles@4.3.0:
    dependencies:
      color-convert: 2.0.1

  ansi-styles@6.2.1: {}

  any-promise@1.3.0: {}

  anymatch@3.1.3:
    dependencies:
      normalize-path: 3.0.0
      picomatch: 2.3.1

  arctic@1.9.2:
    dependencies:
      oslo: 1.2.0

  arg@5.0.2: {}

  argparse@1.0.10:
    dependencies:
      sprintf-js: 1.0.3

  argparse@2.0.1: {}

  aria-query@5.3.0:
    dependencies:
      dequal: 2.0.3

  array-iterate@2.0.1: {}

  array-union@2.1.0: {}

  ast-types@0.16.1:
    dependencies:
      tslib: 2.6.3

  astring@1.8.6: {}

  astro-auto-import@0.4.2(astro@4.15.9(@types/node@22.0.0)(rollup@4.21.0)(typescript@5.5.4)):
    dependencies:
      '@types/node': 18.19.42
      acorn: 8.12.1
      astro: 4.15.9(@types/node@22.0.0)(rollup@4.21.0)(typescript@5.5.4)

  astro-embed@0.7.2(astro@4.15.9(@types/node@22.0.0)(rollup@4.21.0)(typescript@5.5.4)):
    dependencies:
      '@astro-community/astro-embed-integration': 0.7.1(astro@4.15.9(@types/node@22.0.0)(rollup@4.21.0)(typescript@5.5.4))
      '@astro-community/astro-embed-link-preview': 0.2.1
      '@astro-community/astro-embed-twitter': 0.5.4(astro@4.15.9(@types/node@22.0.0)(rollup@4.21.0)(typescript@5.5.4))
      '@astro-community/astro-embed-vimeo': 0.3.7(astro@4.15.9(@types/node@22.0.0)(rollup@4.21.0)(typescript@5.5.4))
      '@astro-community/astro-embed-youtube': 0.5.2(astro@4.15.9(@types/node@22.0.0)(rollup@4.21.0)(typescript@5.5.4))
      astro: 4.15.9(@types/node@22.0.0)(rollup@4.21.0)(typescript@5.5.4)

  astro-expressive-code@0.35.6(astro@4.15.9(@types/node@22.0.0)(rollup@4.21.0)(typescript@5.5.4)):
    dependencies:
      astro: 4.15.9(@types/node@22.0.0)(rollup@4.21.0)(typescript@5.5.4)
      rehype-expressive-code: 0.35.6

  astro-font@0.1.81: {}

  astro-icon@1.1.1:
    dependencies:
      '@iconify/tools': 4.0.5
      '@iconify/types': 2.0.0
      '@iconify/utils': 2.1.32
    transitivePeerDependencies:
      - debug
      - supports-color

  astro-integration-kit@0.14.0(astro@4.15.1(@types/node@20.14.13)(rollup@4.21.0)(typescript@5.5.4)):
    dependencies:
      astro: 4.15.1(@types/node@20.14.13)(rollup@4.21.0)(typescript@5.5.4)
      pathe: 1.1.2
      recast: 0.23.9

  astro-integration-kit@0.16.1(astro@4.15.1(@types/node@22.0.0)(rollup@4.21.0)(typescript@5.5.4)):
    dependencies:
      astro: 4.15.1(@types/node@22.0.0)(rollup@4.21.0)(typescript@5.5.4)
      pathe: 1.1.2
      recast: 0.23.9

  astro-pages@0.3.0(astro@4.15.1(@types/node@20.14.13)(rollup@4.21.0)(typescript@5.5.4)):
    dependencies:
      astro: 4.15.1(@types/node@20.14.13)(rollup@4.21.0)(typescript@5.5.4)
      fast-glob: 3.3.2

  astro-public@0.1.0(astro@4.15.1(@types/node@20.14.13)(rollup@4.21.0)(typescript@5.5.4)):
    dependencies:
      astro: 4.15.1(@types/node@20.14.13)(rollup@4.21.0)(typescript@5.5.4)

  astro-theme-provider@0.6.1(astro@4.15.1(@types/node@20.14.13)(rollup@4.21.0)(typescript@5.5.4)):
    dependencies:
      astro: 4.15.1(@types/node@20.14.13)(rollup@4.21.0)(typescript@5.5.4)
      astro-integration-kit: 0.14.0(astro@4.15.1(@types/node@20.14.13)(rollup@4.21.0)(typescript@5.5.4))
      astro-pages: 0.3.0(astro@4.15.1(@types/node@20.14.13)(rollup@4.21.0)(typescript@5.5.4))
      astro-public: 0.1.0(astro@4.15.1(@types/node@20.14.13)(rollup@4.21.0)(typescript@5.5.4))
      callsites: 4.2.0
      fast-glob: 3.3.2

  astro@4.15.1(@types/node@20.14.13)(rollup@4.21.0)(typescript@5.5.4):
    dependencies:
      '@astrojs/compiler': 2.10.3
      '@astrojs/internal-helpers': 0.4.1
      '@astrojs/markdown-remark': 5.2.0
      '@astrojs/telemetry': 3.1.0
      '@babel/core': 7.25.2
      '@babel/plugin-transform-react-jsx': 7.25.2(@babel/core@7.25.2)
      '@babel/types': 7.25.6
      '@oslojs/encoding': 0.4.1
      '@rollup/pluginutils': 5.1.0(rollup@4.21.0)
      '@types/babel__core': 7.20.5
      '@types/cookie': 0.6.0
      acorn: 8.12.1
      aria-query: 5.3.0
      axobject-query: 4.1.0
      boxen: 7.1.1
      ci-info: 4.0.0
      clsx: 2.1.1
      common-ancestor-path: 1.0.1
      cookie: 0.6.0
      cssesc: 3.0.0
      debug: 4.3.6
      deterministic-object-hash: 2.0.2
      devalue: 5.0.0
      diff: 5.2.0
      dlv: 1.1.3
      dset: 3.1.3
      es-module-lexer: 1.5.4
      esbuild: 0.21.5
      estree-walker: 3.0.3
      fast-glob: 3.3.2
      fastq: 1.17.1
      flattie: 1.1.1
      github-slugger: 2.0.0
      gray-matter: 4.0.3
      html-escaper: 3.0.3
      http-cache-semantics: 4.1.1
      js-yaml: 4.1.0
      kleur: 4.1.5
      magic-string: 0.30.11
      magicast: 0.3.5
      micromatch: 4.0.8
      mrmime: 2.0.0
      neotraverse: 0.6.18
      ora: 8.1.0
      p-limit: 6.1.0
      p-queue: 8.0.1
      path-to-regexp: 6.2.2
      preferred-pm: 4.0.0
      prompts: 2.4.2
      rehype: 13.0.1
      semver: 7.6.3
      shiki: 1.16.2
      string-width: 7.2.0
      strip-ansi: 7.1.0
      tinyexec: 0.3.0
      tsconfck: 3.1.3(typescript@5.5.4)
      unist-util-visit: 5.0.0
      vfile: 6.0.3
      vite: 5.4.2(@types/node@20.14.13)
      vitefu: 0.2.5(vite@5.4.2(@types/node@20.14.13))
      which-pm: 3.0.0
      xxhash-wasm: 1.0.2
      yargs-parser: 21.1.1
      zod: 3.23.8
      zod-to-json-schema: 3.23.2(zod@3.23.8)
      zod-to-ts: 1.2.0(typescript@5.5.4)(zod@3.23.8)
    optionalDependencies:
      sharp: 0.33.5
    transitivePeerDependencies:
      - '@types/node'
      - less
      - lightningcss
      - rollup
      - sass
      - sass-embedded
      - stylus
      - sugarss
      - supports-color
      - terser
      - typescript

  astro@4.15.1(@types/node@22.0.0)(rollup@4.21.0)(typescript@5.5.4):
    dependencies:
      '@astrojs/compiler': 2.10.3
      '@astrojs/internal-helpers': 0.4.1
      '@astrojs/markdown-remark': 5.2.0
      '@astrojs/telemetry': 3.1.0
      '@babel/core': 7.25.2
      '@babel/plugin-transform-react-jsx': 7.25.2(@babel/core@7.25.2)
      '@babel/types': 7.25.6
      '@oslojs/encoding': 0.4.1
      '@rollup/pluginutils': 5.1.0(rollup@4.21.0)
      '@types/babel__core': 7.20.5
      '@types/cookie': 0.6.0
      acorn: 8.12.1
      aria-query: 5.3.0
      axobject-query: 4.1.0
      boxen: 7.1.1
      ci-info: 4.0.0
      clsx: 2.1.1
      common-ancestor-path: 1.0.1
      cookie: 0.6.0
      cssesc: 3.0.0
      debug: 4.3.6
      deterministic-object-hash: 2.0.2
      devalue: 5.0.0
      diff: 5.2.0
      dlv: 1.1.3
      dset: 3.1.3
      es-module-lexer: 1.5.4
      esbuild: 0.21.5
      estree-walker: 3.0.3
      fast-glob: 3.3.2
      fastq: 1.17.1
      flattie: 1.1.1
      github-slugger: 2.0.0
      gray-matter: 4.0.3
      html-escaper: 3.0.3
      http-cache-semantics: 4.1.1
      js-yaml: 4.1.0
      kleur: 4.1.5
      magic-string: 0.30.11
      magicast: 0.3.5
      micromatch: 4.0.8
      mrmime: 2.0.0
      neotraverse: 0.6.18
      ora: 8.1.0
      p-limit: 6.1.0
      p-queue: 8.0.1
      path-to-regexp: 6.2.2
      preferred-pm: 4.0.0
      prompts: 2.4.2
      rehype: 13.0.1
      semver: 7.6.3
      shiki: 1.16.2
      string-width: 7.2.0
      strip-ansi: 7.1.0
      tinyexec: 0.3.0
      tsconfck: 3.1.3(typescript@5.5.4)
      unist-util-visit: 5.0.0
      vfile: 6.0.3
      vite: 5.4.2(@types/node@22.0.0)
      vitefu: 0.2.5(vite@5.4.2(@types/node@22.0.0))
      which-pm: 3.0.0
      xxhash-wasm: 1.0.2
      yargs-parser: 21.1.1
      zod: 3.23.8
      zod-to-json-schema: 3.23.2(zod@3.23.8)
      zod-to-ts: 1.2.0(typescript@5.5.4)(zod@3.23.8)
    optionalDependencies:
      sharp: 0.33.5
    transitivePeerDependencies:
      - '@types/node'
      - less
      - lightningcss
      - rollup
      - sass
      - sass-embedded
      - stylus
      - sugarss
      - supports-color
      - terser
      - typescript

  astro@4.15.9(@types/node@20.14.13)(rollup@4.21.0)(typescript@5.5.4):
    dependencies:
      '@astrojs/compiler': 2.10.3
      '@astrojs/internal-helpers': 0.4.1
      '@astrojs/markdown-remark': 5.2.0
      '@astrojs/telemetry': 3.1.0
      '@babel/core': 7.25.2
      '@babel/plugin-transform-react-jsx': 7.25.2(@babel/core@7.25.2)
      '@babel/types': 7.25.6
      '@oslojs/encoding': 1.1.0
      '@rollup/pluginutils': 5.1.0(rollup@4.21.0)
      '@types/babel__core': 7.20.5
      '@types/cookie': 0.6.0
      acorn: 8.12.1
      aria-query: 5.3.0
      axobject-query: 4.1.0
      boxen: 7.1.1
      ci-info: 4.0.0
      clsx: 2.1.1
      common-ancestor-path: 1.0.1
      cookie: 0.6.0
      cssesc: 3.0.0
      debug: 4.3.7
      deterministic-object-hash: 2.0.2
      devalue: 5.0.0
      diff: 5.2.0
      dlv: 1.1.3
      dset: 3.1.3
      es-module-lexer: 1.5.4
      esbuild: 0.21.5
      estree-walker: 3.0.3
      fast-glob: 3.3.2
      fastq: 1.17.1
      flattie: 1.1.1
      github-slugger: 2.0.0
      gray-matter: 4.0.3
      html-escaper: 3.0.3
      http-cache-semantics: 4.1.1
      js-yaml: 4.1.0
      kleur: 4.1.5
      magic-string: 0.30.11
      magicast: 0.3.5
      micromatch: 4.0.8
      mrmime: 2.0.0
      neotraverse: 0.6.18
      ora: 8.1.0
      p-limit: 6.1.0
      p-queue: 8.0.1
      preferred-pm: 4.0.0
      prompts: 2.4.2
      rehype: 13.0.1
      semver: 7.6.3
      shiki: 1.16.2
      string-width: 7.2.0
      strip-ansi: 7.1.0
      tinyexec: 0.3.0
      tsconfck: 3.1.3(typescript@5.5.4)
      unist-util-visit: 5.0.0
      vfile: 6.0.3
      vite: 5.4.7(@types/node@20.14.13)
      vitefu: 1.0.2(vite@5.4.7(@types/node@20.14.13))
      which-pm: 3.0.0
      xxhash-wasm: 1.0.2
      yargs-parser: 21.1.1
      zod: 3.23.8
      zod-to-json-schema: 3.23.2(zod@3.23.8)
      zod-to-ts: 1.2.0(typescript@5.5.4)(zod@3.23.8)
    optionalDependencies:
      sharp: 0.33.5
    transitivePeerDependencies:
      - '@types/node'
      - less
      - lightningcss
      - rollup
      - sass
      - sass-embedded
      - stylus
      - sugarss
      - supports-color
      - terser
      - typescript

  astro@4.15.9(@types/node@22.0.0)(rollup@4.21.0)(typescript@5.5.4):
    dependencies:
      '@astrojs/compiler': 2.10.3
      '@astrojs/internal-helpers': 0.4.1
      '@astrojs/markdown-remark': 5.2.0
      '@astrojs/telemetry': 3.1.0
      '@babel/core': 7.25.2
      '@babel/plugin-transform-react-jsx': 7.25.2(@babel/core@7.25.2)
      '@babel/types': 7.25.6
      '@oslojs/encoding': 1.1.0
      '@rollup/pluginutils': 5.1.0(rollup@4.21.0)
      '@types/babel__core': 7.20.5
      '@types/cookie': 0.6.0
      acorn: 8.12.1
      aria-query: 5.3.0
      axobject-query: 4.1.0
      boxen: 7.1.1
      ci-info: 4.0.0
      clsx: 2.1.1
      common-ancestor-path: 1.0.1
      cookie: 0.6.0
      cssesc: 3.0.0
      debug: 4.3.7
      deterministic-object-hash: 2.0.2
      devalue: 5.0.0
      diff: 5.2.0
      dlv: 1.1.3
      dset: 3.1.3
      es-module-lexer: 1.5.4
      esbuild: 0.21.5
      estree-walker: 3.0.3
      fast-glob: 3.3.2
      fastq: 1.17.1
      flattie: 1.1.1
      github-slugger: 2.0.0
      gray-matter: 4.0.3
      html-escaper: 3.0.3
      http-cache-semantics: 4.1.1
      js-yaml: 4.1.0
      kleur: 4.1.5
      magic-string: 0.30.11
      magicast: 0.3.5
      micromatch: 4.0.8
      mrmime: 2.0.0
      neotraverse: 0.6.18
      ora: 8.1.0
      p-limit: 6.1.0
      p-queue: 8.0.1
      preferred-pm: 4.0.0
      prompts: 2.4.2
      rehype: 13.0.1
      semver: 7.6.3
      shiki: 1.16.2
      string-width: 7.2.0
      strip-ansi: 7.1.0
      tinyexec: 0.3.0
      tsconfck: 3.1.3(typescript@5.5.4)
      unist-util-visit: 5.0.0
      vfile: 6.0.3
      vite: 5.4.7(@types/node@22.0.0)
      vitefu: 1.0.2(vite@5.4.7(@types/node@22.0.0))
      which-pm: 3.0.0
      xxhash-wasm: 1.0.2
      yargs-parser: 21.1.1
      zod: 3.23.8
      zod-to-json-schema: 3.23.2(zod@3.23.8)
      zod-to-ts: 1.2.0(typescript@5.5.4)(zod@3.23.8)
    optionalDependencies:
      sharp: 0.33.5
    transitivePeerDependencies:
      - '@types/node'
      - less
      - lightningcss
      - rollup
      - sass
      - sass-embedded
      - stylus
      - sugarss
      - supports-color
      - terser
      - typescript

  async-listen@3.0.1: {}

  asynckit@0.4.0: {}

  autoprefixer@10.4.19(postcss@8.4.40):
    dependencies:
      browserslist: 4.23.2
      caniuse-lite: 1.0.30001644
      fraction.js: 4.3.7
      normalize-range: 0.1.2
      picocolors: 1.0.1
      postcss: 8.4.40
      postcss-value-parser: 4.2.0

  autoprefixer@10.4.19(postcss@8.4.41):
    dependencies:
      browserslist: 4.23.2
      caniuse-lite: 1.0.30001644
      fraction.js: 4.3.7
      normalize-range: 0.1.2
      picocolors: 1.0.1
      postcss: 8.4.41
      postcss-value-parser: 4.2.0

  axios@1.7.5:
    dependencies:
      follow-redirects: 1.15.6
      form-data: 4.0.0
      proxy-from-env: 1.1.0
    transitivePeerDependencies:
      - debug

  axobject-query@4.1.0: {}

  bail@2.0.2: {}

  balanced-match@1.0.2: {}

  base-64@1.0.0: {}

  bcp-47-match@2.0.3: {}

  bcp-47@2.1.0:
    dependencies:
      is-alphabetical: 2.0.1
      is-alphanumerical: 2.0.1
      is-decimal: 2.0.1

  better-path-resolve@1.0.0:
    dependencies:
      is-windows: 1.0.2

  binary-extensions@2.3.0: {}

  blurhash@2.0.5: {}

  boolbase@1.0.0: {}

  boxen@7.1.1:
    dependencies:
      ansi-align: 3.0.1
      camelcase: 7.0.1
      chalk: 5.3.0
      cli-boxes: 3.0.0
      string-width: 5.1.2
      type-fest: 2.19.0
      widest-line: 4.0.1
      wrap-ansi: 8.1.0

  brace-expansion@2.0.1:
    dependencies:
      balanced-match: 1.0.2

  braces@3.0.3:
    dependencies:
      fill-range: 7.1.1

  browserslist@4.23.2:
    dependencies:
      caniuse-lite: 1.0.30001644
      electron-to-chromium: 1.5.3
      node-releases: 2.0.18
      update-browserslist-db: 1.1.0(browserslist@4.23.2)

  buffer-crc32@0.2.13: {}

  bundle-name@4.1.0:
    dependencies:
      run-applescript: 7.0.0

  bundle-require@5.0.0(esbuild@0.23.0):
    dependencies:
      esbuild: 0.23.0
      load-tsconfig: 0.2.5

  cac@6.7.14: {}

  callsites@4.2.0: {}

  camelcase-css@2.0.1: {}

  camelcase@7.0.1: {}

  camelcase@8.0.0: {}

  caniuse-lite@1.0.30001644: {}

  ccount@2.0.1: {}

  chalk@2.4.2:
    dependencies:
      ansi-styles: 3.2.1
      escape-string-regexp: 1.0.5
      supports-color: 5.5.0

  chalk@5.3.0: {}

  character-entities-html4@2.1.0: {}

  character-entities-legacy@3.0.0: {}

  character-entities@2.0.2: {}

  character-reference-invalid@2.0.1: {}

  chardet@0.7.0: {}

  cheerio-select@2.1.0:
    dependencies:
      boolbase: 1.0.0
      css-select: 5.1.0
      css-what: 6.1.0
      domelementtype: 2.3.0
      domhandler: 5.0.3
      domutils: 3.1.0

  cheerio@1.0.0:
    dependencies:
      cheerio-select: 2.1.0
      dom-serializer: 2.0.0
      domhandler: 5.0.3
      domutils: 3.1.0
      encoding-sniffer: 0.2.0
      htmlparser2: 9.1.0
      parse5: 7.1.2
      parse5-htmlparser2-tree-adapter: 7.0.0
      parse5-parser-stream: 7.1.2
      undici: 6.19.8
      whatwg-mimetype: 4.0.0

  chokidar@3.6.0:
    dependencies:
      anymatch: 3.1.3
      braces: 3.0.3
      glob-parent: 5.1.2
      is-binary-path: 2.1.0
      is-glob: 4.0.3
      normalize-path: 3.0.0
      readdirp: 3.6.0
    optionalDependencies:
      fsevents: 2.3.3

  chownr@2.0.0: {}

  ci-info@3.9.0: {}

  ci-info@4.0.0: {}

  cli-boxes@3.0.0: {}

  cli-cursor@5.0.0:
    dependencies:
      restore-cursor: 5.1.0

  cli-spinners@2.9.2: {}

  cliui@8.0.1:
    dependencies:
      string-width: 4.2.3
      strip-ansi: 6.0.1
      wrap-ansi: 7.0.0

  clsx@2.1.1: {}

  collapse-white-space@2.1.0: {}

  color-convert@1.9.3:
    dependencies:
      color-name: 1.1.3

  color-convert@2.0.1:
    dependencies:
      color-name: 1.1.4

  color-name@1.1.3: {}

  color-name@1.1.4: {}

  color-string@1.9.1:
    dependencies:
      color-name: 1.1.4
      simple-swizzle: 0.2.2

  color@4.2.3:
    dependencies:
      color-convert: 2.0.1
      color-string: 1.9.1

  colorette@2.0.20: {}

  combined-stream@1.0.8:
    dependencies:
      delayed-stream: 1.0.0

  comma-separated-tokens@2.0.3: {}

  commander@4.1.1: {}

  commander@7.2.0: {}

  common-ancestor-path@1.0.1: {}

  composed-offset-position@0.0.4: {}

  confbox@0.1.7: {}

  config-chain@1.1.13:
    dependencies:
      ini: 1.3.8
      proto-list: 1.2.4

  consola@3.2.3: {}

  convert-source-map@2.0.0: {}

  cookie@0.6.0: {}

  cross-spawn@5.1.0:
    dependencies:
      lru-cache: 4.1.5
      shebang-command: 1.2.0
      which: 1.3.1

  cross-spawn@7.0.3:
    dependencies:
      path-key: 3.1.1
      shebang-command: 2.0.0
      which: 2.0.2

  css-select@5.1.0:
    dependencies:
      boolbase: 1.0.0
      css-what: 6.1.0
      domhandler: 5.0.3
      domutils: 3.1.0
      nth-check: 2.1.1

  css-selector-parser@1.4.1: {}

  css-selector-parser@3.0.5: {}

  css-selector-tokenizer@0.8.0:
    dependencies:
      cssesc: 3.0.0
      fastparse: 1.1.2

  css-tree@2.2.1:
    dependencies:
      mdn-data: 2.0.28
      source-map-js: 1.2.0

  css-tree@2.3.1:
    dependencies:
      mdn-data: 2.0.30
      source-map-js: 1.2.0

  css-what@6.1.0: {}

  cssesc@3.0.0: {}

  csso@5.0.5:
    dependencies:
      css-tree: 2.2.1

  cssom@0.5.0: {}

  csstype@3.1.3: {}

  culori@3.3.0: {}

  daisyui@4.12.10(postcss@8.4.41):
    dependencies:
      css-selector-tokenizer: 0.8.0
      culori: 3.3.0
      picocolors: 1.0.1
      postcss-js: 4.0.1(postcss@8.4.41)
    transitivePeerDependencies:
      - postcss

  daisyui@4.12.10(postcss@8.4.47):
    dependencies:
      css-selector-tokenizer: 0.8.0
      culori: 3.3.0
      picocolors: 1.0.1
      postcss-js: 4.0.1(postcss@8.4.47)
    transitivePeerDependencies:
      - postcss

  data-uri-to-buffer@4.0.1: {}

  debug@2.6.9:
    dependencies:
      ms: 2.0.0

  debug@4.3.6:
    dependencies:
      ms: 2.1.2

  debug@4.3.7:
    dependencies:
      ms: 2.1.3

  decode-named-character-reference@1.0.2:
    dependencies:
      character-entities: 2.0.2

  deep-diff@1.0.2: {}

  deep-extend@0.6.0: {}

  default-browser-id@5.0.0: {}

  default-browser@5.2.1:
    dependencies:
      bundle-name: 4.1.0
      default-browser-id: 5.0.0

  define-lazy-prop@3.0.0: {}

  defu@6.1.4: {}

  delayed-stream@1.0.0: {}

  depd@2.0.0: {}

  dequal@2.0.3: {}

  destr@2.0.3: {}

  destroy@1.2.0: {}

  detect-indent@6.1.0: {}

  detect-libc@2.0.2: {}

  detect-libc@2.0.3: {}

  deterministic-object-hash@2.0.2:
    dependencies:
      base-64: 1.0.0

  devalue@5.0.0: {}

  devlop@1.1.0:
    dependencies:
      dequal: 2.0.3

  didyoumean@1.2.2: {}

  diff@5.2.0: {}

  dir-glob@3.0.1:
    dependencies:
      path-type: 4.0.0

  direction@2.0.1: {}

  dlv@1.1.3: {}

  dom-serializer@2.0.0:
    dependencies:
      domelementtype: 2.3.0
      domhandler: 5.0.3
      entities: 4.5.0

  domelementtype@2.3.0: {}

  domhandler@5.0.3:
    dependencies:
      domelementtype: 2.3.0

  domutils@3.1.0:
    dependencies:
      dom-serializer: 2.0.0
      domelementtype: 2.3.0
      domhandler: 5.0.3

  drizzle-orm@0.31.4(@cloudflare/workers-types@4.20240725.0)(@libsql/client@0.10.0)(@types/react@18.3.5)(react@18.3.1):
    optionalDependencies:
      '@cloudflare/workers-types': 4.20240725.0
      '@libsql/client': 0.10.0
      '@types/react': 18.3.5
      react: 18.3.1

  dset@3.1.3: {}

  duplexer@0.1.2: {}

  eastasianwidth@0.2.0: {}

  ee-first@1.1.1: {}

  electron-to-chromium@1.5.3: {}

  emmet@2.4.7:
    dependencies:
      '@emmetio/abbreviation': 2.3.3
      '@emmetio/css-abbreviation': 2.1.8

  emoji-regex@10.3.0: {}

  emoji-regex@8.0.0: {}

  emoji-regex@9.2.2: {}

  encodeurl@1.0.2: {}

  encoding-sniffer@0.2.0:
    dependencies:
      iconv-lite: 0.6.3
      whatwg-encoding: 3.1.1

  end-of-stream@1.4.4:
    dependencies:
      once: 1.4.0

  enquirer@2.4.1:
    dependencies:
      ansi-colors: 4.1.3
      strip-ansi: 6.0.1

  entities@4.5.0: {}

  es-module-lexer@1.5.4: {}

  esbuild@0.21.5:
    optionalDependencies:
      '@esbuild/aix-ppc64': 0.21.5
      '@esbuild/android-arm': 0.21.5
      '@esbuild/android-arm64': 0.21.5
      '@esbuild/android-x64': 0.21.5
      '@esbuild/darwin-arm64': 0.21.5
      '@esbuild/darwin-x64': 0.21.5
      '@esbuild/freebsd-arm64': 0.21.5
      '@esbuild/freebsd-x64': 0.21.5
      '@esbuild/linux-arm': 0.21.5
      '@esbuild/linux-arm64': 0.21.5
      '@esbuild/linux-ia32': 0.21.5
      '@esbuild/linux-loong64': 0.21.5
      '@esbuild/linux-mips64el': 0.21.5
      '@esbuild/linux-ppc64': 0.21.5
      '@esbuild/linux-riscv64': 0.21.5
      '@esbuild/linux-s390x': 0.21.5
      '@esbuild/linux-x64': 0.21.5
      '@esbuild/netbsd-x64': 0.21.5
      '@esbuild/openbsd-x64': 0.21.5
      '@esbuild/sunos-x64': 0.21.5
      '@esbuild/win32-arm64': 0.21.5
      '@esbuild/win32-ia32': 0.21.5
      '@esbuild/win32-x64': 0.21.5

  esbuild@0.23.0:
    optionalDependencies:
      '@esbuild/aix-ppc64': 0.23.0
      '@esbuild/android-arm': 0.23.0
      '@esbuild/android-arm64': 0.23.0
      '@esbuild/android-x64': 0.23.0
      '@esbuild/darwin-arm64': 0.23.0
      '@esbuild/darwin-x64': 0.23.0
      '@esbuild/freebsd-arm64': 0.23.0
      '@esbuild/freebsd-x64': 0.23.0
      '@esbuild/linux-arm': 0.23.0
      '@esbuild/linux-arm64': 0.23.0
      '@esbuild/linux-ia32': 0.23.0
      '@esbuild/linux-loong64': 0.23.0
      '@esbuild/linux-mips64el': 0.23.0
      '@esbuild/linux-ppc64': 0.23.0
      '@esbuild/linux-riscv64': 0.23.0
      '@esbuild/linux-s390x': 0.23.0
      '@esbuild/linux-x64': 0.23.0
      '@esbuild/netbsd-x64': 0.23.0
      '@esbuild/openbsd-arm64': 0.23.0
      '@esbuild/openbsd-x64': 0.23.0
      '@esbuild/sunos-x64': 0.23.0
      '@esbuild/win32-arm64': 0.23.0
      '@esbuild/win32-ia32': 0.23.0
      '@esbuild/win32-x64': 0.23.0

  escalade@3.1.2: {}

  escape-html@1.0.3: {}

  escape-string-regexp@1.0.5: {}

  escape-string-regexp@5.0.0: {}

  esprima@4.0.1: {}

  estree-util-attach-comments@3.0.0:
    dependencies:
      '@types/estree': 1.0.5

  estree-util-build-jsx@3.0.1:
    dependencies:
      '@types/estree-jsx': 1.0.5
      devlop: 1.1.0
      estree-util-is-identifier-name: 3.0.0
      estree-walker: 3.0.3

  estree-util-is-identifier-name@3.0.0: {}

  estree-util-to-js@2.0.0:
    dependencies:
      '@types/estree-jsx': 1.0.5
      astring: 1.8.6
      source-map: 0.7.4

  estree-util-visit@2.0.0:
    dependencies:
      '@types/estree-jsx': 1.0.5
      '@types/unist': 3.0.2

  estree-walker@2.0.2: {}

  estree-walker@3.0.3:
    dependencies:
      '@types/estree': 1.0.5

  etag@1.8.1: {}

  eventemitter3@5.0.1: {}

  expressive-code@0.35.6:
    dependencies:
      '@expressive-code/core': 0.35.6
      '@expressive-code/plugin-frames': 0.35.6
      '@expressive-code/plugin-shiki': 0.35.6
      '@expressive-code/plugin-text-markers': 0.35.6

  extend-shallow@2.0.1:
    dependencies:
      is-extendable: 0.1.1

  extend@3.0.2: {}

  extendable-error@0.1.7: {}

  external-editor@3.1.0:
    dependencies:
      chardet: 0.7.0
      iconv-lite: 0.4.24
      tmp: 0.0.33

  extract-zip@2.0.1:
    dependencies:
      debug: 4.3.6
      get-stream: 5.2.0
      yauzl: 2.10.0
    optionalDependencies:
      '@types/yauzl': 2.10.3
    transitivePeerDependencies:
      - supports-color

  fast-deep-equal@3.1.3: {}

  fast-glob@3.3.2:
    dependencies:
      '@nodelib/fs.stat': 2.0.5
      '@nodelib/fs.walk': 1.2.8
      glob-parent: 5.1.2
      merge2: 1.4.1
      micromatch: 4.0.8

  fast-uri@3.0.1: {}

  fast-xml-parser@4.4.1:
    dependencies:
      strnum: 1.0.5

  fastparse@1.1.2: {}

  fastq@1.17.1:
    dependencies:
      reusify: 1.0.4

  fault@2.0.1:
    dependencies:
      format: 0.2.2

  fd-slicer@1.1.0:
    dependencies:
      pend: 1.2.0

  fdir@6.3.0(picomatch@4.0.2):
    optionalDependencies:
      picomatch: 4.0.2

  fetch-blob@3.2.0:
    dependencies:
      node-domexception: 1.0.0
      web-streams-polyfill: 3.3.3

  fill-range@7.1.1:
    dependencies:
      to-regex-range: 5.0.1

  find-up-simple@1.0.0: {}

  find-up@4.1.0:
    dependencies:
      locate-path: 5.0.0
      path-exists: 4.0.0

  find-yarn-workspace-root2@1.2.16:
    dependencies:
      micromatch: 4.0.8
      pkg-dir: 4.2.0

  flattie@1.1.1: {}

  follow-redirects@1.15.6: {}

  foreground-child@3.2.1:
    dependencies:
      cross-spawn: 7.0.3
      signal-exit: 4.1.0

  form-data@4.0.0:
    dependencies:
      asynckit: 0.4.0
      combined-stream: 1.0.8
      mime-types: 2.1.35

  format@0.2.2: {}

  formdata-polyfill@4.0.10:
    dependencies:
      fetch-blob: 3.2.0

  fraction.js@4.3.7: {}

  fresh@0.5.2: {}

  fs-extra@7.0.1:
    dependencies:
      graceful-fs: 4.2.11
      jsonfile: 4.0.0
      universalify: 0.1.2

  fs-extra@8.1.0:
    dependencies:
      graceful-fs: 4.2.11
      jsonfile: 4.0.0
      universalify: 0.1.2

  fs-minipass@2.1.0:
    dependencies:
      minipass: 3.3.6

  fs-monkey@1.0.6:
    optional: true

  fsevents@2.3.3:
    optional: true

  function-bind@1.1.2: {}

  gensync@1.0.0-beta.2: {}

  get-caller-file@2.0.5: {}

  get-east-asian-width@1.2.0: {}

  get-stream@5.2.0:
    dependencies:
      pump: 3.0.0

  get-tsconfig@4.7.6:
    dependencies:
      resolve-pkg-maps: 1.0.0

  github-slugger@2.0.0: {}

  glob-parent@5.1.2:
    dependencies:
      is-glob: 4.0.3

  glob-parent@6.0.2:
    dependencies:
      is-glob: 4.0.3

  glob@10.4.5:
    dependencies:
      foreground-child: 3.2.1
      jackspeak: 3.4.3
      minimatch: 9.0.5
      minipass: 7.1.2
      package-json-from-dist: 1.0.0
      path-scurry: 1.11.1

  globals@11.12.0: {}

  globby@11.1.0:
    dependencies:
      array-union: 2.1.0
      dir-glob: 3.0.1
      fast-glob: 3.3.2
      ignore: 5.3.1
      merge2: 1.4.1
      slash: 3.0.0

  graceful-fs@4.2.10: {}

  graceful-fs@4.2.11: {}

  gray-matter@4.0.3:
    dependencies:
      js-yaml: 3.14.1
      kind-of: 6.0.3
      section-matter: 1.0.0
      strip-bom-string: 1.0.0

  gzip-size@6.0.0:
    dependencies:
      duplexer: 0.1.2

  has-flag@3.0.0: {}

  hasown@2.0.2:
    dependencies:
      function-bind: 1.1.2

  hast-util-embedded@3.0.0:
    dependencies:
      '@types/hast': 3.0.4
      hast-util-is-element: 3.0.0

  hast-util-from-html@2.0.1:
    dependencies:
      '@types/hast': 3.0.4
      devlop: 1.1.0
      hast-util-from-parse5: 8.0.1
      parse5: 7.1.2
      vfile: 6.0.3
      vfile-message: 4.0.2

  hast-util-from-parse5@8.0.1:
    dependencies:
      '@types/hast': 3.0.4
      '@types/unist': 3.0.2
      devlop: 1.1.0
      hastscript: 8.0.0
      property-information: 6.5.0
      vfile: 6.0.3
      vfile-location: 5.0.3
      web-namespaces: 2.0.1

  hast-util-has-property@3.0.0:
    dependencies:
      '@types/hast': 3.0.4

  hast-util-is-body-ok-link@3.0.0:
    dependencies:
      '@types/hast': 3.0.4

  hast-util-is-element@3.0.0:
    dependencies:
      '@types/hast': 3.0.4

  hast-util-parse-selector@4.0.0:
    dependencies:
      '@types/hast': 3.0.4

  hast-util-phrasing@3.0.1:
    dependencies:
      '@types/hast': 3.0.4
      hast-util-embedded: 3.0.0
      hast-util-has-property: 3.0.0
      hast-util-is-body-ok-link: 3.0.0
      hast-util-is-element: 3.0.0

  hast-util-raw@9.0.4:
    dependencies:
      '@types/hast': 3.0.4
      '@types/unist': 3.0.2
      '@ungap/structured-clone': 1.2.0
      hast-util-from-parse5: 8.0.1
      hast-util-to-parse5: 8.0.0
      html-void-elements: 3.0.0
      mdast-util-to-hast: 13.2.0
      parse5: 7.1.2
      unist-util-position: 5.0.0
      unist-util-visit: 5.0.0
      vfile: 6.0.3
      web-namespaces: 2.0.1
      zwitch: 2.0.4

  hast-util-select@6.0.2:
    dependencies:
      '@types/hast': 3.0.4
      '@types/unist': 3.0.2
      bcp-47-match: 2.0.3
      comma-separated-tokens: 2.0.3
      css-selector-parser: 3.0.5
      devlop: 1.1.0
      direction: 2.0.1
      hast-util-has-property: 3.0.0
      hast-util-to-string: 3.0.0
      hast-util-whitespace: 3.0.0
      not: 0.1.0
      nth-check: 2.1.1
      property-information: 6.5.0
      space-separated-tokens: 2.0.2
      unist-util-visit: 5.0.0
      zwitch: 2.0.4

  hast-util-to-estree@3.1.0:
    dependencies:
      '@types/estree': 1.0.5
      '@types/estree-jsx': 1.0.5
      '@types/hast': 3.0.4
      comma-separated-tokens: 2.0.3
      devlop: 1.1.0
      estree-util-attach-comments: 3.0.0
      estree-util-is-identifier-name: 3.0.0
      hast-util-whitespace: 3.0.0
      mdast-util-mdx-expression: 2.0.0
      mdast-util-mdx-jsx: 3.1.2
      mdast-util-mdxjs-esm: 2.0.1
      property-information: 6.5.0
      space-separated-tokens: 2.0.2
      style-to-object: 0.4.4
      unist-util-position: 5.0.0
      zwitch: 2.0.4
    transitivePeerDependencies:
      - supports-color

  hast-util-to-html@9.0.1:
    dependencies:
      '@types/hast': 3.0.4
      '@types/unist': 3.0.2
      ccount: 2.0.1
      comma-separated-tokens: 2.0.3
      hast-util-raw: 9.0.4
      hast-util-whitespace: 3.0.0
      html-void-elements: 3.0.0
      mdast-util-to-hast: 13.2.0
      property-information: 6.5.0
      space-separated-tokens: 2.0.2
      stringify-entities: 4.0.4
      zwitch: 2.0.4

  hast-util-to-jsx-runtime@2.3.0:
    dependencies:
      '@types/estree': 1.0.5
      '@types/hast': 3.0.4
      '@types/unist': 3.0.2
      comma-separated-tokens: 2.0.3
      devlop: 1.1.0
      estree-util-is-identifier-name: 3.0.0
      hast-util-whitespace: 3.0.0
      mdast-util-mdx-expression: 2.0.0
      mdast-util-mdx-jsx: 3.1.2
      mdast-util-mdxjs-esm: 2.0.1
      property-information: 6.5.0
      space-separated-tokens: 2.0.2
      style-to-object: 1.0.6
      unist-util-position: 5.0.0
      vfile-message: 4.0.2
    transitivePeerDependencies:
      - supports-color

  hast-util-to-parse5@8.0.0:
    dependencies:
      '@types/hast': 3.0.4
      comma-separated-tokens: 2.0.3
      devlop: 1.1.0
      property-information: 6.5.0
      space-separated-tokens: 2.0.2
      web-namespaces: 2.0.1
      zwitch: 2.0.4

  hast-util-to-string@3.0.0:
    dependencies:
      '@types/hast': 3.0.4

  hast-util-to-text@4.0.2:
    dependencies:
      '@types/hast': 3.0.4
      '@types/unist': 3.0.2
      hast-util-is-element: 3.0.0
      unist-util-find-after: 5.0.0

  hast-util-whitespace@3.0.0:
    dependencies:
      '@types/hast': 3.0.4

  hast@1.0.0: {}

  hastscript@8.0.0:
    dependencies:
      '@types/hast': 3.0.4
      comma-separated-tokens: 2.0.3
      hast-util-parse-selector: 4.0.0
      property-information: 6.5.0
      space-separated-tokens: 2.0.2

  hastscript@9.0.0:
    dependencies:
      '@types/hast': 3.0.4
      comma-separated-tokens: 2.0.3
      hast-util-parse-selector: 4.0.0
      property-information: 6.5.0
      space-separated-tokens: 2.0.2

  hey-listen@1.0.8: {}

  highlight.js@11.9.0: {}

  html-escaper@3.0.3: {}

  html-void-elements@3.0.0: {}

  html-whitespace-sensitive-tag-names@3.0.0: {}

  htmlparser2@8.0.2:
    dependencies:
      domelementtype: 2.3.0
      domhandler: 5.0.3
      domutils: 3.1.0
      entities: 4.5.0

  htmlparser2@9.1.0:
    dependencies:
      domelementtype: 2.3.0
      domhandler: 5.0.3
      domutils: 3.1.0
      entities: 4.5.0

  http-cache-semantics@4.1.1: {}

  http-errors@2.0.0:
    dependencies:
      depd: 2.0.0
      inherits: 2.0.4
      setprototypeof: 1.2.0
      statuses: 2.0.1
      toidentifier: 1.0.1

  human-id@1.0.2: {}

  i18next@23.15.1:
    dependencies:
      '@babel/runtime': 7.25.0

  iconv-lite@0.4.24:
    dependencies:
      safer-buffer: 2.1.2

  iconv-lite@0.6.3:
    dependencies:
      safer-buffer: 2.1.2

  ignore@5.3.1: {}

  import-meta-resolve@4.1.0: {}

  importx@0.4.3:
    dependencies:
      bundle-require: 5.0.0(esbuild@0.23.0)
      debug: 4.3.6
      esbuild: 0.23.0
      jiti: 2.0.0-beta.2
      jiti-v1: jiti@1.21.6
      pathe: 1.1.2
      pkg-types: 1.1.3
      tsx: 4.16.2
    transitivePeerDependencies:
      - supports-color

  inherits@2.0.4: {}

  ini@1.3.8: {}

  inline-style-parser@0.1.1: {}

  inline-style-parser@0.2.3: {}

  is-alphabetical@2.0.1: {}

  is-alphanumerical@2.0.1:
    dependencies:
      is-alphabetical: 2.0.1
      is-decimal: 2.0.1

  is-arrayish@0.3.2: {}

  is-binary-path@2.1.0:
    dependencies:
      binary-extensions: 2.3.0

  is-core-module@2.15.0:
    dependencies:
      hasown: 2.0.2

  is-decimal@2.0.1: {}

  is-docker@3.0.0: {}

  is-extendable@0.1.1: {}

  is-extglob@2.1.1: {}

  is-fullwidth-code-point@3.0.0: {}

  is-glob@4.0.3:
    dependencies:
      is-extglob: 2.1.1

  is-hexadecimal@2.0.1: {}

  is-inside-container@1.0.0:
    dependencies:
      is-docker: 3.0.0

  is-interactive@2.0.0: {}

  is-number@7.0.0: {}

  is-plain-obj@4.1.0: {}

  is-reference@3.0.2:
    dependencies:
      '@types/estree': 1.0.5

  is-subdir@1.2.0:
    dependencies:
      better-path-resolve: 1.0.0

  is-unicode-supported@1.3.0: {}

  is-unicode-supported@2.0.0: {}

  is-windows@1.0.2: {}

  is-wsl@3.1.0:
    dependencies:
      is-inside-container: 1.0.0

  isexe@2.0.0: {}

  jackspeak@3.4.3:
    dependencies:
      '@isaacs/cliui': 8.0.2
    optionalDependencies:
      '@pkgjs/parseargs': 0.11.0

  jiti@1.21.6: {}

  jiti@2.0.0-beta.2: {}

  jpeg-js@0.4.4: {}

  js-base64@3.7.7: {}

  js-tokens@4.0.0: {}

  js-yaml@3.14.1:
    dependencies:
      argparse: 1.0.10
      esprima: 4.0.1

  js-yaml@4.1.0:
    dependencies:
      argparse: 2.0.1

  jsesc@2.5.2: {}

  json-schema-traverse@1.0.0: {}

  json5@2.2.3: {}

  jsonc-parser@2.3.1: {}

  jsonc-parser@3.3.1: {}

  jsonfile@4.0.0:
    optionalDependencies:
      graceful-fs: 4.2.11

  kind-of@6.0.3: {}

  kleur@3.0.3: {}

  kleur@4.1.5: {}

  kolorist@1.8.0: {}

  ky@1.5.0: {}

  libsql@0.3.19:
    dependencies:
      '@neon-rs/load': 0.0.4
      detect-libc: 2.0.2
    optionalDependencies:
      '@libsql/darwin-arm64': 0.3.19
      '@libsql/darwin-x64': 0.3.19
      '@libsql/linux-arm64-gnu': 0.3.19
      '@libsql/linux-arm64-musl': 0.3.19
      '@libsql/linux-x64-gnu': 0.3.19
      '@libsql/linux-x64-musl': 0.3.19
      '@libsql/win32-x64-msvc': 0.3.19

  libsql@0.4.1:
    dependencies:
      '@neon-rs/load': 0.0.4
      detect-libc: 2.0.2
      libsql: 0.3.19
    optionalDependencies:
      '@libsql/darwin-arm64': 0.4.1
      '@libsql/darwin-x64': 0.4.1
      '@libsql/linux-arm64-gnu': 0.4.1
      '@libsql/linux-arm64-musl': 0.4.1
      '@libsql/linux-x64-gnu': 0.4.1
      '@libsql/linux-x64-musl': 0.4.1
      '@libsql/win32-x64-msvc': 0.4.1

  lilconfig@2.1.0: {}

  lilconfig@3.1.2: {}

  lines-and-columns@1.2.4: {}

  linkedom@0.14.26:
    dependencies:
      css-select: 5.1.0
      cssom: 0.5.0
      html-escaper: 3.0.3
      htmlparser2: 8.0.2
      uhyphen: 0.2.0

  linkify-it@5.0.0:
    dependencies:
      uc.micro: 2.1.0

  lit-element@4.0.6:
    dependencies:
      '@lit-labs/ssr-dom-shim': 1.2.0
      '@lit/reactive-element': 2.0.4
      lit-html: 3.1.4

  lit-html@3.1.4:
    dependencies:
      '@types/trusted-types': 2.0.7

  lit@3.1.4:
    dependencies:
      '@lit/reactive-element': 2.0.4
      lit-element: 4.0.6
      lit-html: 3.1.4

  lite-youtube-embed@0.3.2: {}

  load-tsconfig@0.2.5: {}

  load-yaml-file@0.2.0:
    dependencies:
      graceful-fs: 4.2.11
      js-yaml: 3.14.1
      pify: 4.0.1
      strip-bom: 3.0.0

  local-pkg@0.5.0:
    dependencies:
      mlly: 1.7.1
      pkg-types: 1.1.3

  locate-path@5.0.0:
    dependencies:
      p-locate: 4.1.0

  lodash.castarray@4.4.0: {}

  lodash.isplainobject@4.0.6: {}

  lodash.merge@4.6.2: {}

  lodash.startcase@4.4.0: {}

  lodash@4.17.21: {}

  log-symbols@6.0.0:
    dependencies:
      chalk: 5.3.0
      is-unicode-supported: 1.3.0

  longest-streak@3.1.0: {}

  loose-envify@1.4.0:
    dependencies:
      js-tokens: 4.0.0

  lowlight@3.1.0:
    dependencies:
      '@types/hast': 3.0.4
      devlop: 1.1.0
      highlight.js: 11.9.0

  lru-cache@10.4.3: {}

  lru-cache@4.1.5:
    dependencies:
      pseudomap: 1.0.2
      yallist: 2.1.2

  lru-cache@5.1.1:
    dependencies:
      yallist: 3.1.1

  lucia@3.2.0:
    dependencies:
      oslo: 1.2.0

  lunr@2.3.9: {}

  magic-string@0.30.11:
    dependencies:
      '@jridgewell/sourcemap-codec': 1.5.0

  magicast@0.3.5:
    dependencies:
      '@babel/parser': 7.25.4
      '@babel/types': 7.25.6
      source-map-js: 1.2.0

  markdown-extensions@2.0.0: {}

  markdown-it@14.1.0:
    dependencies:
      argparse: 2.0.1
      entities: 4.5.0
      linkify-it: 5.0.0
      mdurl: 2.0.0
      punycode.js: 2.3.1
      uc.micro: 2.1.0

  markdown-table@3.0.3: {}

  marked-alert@2.0.1(marked@13.0.3):
    dependencies:
      marked: 13.0.3

  marked-emoji@1.4.1(marked@13.0.3):
    dependencies:
      marked: 13.0.3

  marked-footnote@1.2.2(marked@13.0.3):
    dependencies:
      marked: 13.0.3

  marked-shiki@1.1.0(marked@13.0.3)(shiki@1.14.1):
    dependencies:
      marked: 13.0.3
      shiki: 1.14.1

  marked-smartypants@1.1.7(marked@13.0.3):
    dependencies:
      marked: 13.0.3
      smartypants: 0.2.2

  marked@13.0.3: {}

  mdast-util-definitions@6.0.0:
    dependencies:
      '@types/mdast': 4.0.4
      '@types/unist': 3.0.2
      unist-util-visit: 5.0.0

  mdast-util-directive@3.0.0:
    dependencies:
      '@types/mdast': 4.0.4
      '@types/unist': 3.0.2
      devlop: 1.1.0
      mdast-util-from-markdown: 2.0.1
      mdast-util-to-markdown: 2.1.0
      parse-entities: 4.0.1
      stringify-entities: 4.0.4
      unist-util-visit-parents: 6.0.1
    transitivePeerDependencies:
      - supports-color

  mdast-util-find-and-replace@3.0.1:
    dependencies:
      '@types/mdast': 4.0.4
      escape-string-regexp: 5.0.0
      unist-util-is: 6.0.0
      unist-util-visit-parents: 6.0.1

  mdast-util-from-markdown@2.0.1:
    dependencies:
      '@types/mdast': 4.0.4
      '@types/unist': 3.0.2
      decode-named-character-reference: 1.0.2
      devlop: 1.1.0
      mdast-util-to-string: 4.0.0
      micromark: 4.0.0
      micromark-util-decode-numeric-character-reference: 2.0.1
      micromark-util-decode-string: 2.0.0
      micromark-util-normalize-identifier: 2.0.0
      micromark-util-symbol: 2.0.0
      micromark-util-types: 2.0.0
      unist-util-stringify-position: 4.0.0
    transitivePeerDependencies:
      - supports-color

  mdast-util-frontmatter@2.0.1:
    dependencies:
      '@types/mdast': 4.0.4
      devlop: 1.1.0
      escape-string-regexp: 5.0.0
      mdast-util-from-markdown: 2.0.1
      mdast-util-to-markdown: 2.1.0
      micromark-extension-frontmatter: 2.0.0
    transitivePeerDependencies:
      - supports-color

  mdast-util-gfm-autolink-literal@2.0.0:
    dependencies:
      '@types/mdast': 4.0.4
      ccount: 2.0.1
      devlop: 1.1.0
      mdast-util-find-and-replace: 3.0.1
      micromark-util-character: 2.1.0

  mdast-util-gfm-footnote@2.0.0:
    dependencies:
      '@types/mdast': 4.0.4
      devlop: 1.1.0
      mdast-util-from-markdown: 2.0.1
      mdast-util-to-markdown: 2.1.0
      micromark-util-normalize-identifier: 2.0.0
    transitivePeerDependencies:
      - supports-color

  mdast-util-gfm-strikethrough@2.0.0:
    dependencies:
      '@types/mdast': 4.0.4
      mdast-util-from-markdown: 2.0.1
      mdast-util-to-markdown: 2.1.0
    transitivePeerDependencies:
      - supports-color

  mdast-util-gfm-table@2.0.0:
    dependencies:
      '@types/mdast': 4.0.4
      devlop: 1.1.0
      markdown-table: 3.0.3
      mdast-util-from-markdown: 2.0.1
      mdast-util-to-markdown: 2.1.0
    transitivePeerDependencies:
      - supports-color

  mdast-util-gfm-task-list-item@2.0.0:
    dependencies:
      '@types/mdast': 4.0.4
      devlop: 1.1.0
      mdast-util-from-markdown: 2.0.1
      mdast-util-to-markdown: 2.1.0
    transitivePeerDependencies:
      - supports-color

  mdast-util-gfm@3.0.0:
    dependencies:
      mdast-util-from-markdown: 2.0.1
      mdast-util-gfm-autolink-literal: 2.0.0
      mdast-util-gfm-footnote: 2.0.0
      mdast-util-gfm-strikethrough: 2.0.0
      mdast-util-gfm-table: 2.0.0
      mdast-util-gfm-task-list-item: 2.0.0
      mdast-util-to-markdown: 2.1.0
    transitivePeerDependencies:
      - supports-color

  mdast-util-mdx-expression@2.0.0:
    dependencies:
      '@types/estree-jsx': 1.0.5
      '@types/hast': 3.0.4
      '@types/mdast': 4.0.4
      devlop: 1.1.0
      mdast-util-from-markdown: 2.0.1
      mdast-util-to-markdown: 2.1.0
    transitivePeerDependencies:
      - supports-color

  mdast-util-mdx-jsx@3.1.2:
    dependencies:
      '@types/estree-jsx': 1.0.5
      '@types/hast': 3.0.4
      '@types/mdast': 4.0.4
      '@types/unist': 3.0.2
      ccount: 2.0.1
      devlop: 1.1.0
      mdast-util-from-markdown: 2.0.1
      mdast-util-to-markdown: 2.1.0
      parse-entities: 4.0.1
      stringify-entities: 4.0.4
      unist-util-remove-position: 5.0.0
      unist-util-stringify-position: 4.0.0
      vfile-message: 4.0.2
    transitivePeerDependencies:
      - supports-color

  mdast-util-mdx@3.0.0:
    dependencies:
      mdast-util-from-markdown: 2.0.1
      mdast-util-mdx-expression: 2.0.0
      mdast-util-mdx-jsx: 3.1.2
      mdast-util-mdxjs-esm: 2.0.1
      mdast-util-to-markdown: 2.1.0
    transitivePeerDependencies:
      - supports-color

  mdast-util-mdxjs-esm@2.0.1:
    dependencies:
      '@types/estree-jsx': 1.0.5
      '@types/hast': 3.0.4
      '@types/mdast': 4.0.4
      devlop: 1.1.0
      mdast-util-from-markdown: 2.0.1
      mdast-util-to-markdown: 2.1.0
    transitivePeerDependencies:
      - supports-color

  mdast-util-phrasing@4.1.0:
    dependencies:
      '@types/mdast': 4.0.4
      unist-util-is: 6.0.0

  mdast-util-to-hast@13.2.0:
    dependencies:
      '@types/hast': 3.0.4
      '@types/mdast': 4.0.4
      '@ungap/structured-clone': 1.2.0
      devlop: 1.1.0
      micromark-util-sanitize-uri: 2.0.0
      trim-lines: 3.0.1
      unist-util-position: 5.0.0
      unist-util-visit: 5.0.0
      vfile: 6.0.3

  mdast-util-to-markdown@2.1.0:
    dependencies:
      '@types/mdast': 4.0.4
      '@types/unist': 3.0.2
      longest-streak: 3.1.0
      mdast-util-phrasing: 4.1.0
      mdast-util-to-string: 4.0.0
      micromark-util-decode-string: 2.0.0
      unist-util-visit: 5.0.0
      zwitch: 2.0.4

  mdast-util-to-string@4.0.0:
    dependencies:
      '@types/mdast': 4.0.4

  mdn-data@2.0.28: {}

  mdn-data@2.0.30: {}

  mdurl@2.0.0: {}

  memfs-browser@3.5.10302:
    dependencies:
      memfs: 3.5.3
    optional: true

  memfs@3.5.3:
    dependencies:
      fs-monkey: 1.0.6
    optional: true

  merge2@1.4.1: {}

  micromark-core-commonmark@2.0.1:
    dependencies:
      decode-named-character-reference: 1.0.2
      devlop: 1.1.0
      micromark-factory-destination: 2.0.0
      micromark-factory-label: 2.0.0
      micromark-factory-space: 2.0.0
      micromark-factory-title: 2.0.0
      micromark-factory-whitespace: 2.0.0
      micromark-util-character: 2.1.0
      micromark-util-chunked: 2.0.0
      micromark-util-classify-character: 2.0.0
      micromark-util-html-tag-name: 2.0.0
      micromark-util-normalize-identifier: 2.0.0
      micromark-util-resolve-all: 2.0.0
      micromark-util-subtokenize: 2.0.1
      micromark-util-symbol: 2.0.0
      micromark-util-types: 2.0.0

  micromark-extension-directive@3.0.1:
    dependencies:
      devlop: 1.1.0
      micromark-factory-space: 2.0.0
      micromark-factory-whitespace: 2.0.0
      micromark-util-character: 2.1.0
      micromark-util-symbol: 2.0.0
      micromark-util-types: 2.0.0
      parse-entities: 4.0.1

  micromark-extension-frontmatter@2.0.0:
    dependencies:
      fault: 2.0.1
      micromark-util-character: 2.1.0
      micromark-util-symbol: 2.0.0
      micromark-util-types: 2.0.0

  micromark-extension-gfm-autolink-literal@2.1.0:
    dependencies:
      micromark-util-character: 2.1.0
      micromark-util-sanitize-uri: 2.0.0
      micromark-util-symbol: 2.0.0
      micromark-util-types: 2.0.0

  micromark-extension-gfm-footnote@2.1.0:
    dependencies:
      devlop: 1.1.0
      micromark-core-commonmark: 2.0.1
      micromark-factory-space: 2.0.0
      micromark-util-character: 2.1.0
      micromark-util-normalize-identifier: 2.0.0
      micromark-util-sanitize-uri: 2.0.0
      micromark-util-symbol: 2.0.0
      micromark-util-types: 2.0.0

  micromark-extension-gfm-strikethrough@2.1.0:
    dependencies:
      devlop: 1.1.0
      micromark-util-chunked: 2.0.0
      micromark-util-classify-character: 2.0.0
      micromark-util-resolve-all: 2.0.0
      micromark-util-symbol: 2.0.0
      micromark-util-types: 2.0.0

  micromark-extension-gfm-table@2.1.0:
    dependencies:
      devlop: 1.1.0
      micromark-factory-space: 2.0.0
      micromark-util-character: 2.1.0
      micromark-util-symbol: 2.0.0
      micromark-util-types: 2.0.0

  micromark-extension-gfm-tagfilter@2.0.0:
    dependencies:
      micromark-util-types: 2.0.0

  micromark-extension-gfm-task-list-item@2.1.0:
    dependencies:
      devlop: 1.1.0
      micromark-factory-space: 2.0.0
      micromark-util-character: 2.1.0
      micromark-util-symbol: 2.0.0
      micromark-util-types: 2.0.0

  micromark-extension-gfm@3.0.0:
    dependencies:
      micromark-extension-gfm-autolink-literal: 2.1.0
      micromark-extension-gfm-footnote: 2.1.0
      micromark-extension-gfm-strikethrough: 2.1.0
      micromark-extension-gfm-table: 2.1.0
      micromark-extension-gfm-tagfilter: 2.0.0
      micromark-extension-gfm-task-list-item: 2.1.0
      micromark-util-combine-extensions: 2.0.0
      micromark-util-types: 2.0.0

  micromark-extension-mdx-expression@3.0.0:
    dependencies:
      '@types/estree': 1.0.5
      devlop: 1.1.0
      micromark-factory-mdx-expression: 2.0.1
      micromark-factory-space: 2.0.0
      micromark-util-character: 2.1.0
      micromark-util-events-to-acorn: 2.0.2
      micromark-util-symbol: 2.0.0
      micromark-util-types: 2.0.0

  micromark-extension-mdx-jsx@3.0.0:
    dependencies:
      '@types/acorn': 4.0.6
      '@types/estree': 1.0.5
      devlop: 1.1.0
      estree-util-is-identifier-name: 3.0.0
      micromark-factory-mdx-expression: 2.0.1
      micromark-factory-space: 2.0.0
      micromark-util-character: 2.1.0
      micromark-util-symbol: 2.0.0
      micromark-util-types: 2.0.0
      vfile-message: 4.0.2

  micromark-extension-mdx-md@2.0.0:
    dependencies:
      micromark-util-types: 2.0.0

  micromark-extension-mdxjs-esm@3.0.0:
    dependencies:
      '@types/estree': 1.0.5
      devlop: 1.1.0
      micromark-core-commonmark: 2.0.1
      micromark-util-character: 2.1.0
      micromark-util-events-to-acorn: 2.0.2
      micromark-util-symbol: 2.0.0
      micromark-util-types: 2.0.0
      unist-util-position-from-estree: 2.0.0
      vfile-message: 4.0.2

  micromark-extension-mdxjs@3.0.0:
    dependencies:
      acorn: 8.12.1
      acorn-jsx: 5.3.2(acorn@8.12.1)
      micromark-extension-mdx-expression: 3.0.0
      micromark-extension-mdx-jsx: 3.0.0
      micromark-extension-mdx-md: 2.0.0
      micromark-extension-mdxjs-esm: 3.0.0
      micromark-util-combine-extensions: 2.0.0
      micromark-util-types: 2.0.0

  micromark-factory-destination@2.0.0:
    dependencies:
      micromark-util-character: 2.1.0
      micromark-util-symbol: 2.0.0
      micromark-util-types: 2.0.0

  micromark-factory-label@2.0.0:
    dependencies:
      devlop: 1.1.0
      micromark-util-character: 2.1.0
      micromark-util-symbol: 2.0.0
      micromark-util-types: 2.0.0

  micromark-factory-mdx-expression@2.0.1:
    dependencies:
      '@types/estree': 1.0.5
      devlop: 1.1.0
      micromark-util-character: 2.1.0
      micromark-util-events-to-acorn: 2.0.2
      micromark-util-symbol: 2.0.0
      micromark-util-types: 2.0.0
      unist-util-position-from-estree: 2.0.0
      vfile-message: 4.0.2

  micromark-factory-space@2.0.0:
    dependencies:
      micromark-util-character: 2.1.0
      micromark-util-types: 2.0.0

  micromark-factory-title@2.0.0:
    dependencies:
      micromark-factory-space: 2.0.0
      micromark-util-character: 2.1.0
      micromark-util-symbol: 2.0.0
      micromark-util-types: 2.0.0

  micromark-factory-whitespace@2.0.0:
    dependencies:
      micromark-factory-space: 2.0.0
      micromark-util-character: 2.1.0
      micromark-util-symbol: 2.0.0
      micromark-util-types: 2.0.0

  micromark-util-character@2.1.0:
    dependencies:
      micromark-util-symbol: 2.0.0
      micromark-util-types: 2.0.0

  micromark-util-chunked@2.0.0:
    dependencies:
      micromark-util-symbol: 2.0.0

  micromark-util-classify-character@2.0.0:
    dependencies:
      micromark-util-character: 2.1.0
      micromark-util-symbol: 2.0.0
      micromark-util-types: 2.0.0

  micromark-util-combine-extensions@2.0.0:
    dependencies:
      micromark-util-chunked: 2.0.0
      micromark-util-types: 2.0.0

  micromark-util-decode-numeric-character-reference@2.0.1:
    dependencies:
      micromark-util-symbol: 2.0.0

  micromark-util-decode-string@2.0.0:
    dependencies:
      decode-named-character-reference: 1.0.2
      micromark-util-character: 2.1.0
      micromark-util-decode-numeric-character-reference: 2.0.1
      micromark-util-symbol: 2.0.0

  micromark-util-encode@2.0.0: {}

  micromark-util-events-to-acorn@2.0.2:
    dependencies:
      '@types/acorn': 4.0.6
      '@types/estree': 1.0.5
      '@types/unist': 3.0.2
      devlop: 1.1.0
      estree-util-visit: 2.0.0
      micromark-util-symbol: 2.0.0
      micromark-util-types: 2.0.0
      vfile-message: 4.0.2

  micromark-util-html-tag-name@2.0.0: {}

  micromark-util-normalize-identifier@2.0.0:
    dependencies:
      micromark-util-symbol: 2.0.0

  micromark-util-resolve-all@2.0.0:
    dependencies:
      micromark-util-types: 2.0.0

  micromark-util-sanitize-uri@2.0.0:
    dependencies:
      micromark-util-character: 2.1.0
      micromark-util-encode: 2.0.0
      micromark-util-symbol: 2.0.0

  micromark-util-subtokenize@2.0.1:
    dependencies:
      devlop: 1.1.0
      micromark-util-chunked: 2.0.0
      micromark-util-symbol: 2.0.0
      micromark-util-types: 2.0.0

  micromark-util-symbol@2.0.0: {}

  micromark-util-types@2.0.0: {}

  micromark@4.0.0:
    dependencies:
      '@types/debug': 4.1.12
      debug: 4.3.6
      decode-named-character-reference: 1.0.2
      devlop: 1.1.0
      micromark-core-commonmark: 2.0.1
      micromark-factory-space: 2.0.0
      micromark-util-character: 2.1.0
      micromark-util-chunked: 2.0.0
      micromark-util-combine-extensions: 2.0.0
      micromark-util-decode-numeric-character-reference: 2.0.1
      micromark-util-encode: 2.0.0
      micromark-util-normalize-identifier: 2.0.0
      micromark-util-resolve-all: 2.0.0
      micromark-util-sanitize-uri: 2.0.0
      micromark-util-subtokenize: 2.0.1
      micromark-util-symbol: 2.0.0
      micromark-util-types: 2.0.0
    transitivePeerDependencies:
      - supports-color

  micromatch@4.0.7:
    dependencies:
      braces: 3.0.3
      picomatch: 2.3.1

  micromatch@4.0.8:
    dependencies:
      braces: 3.0.3
      picomatch: 2.3.1

  mime-db@1.52.0: {}

  mime-types@2.1.35:
    dependencies:
      mime-db: 1.52.0

  mime@1.6.0: {}

<<<<<<< HEAD
  mime@3.0.0: {}

=======
>>>>>>> 6d9c0df0
  mimic-function@5.0.1: {}

  minimatch@9.0.5:
    dependencies:
      brace-expansion: 2.0.1

  minimist@1.2.8: {}

  minipass@3.3.6:
    dependencies:
      yallist: 4.0.0

  minipass@4.2.8: {}

  minipass@5.0.0: {}

  minipass@7.1.2: {}

  minizlib@2.1.2:
    dependencies:
      minipass: 3.3.6
      yallist: 4.0.0

  mkdirp@1.0.4: {}

  mlly@1.7.1:
    dependencies:
      acorn: 8.12.1
      pathe: 1.1.2
      pkg-types: 1.1.3
      ufo: 1.5.4

  motion@10.18.0:
    dependencies:
      '@motionone/animation': 10.18.0
      '@motionone/dom': 10.18.0
      '@motionone/types': 10.17.1
      '@motionone/utils': 10.18.0

  mri@1.2.0: {}

  mrmime@2.0.0: {}

  ms@2.0.0: {}

  ms@2.1.2: {}

  ms@2.1.3: {}

  muggle-string@0.4.1: {}

  mz@2.7.0:
    dependencies:
      any-promise: 1.3.0
      object-assign: 4.1.1
      thenify-all: 1.6.0

  nanoid@3.3.7: {}

  nanoid@5.0.7: {}

  neotraverse@0.6.18: {}

  nlcst-to-string@4.0.0:
    dependencies:
      '@types/nlcst': 2.0.3

  node-domexception@1.0.0: {}

  node-fetch-native@1.6.4: {}

  node-fetch@3.3.2:
    dependencies:
      data-uri-to-buffer: 4.0.1
      fetch-blob: 3.2.0
      formdata-polyfill: 4.0.10

  node-releases@2.0.18: {}

  normalize-path@3.0.0: {}

  normalize-range@0.1.2: {}

  not@0.1.0: {}

  nth-check@2.1.1:
    dependencies:
      boolbase: 1.0.0

  object-assign@4.1.1: {}

  object-hash@3.0.0: {}

  ofetch@1.3.3:
    dependencies:
      destr: 2.0.3
      node-fetch-native: 1.6.4
      ufo: 1.5.4

  ofetch@1.3.4:
    dependencies:
      destr: 2.0.3
      node-fetch-native: 1.6.4
      ufo: 1.5.4

  on-finished@2.4.1:
    dependencies:
      ee-first: 1.1.1

  once@1.4.0:
    dependencies:
      wrappy: 1.0.2

  onetime@7.0.0:
    dependencies:
      mimic-function: 5.0.1

  open@10.1.0:
    dependencies:
      default-browser: 5.2.1
      define-lazy-prop: 3.0.0
      is-inside-container: 1.0.0
      is-wsl: 3.1.0

  ora@8.1.0:
    dependencies:
      chalk: 5.3.0
      cli-cursor: 5.0.0
      cli-spinners: 2.9.2
      is-interactive: 2.0.0
      is-unicode-supported: 2.0.0
      log-symbols: 6.0.0
      stdin-discarder: 0.2.2
      string-width: 7.2.0
      strip-ansi: 7.1.0

  os-tmpdir@1.0.2: {}

  oslo@1.2.0:
    dependencies:
      '@node-rs/argon2': 1.7.0
      '@node-rs/bcrypt': 1.9.0

  outdent@0.5.0: {}

  p-filter@2.1.0:
    dependencies:
      p-map: 2.1.0

  p-limit@2.3.0:
    dependencies:
      p-try: 2.2.0

  p-limit@6.1.0:
    dependencies:
      yocto-queue: 1.1.1

  p-locate@4.1.0:
    dependencies:
      p-limit: 2.3.0

  p-map@2.1.0: {}

  p-queue@8.0.1:
    dependencies:
      eventemitter3: 5.0.1
      p-timeout: 6.1.2

  p-timeout@6.1.2: {}

  p-try@2.2.0: {}

  package-json-from-dist@1.0.0: {}

  package-json@10.0.1:
    dependencies:
      ky: 1.5.0
      registry-auth-token: 5.0.2
      registry-url: 6.0.1
      semver: 7.6.3

  package-manager-detector@0.1.2: {}

  package-manager-detector@0.2.0: {}

  pagefind@1.1.0:
    optionalDependencies:
      '@pagefind/darwin-arm64': 1.1.0
      '@pagefind/darwin-x64': 1.1.0
      '@pagefind/linux-arm64': 1.1.0
      '@pagefind/linux-x64': 1.1.0
      '@pagefind/windows-x64': 1.1.0

  parse-entities@4.0.1:
    dependencies:
      '@types/unist': 2.0.10
      character-entities: 2.0.2
      character-entities-legacy: 3.0.0
      character-reference-invalid: 2.0.1
      decode-named-character-reference: 1.0.2
      is-alphanumerical: 2.0.1
      is-decimal: 2.0.1
      is-hexadecimal: 2.0.1

  parse-latin@7.0.0:
    dependencies:
      '@types/nlcst': 2.0.3
      '@types/unist': 3.0.2
      nlcst-to-string: 4.0.0
      unist-util-modify-children: 4.0.0
      unist-util-visit-children: 3.0.0
      vfile: 6.0.3

  parse5-htmlparser2-tree-adapter@7.0.0:
    dependencies:
      domhandler: 5.0.3
      parse5: 7.1.2

  parse5-parser-stream@7.1.2:
    dependencies:
      parse5: 7.1.2

  parse5@7.1.2:
    dependencies:
      entities: 4.5.0

  parsel-js@1.1.2: {}

  path-browserify@1.0.1: {}

  path-exists@4.0.0: {}

  path-key@3.1.1: {}

  path-parse@1.0.7: {}

  path-scurry@1.11.1:
    dependencies:
      lru-cache: 10.4.3
      minipass: 7.1.2

  path-to-regexp@6.2.2: {}

  path-type@4.0.0: {}

  pathe@1.1.2: {}

  pend@1.2.0: {}

  perfect-debounce@1.0.0: {}

  periscopic@3.1.0:
    dependencies:
      '@types/estree': 1.0.5
      estree-walker: 3.0.3
      is-reference: 3.0.2

  picocolors@1.0.1: {}

  picocolors@1.1.0: {}

  picomatch@2.3.1: {}

  picomatch@4.0.2: {}

  pify@2.3.0: {}

  pify@4.0.1: {}

  pirates@4.0.6: {}

  pkg-dir@4.2.0:
    dependencies:
      find-up: 4.1.0

  pkg-types@1.1.3:
    dependencies:
      confbox: 0.1.7
      mlly: 1.7.1
      pathe: 1.1.2

  pngjs@7.0.0: {}

  postcss-import@15.1.0(postcss@8.4.40):
    dependencies:
      postcss: 8.4.40
      postcss-value-parser: 4.2.0
      read-cache: 1.0.0
      resolve: 1.22.8

  postcss-js@4.0.1(postcss@8.4.40):
    dependencies:
      camelcase-css: 2.0.1
      postcss: 8.4.40

  postcss-js@4.0.1(postcss@8.4.41):
    dependencies:
      camelcase-css: 2.0.1
      postcss: 8.4.41

  postcss-js@4.0.1(postcss@8.4.47):
    dependencies:
      camelcase-css: 2.0.1
      postcss: 8.4.47

  postcss-load-config@4.0.2(postcss@8.4.40):
    dependencies:
      lilconfig: 3.1.2
      yaml: 2.5.0
    optionalDependencies:
      postcss: 8.4.40

  postcss-nested@6.2.0(postcss@8.4.40):
    dependencies:
      postcss: 8.4.40
      postcss-selector-parser: 6.1.1

  postcss-nested@6.2.0(postcss@8.4.41):
    dependencies:
      postcss: 8.4.41
      postcss-selector-parser: 6.1.1

  postcss-selector-parser@6.0.10:
    dependencies:
      cssesc: 3.0.0
      util-deprecate: 1.0.2

  postcss-selector-parser@6.1.1:
    dependencies:
      cssesc: 3.0.0
      util-deprecate: 1.0.2

  postcss-value-parser@4.2.0: {}

  postcss@8.4.40:
    dependencies:
      nanoid: 3.3.7
      picocolors: 1.0.1
      source-map-js: 1.2.0

  postcss@8.4.41:
    dependencies:
      nanoid: 3.3.7
      picocolors: 1.0.1
      source-map-js: 1.2.0

  postcss@8.4.47:
    dependencies:
      nanoid: 3.3.7
      picocolors: 1.1.0
      source-map-js: 1.2.1

  powerglitch@2.3.3: {}

  preferred-pm@4.0.0:
    dependencies:
      find-up-simple: 1.0.0
      find-yarn-workspace-root2: 1.2.16
      which-pm: 3.0.0

  prettier@2.8.7:
    optional: true

  prettier@2.8.8: {}

  prismjs@1.29.0: {}

  promise-limit@2.7.0: {}

  prompts@2.4.2:
    dependencies:
      kleur: 3.0.3
      sisteransi: 1.0.5

  property-information@6.5.0: {}

  proto-list@1.2.4: {}

  proxy-from-env@1.1.0: {}

  pseudomap@1.0.2: {}

  pump@3.0.0:
    dependencies:
      end-of-stream: 1.4.4
      once: 1.4.0

  punycode.js@2.3.1: {}

  qr-creator@1.0.0: {}

  queue-microtask@1.2.3: {}

  range-parser@1.2.1: {}

  rc@1.2.8:
    dependencies:
      deep-extend: 0.6.0
      ini: 1.3.8
      minimist: 1.2.8
      strip-json-comments: 2.0.1

  react-dom@18.3.1(react@18.3.1):
    dependencies:
      loose-envify: 1.4.0
      react: 18.3.1
      scheduler: 0.23.2

  react-refresh@0.14.2: {}

  react@18.3.1:
    dependencies:
      loose-envify: 1.4.0

  read-cache@1.0.0:
    dependencies:
      pify: 2.3.0

  read-yaml-file@1.1.0:
    dependencies:
      graceful-fs: 4.2.11
      js-yaml: 3.14.1
      pify: 4.0.1
      strip-bom: 3.0.0

  readdirp@3.6.0:
    dependencies:
      picomatch: 2.3.1

  recast@0.23.9:
    dependencies:
      ast-types: 0.16.1
      esprima: 4.0.1
      source-map: 0.6.1
      tiny-invariant: 1.3.3
      tslib: 2.6.3

  regenerator-runtime@0.14.1: {}

  registry-auth-token@5.0.2:
    dependencies:
      '@pnpm/npm-conf': 2.2.2

  registry-url@6.0.1:
    dependencies:
      rc: 1.2.8

  rehype-expressive-code@0.35.6:
    dependencies:
      expressive-code: 0.35.6

  rehype-format@5.0.0:
    dependencies:
      '@types/hast': 3.0.4
      hast-util-embedded: 3.0.0
      hast-util-is-element: 3.0.0
      hast-util-phrasing: 3.0.1
      hast-util-whitespace: 3.0.0
      html-whitespace-sensitive-tag-names: 3.0.0
      rehype-minify-whitespace: 6.0.0
      unist-util-visit-parents: 6.0.1

  rehype-highlight@7.0.0:
    dependencies:
      '@types/hast': 3.0.4
      hast-util-to-text: 4.0.2
      lowlight: 3.1.0
      unist-util-visit: 5.0.0
      vfile: 6.0.3

  rehype-minify-whitespace@6.0.0:
    dependencies:
      '@types/hast': 3.0.4
      hast-util-embedded: 3.0.0
      hast-util-is-element: 3.0.0
      hast-util-whitespace: 3.0.0
      unist-util-is: 6.0.0

  rehype-parse@9.0.0:
    dependencies:
      '@types/hast': 3.0.4
      hast-util-from-html: 2.0.1
      unified: 11.0.5

  rehype-raw@7.0.0:
    dependencies:
      '@types/hast': 3.0.4
      hast-util-raw: 9.0.4
      vfile: 6.0.3

  rehype-stringify@10.0.0:
    dependencies:
      '@types/hast': 3.0.4
      hast-util-to-html: 9.0.1
      unified: 11.0.5

  rehype@13.0.1:
    dependencies:
      '@types/hast': 3.0.4
      rehype-parse: 9.0.0
      rehype-stringify: 10.0.0
      unified: 11.0.5

  remark-directive@3.0.0:
    dependencies:
      '@types/mdast': 4.0.4
      mdast-util-directive: 3.0.0
      micromark-extension-directive: 3.0.1
      unified: 11.0.5
    transitivePeerDependencies:
      - supports-color

  remark-frontmatter@5.0.0:
    dependencies:
      '@types/mdast': 4.0.4
      mdast-util-frontmatter: 2.0.1
      micromark-extension-frontmatter: 2.0.0
      unified: 11.0.5
    transitivePeerDependencies:
      - supports-color

  remark-gfm@4.0.0:
    dependencies:
      '@types/mdast': 4.0.4
      mdast-util-gfm: 3.0.0
      micromark-extension-gfm: 3.0.0
      remark-parse: 11.0.0
      remark-stringify: 11.0.0
      unified: 11.0.5
    transitivePeerDependencies:
      - supports-color

  remark-mdx@3.0.1:
    dependencies:
      mdast-util-mdx: 3.0.0
      micromark-extension-mdxjs: 3.0.0
    transitivePeerDependencies:
      - supports-color

  remark-parse@11.0.0:
    dependencies:
      '@types/mdast': 4.0.4
      mdast-util-from-markdown: 2.0.1
      micromark-util-types: 2.0.0
      unified: 11.0.5
    transitivePeerDependencies:
      - supports-color

  remark-rehype@11.1.0:
    dependencies:
      '@types/hast': 3.0.4
      '@types/mdast': 4.0.4
      mdast-util-to-hast: 13.2.0
      unified: 11.0.5
      vfile: 6.0.3

  remark-smartypants@3.0.2:
    dependencies:
      retext: 9.0.0
      retext-smartypants: 6.1.0
      unified: 11.0.5
      unist-util-visit: 5.0.0

  remark-stringify@11.0.0:
    dependencies:
      '@types/mdast': 4.0.4
      mdast-util-to-markdown: 2.1.0
      unified: 11.0.5

  remark@15.0.1:
    dependencies:
      '@types/mdast': 4.0.4
      remark-parse: 11.0.0
      remark-stringify: 11.0.0
      unified: 11.0.5
    transitivePeerDependencies:
      - supports-color

  request-light@0.5.8: {}

  request-light@0.7.0: {}

  require-directory@2.1.1: {}

  require-from-string@2.0.2: {}

  resolve-from@5.0.0: {}

  resolve-pkg-maps@1.0.0: {}

  resolve@1.22.8:
    dependencies:
      is-core-module: 2.15.0
      path-parse: 1.0.7
      supports-preserve-symlinks-flag: 1.0.0

  restore-cursor@5.1.0:
    dependencies:
      onetime: 7.0.0
      signal-exit: 4.1.0

  retext-latin@4.0.0:
    dependencies:
      '@types/nlcst': 2.0.3
      parse-latin: 7.0.0
      unified: 11.0.5

  retext-smartypants@6.1.0:
    dependencies:
      '@types/nlcst': 2.0.3
      nlcst-to-string: 4.0.0
      unist-util-visit: 5.0.0

  retext-stringify@4.0.0:
    dependencies:
      '@types/nlcst': 2.0.3
      nlcst-to-string: 4.0.0
      unified: 11.0.5

  retext@9.0.0:
    dependencies:
      '@types/nlcst': 2.0.3
      retext-latin: 4.0.0
      retext-stringify: 4.0.0
      unified: 11.0.5

  reusify@1.0.4: {}

  rollup@4.21.0:
    dependencies:
      '@types/estree': 1.0.5
    optionalDependencies:
      '@rollup/rollup-android-arm-eabi': 4.21.0
      '@rollup/rollup-android-arm64': 4.21.0
      '@rollup/rollup-darwin-arm64': 4.21.0
      '@rollup/rollup-darwin-x64': 4.21.0
      '@rollup/rollup-linux-arm-gnueabihf': 4.21.0
      '@rollup/rollup-linux-arm-musleabihf': 4.21.0
      '@rollup/rollup-linux-arm64-gnu': 4.21.0
      '@rollup/rollup-linux-arm64-musl': 4.21.0
      '@rollup/rollup-linux-powerpc64le-gnu': 4.21.0
      '@rollup/rollup-linux-riscv64-gnu': 4.21.0
      '@rollup/rollup-linux-s390x-gnu': 4.21.0
      '@rollup/rollup-linux-x64-gnu': 4.21.0
      '@rollup/rollup-linux-x64-musl': 4.21.0
      '@rollup/rollup-win32-arm64-msvc': 4.21.0
      '@rollup/rollup-win32-ia32-msvc': 4.21.0
      '@rollup/rollup-win32-x64-msvc': 4.21.0
      fsevents: 2.3.3

  run-applescript@7.0.0: {}

  run-parallel@1.2.0:
    dependencies:
      queue-microtask: 1.2.3

  safer-buffer@2.1.2: {}

  sax@1.4.1: {}

  scheduler@0.23.2:
    dependencies:
      loose-envify: 1.4.0

  section-matter@1.0.0:
    dependencies:
      extend-shallow: 2.0.1
      kind-of: 6.0.3

  semver@6.3.1: {}

  semver@7.6.3: {}

  send@0.18.0:
    dependencies:
      debug: 2.6.9
      depd: 2.0.0
      destroy: 1.2.0
      encodeurl: 1.0.2
      escape-html: 1.0.3
      etag: 1.8.1
      fresh: 0.5.2
      http-errors: 2.0.0
      mime: 1.6.0
      ms: 2.1.3
      on-finished: 2.4.1
      range-parser: 1.2.1
      statuses: 2.0.1
    transitivePeerDependencies:
      - supports-color

  server-destroy@1.0.1: {}

  setprototypeof@1.2.0: {}

  sharp@0.33.4:
    dependencies:
      color: 4.2.3
      detect-libc: 2.0.3
      semver: 7.6.3
    optionalDependencies:
      '@img/sharp-darwin-arm64': 0.33.4
      '@img/sharp-darwin-x64': 0.33.4
      '@img/sharp-libvips-darwin-arm64': 1.0.2
      '@img/sharp-libvips-darwin-x64': 1.0.2
      '@img/sharp-libvips-linux-arm': 1.0.2
      '@img/sharp-libvips-linux-arm64': 1.0.2
      '@img/sharp-libvips-linux-s390x': 1.0.2
      '@img/sharp-libvips-linux-x64': 1.0.2
      '@img/sharp-libvips-linuxmusl-arm64': 1.0.2
      '@img/sharp-libvips-linuxmusl-x64': 1.0.2
      '@img/sharp-linux-arm': 0.33.4
      '@img/sharp-linux-arm64': 0.33.4
      '@img/sharp-linux-s390x': 0.33.4
      '@img/sharp-linux-x64': 0.33.4
      '@img/sharp-linuxmusl-arm64': 0.33.4
      '@img/sharp-linuxmusl-x64': 0.33.4
      '@img/sharp-wasm32': 0.33.4
      '@img/sharp-win32-ia32': 0.33.4
      '@img/sharp-win32-x64': 0.33.4

  sharp@0.33.5:
    dependencies:
      color: 4.2.3
      detect-libc: 2.0.3
      semver: 7.6.3
    optionalDependencies:
      '@img/sharp-darwin-arm64': 0.33.5
      '@img/sharp-darwin-x64': 0.33.5
      '@img/sharp-libvips-darwin-arm64': 1.0.4
      '@img/sharp-libvips-darwin-x64': 1.0.4
      '@img/sharp-libvips-linux-arm': 1.0.5
      '@img/sharp-libvips-linux-arm64': 1.0.4
      '@img/sharp-libvips-linux-s390x': 1.0.4
      '@img/sharp-libvips-linux-x64': 1.0.4
      '@img/sharp-libvips-linuxmusl-arm64': 1.0.4
      '@img/sharp-libvips-linuxmusl-x64': 1.0.4
      '@img/sharp-linux-arm': 0.33.5
      '@img/sharp-linux-arm64': 0.33.5
      '@img/sharp-linux-s390x': 0.33.5
      '@img/sharp-linux-x64': 0.33.5
      '@img/sharp-linuxmusl-arm64': 0.33.5
      '@img/sharp-linuxmusl-x64': 0.33.5
      '@img/sharp-wasm32': 0.33.5
      '@img/sharp-win32-ia32': 0.33.5
      '@img/sharp-win32-x64': 0.33.5
    optional: true

  shebang-command@1.2.0:
    dependencies:
      shebang-regex: 1.0.0

  shebang-command@2.0.0:
    dependencies:
      shebang-regex: 3.0.0

  shebang-regex@1.0.0: {}

  shebang-regex@3.0.0: {}

  shiki@1.14.1:
    dependencies:
      '@shikijs/core': 1.14.1
      '@types/hast': 3.0.4

  shiki@1.16.2:
    dependencies:
      '@shikijs/core': 1.16.2
      '@shikijs/vscode-textmate': 9.2.0
      '@types/hast': 3.0.4

  signal-exit@3.0.7: {}

  signal-exit@4.1.0: {}

  simple-swizzle@0.2.2:
    dependencies:
      is-arrayish: 0.3.2

  sirv@2.0.4:
    dependencies:
      '@polka/url': 1.0.0-next.25
      mrmime: 2.0.0
      totalist: 3.0.1

  sisteransi@1.0.5: {}

  sitemap@7.1.2:
    dependencies:
      '@types/node': 17.0.45
      '@types/sax': 1.2.7
      arg: 5.0.2
      sax: 1.4.1

  slash@3.0.0: {}

  smartypants@0.2.2: {}

  source-map-js@1.2.0: {}

  source-map-js@1.2.1: {}

  source-map@0.6.1: {}

  source-map@0.7.4: {}

  space-separated-tokens@2.0.2: {}

  spawndamnit@2.0.0:
    dependencies:
      cross-spawn: 5.1.0
      signal-exit: 3.0.7

  sprintf-js@1.0.3: {}

  starlight-package-managers@0.7.0(@astrojs/starlight@0.28.2(astro@4.15.9(@types/node@22.0.0)(rollup@4.21.0)(typescript@5.5.4)))(astro@4.15.9(@types/node@22.0.0)(rollup@4.21.0)(typescript@5.5.4)):
    dependencies:
      '@astrojs/starlight': 0.28.2(astro@4.15.9(@types/node@22.0.0)(rollup@4.21.0)(typescript@5.5.4))
      astro: 4.15.9(@types/node@22.0.0)(rollup@4.21.0)(typescript@5.5.4)

  starlight-typedoc@0.16.0(@astrojs/starlight@0.28.2(astro@4.15.9(@types/node@22.0.0)(rollup@4.21.0)(typescript@5.5.4)))(astro@4.15.9(@types/node@22.0.0)(rollup@4.21.0)(typescript@5.5.4))(typedoc-plugin-markdown@4.2.7(typedoc@0.26.6(typescript@5.5.4)))(typedoc@0.26.6(typescript@5.5.4)):
    dependencies:
      '@astrojs/starlight': 0.28.2(astro@4.15.9(@types/node@22.0.0)(rollup@4.21.0)(typescript@5.5.4))
      astro: 4.15.9(@types/node@22.0.0)(rollup@4.21.0)(typescript@5.5.4)
      github-slugger: 2.0.0
      typedoc: 0.26.6(typescript@5.5.4)
      typedoc-plugin-markdown: 4.2.7(typedoc@0.26.6(typescript@5.5.4))

  starlight-versions@0.3.0(@astrojs/starlight@0.28.2(astro@4.15.9(@types/node@22.0.0)(rollup@4.21.0)(typescript@5.5.4))):
    dependencies:
      '@astrojs/starlight': 0.28.2(astro@4.15.9(@types/node@22.0.0)(rollup@4.21.0)(typescript@5.5.4))
      '@pagefind/default-ui': 1.1.0
      github-slugger: 2.0.0
      mdast-util-mdx-jsx: 3.1.2
      mdast-util-mdxjs-esm: 2.0.1
      remark: 15.0.1
      remark-frontmatter: 5.0.0
      remark-mdx: 3.0.1
      unist-util-visit: 5.0.0
      vfile: 6.0.3
      yaml: 2.5.0
    transitivePeerDependencies:
      - supports-color

  statuses@2.0.1: {}

  stdin-discarder@0.2.2: {}

  stream-replace-string@2.0.0: {}

  string-width@4.2.3:
    dependencies:
      emoji-regex: 8.0.0
      is-fullwidth-code-point: 3.0.0
      strip-ansi: 6.0.1

  string-width@5.1.2:
    dependencies:
      eastasianwidth: 0.2.0
      emoji-regex: 9.2.2
      strip-ansi: 7.1.0

  string-width@7.2.0:
    dependencies:
      emoji-regex: 10.3.0
      get-east-asian-width: 1.2.0
      strip-ansi: 7.1.0

  stringify-entities@4.0.4:
    dependencies:
      character-entities-html4: 2.1.0
      character-entities-legacy: 3.0.0

  strip-ansi@6.0.1:
    dependencies:
      ansi-regex: 5.0.1

  strip-ansi@7.1.0:
    dependencies:
      ansi-regex: 6.0.1

  strip-bom-string@1.0.0: {}

  strip-bom@3.0.0: {}

  strip-json-comments@2.0.1: {}

  strnum@1.0.5: {}

  style-to-object@0.4.4:
    dependencies:
      inline-style-parser: 0.1.1

  style-to-object@1.0.6:
    dependencies:
      inline-style-parser: 0.2.3

  sucrase@3.35.0:
    dependencies:
      '@jridgewell/gen-mapping': 0.3.5
      commander: 4.1.1
      glob: 10.4.5
      lines-and-columns: 1.2.4
      mz: 2.7.0
      pirates: 4.0.6
      ts-interface-checker: 0.1.13

  supports-color@5.5.0:
    dependencies:
      has-flag: 3.0.0

  supports-preserve-symlinks-flag@1.0.0: {}

  svgo@3.3.2:
    dependencies:
      '@trysound/sax': 0.2.0
      commander: 7.2.0
      css-select: 5.1.0
      css-tree: 2.3.1
      css-what: 6.1.0
      csso: 5.0.5
      picocolors: 1.0.1

  tailwind-merge@2.5.2: {}

  tailwind-scrollbar@3.1.0(tailwindcss@3.4.7):
    dependencies:
      tailwindcss: 3.4.7

  tailwindcss@3.4.7:
    dependencies:
      '@alloc/quick-lru': 5.2.0
      arg: 5.0.2
      chokidar: 3.6.0
      didyoumean: 1.2.2
      dlv: 1.1.3
      fast-glob: 3.3.2
      glob-parent: 6.0.2
      is-glob: 4.0.3
      jiti: 1.21.6
      lilconfig: 2.1.0
      micromatch: 4.0.8
      normalize-path: 3.0.0
      object-hash: 3.0.0
      picocolors: 1.0.1
      postcss: 8.4.40
      postcss-import: 15.1.0(postcss@8.4.40)
      postcss-js: 4.0.1(postcss@8.4.40)
      postcss-load-config: 4.0.2(postcss@8.4.40)
      postcss-nested: 6.2.0(postcss@8.4.40)
      postcss-selector-parser: 6.1.1
      resolve: 1.22.8
      sucrase: 3.35.0
    transitivePeerDependencies:
      - ts-node

  tar@6.2.1:
    dependencies:
      chownr: 2.0.0
      fs-minipass: 2.1.0
      minipass: 5.0.0
      minizlib: 2.1.2
      mkdirp: 1.0.4
      yallist: 4.0.0

  term-size@2.2.1: {}

  thenify-all@1.6.0:
    dependencies:
      thenify: 3.3.1

  thenify@3.3.1:
    dependencies:
      any-promise: 1.3.0

  tiny-invariant@1.3.3: {}

  tinyexec@0.2.0: {}

  tinyexec@0.3.0: {}

  tinyglobby@0.2.5:
    dependencies:
      fdir: 6.3.0(picomatch@4.0.2)
      picomatch: 4.0.2

  tmp@0.0.33:
    dependencies:
      os-tmpdir: 1.0.2

  to-fast-properties@2.0.0: {}

  to-regex-range@5.0.1:
    dependencies:
      is-number: 7.0.0

  toidentifier@1.0.1: {}

  totalist@3.0.1: {}

  trim-lines@3.0.1: {}

  trough@2.2.0: {}

  ts-interface-checker@0.1.13: {}

  tsconfck@3.1.3(typescript@5.5.4):
    optionalDependencies:
      typescript: 5.5.4

  tslib@2.6.3: {}

  tsx@4.16.2:
    dependencies:
      esbuild: 0.21.5
      get-tsconfig: 4.7.6
    optionalDependencies:
      fsevents: 2.3.3

  type-fest@2.19.0: {}

  typedoc-plugin-markdown@4.2.7(typedoc@0.26.6(typescript@5.5.4)):
    dependencies:
      typedoc: 0.26.6(typescript@5.5.4)

  typedoc@0.26.6(typescript@5.5.4):
    dependencies:
      lunr: 2.3.9
      markdown-it: 14.1.0
      minimatch: 9.0.5
      shiki: 1.16.2
      typescript: 5.5.4
      yaml: 2.5.0

  typesafe-path@0.2.2: {}

  typescript-auto-import-cache@0.3.3:
    dependencies:
      semver: 7.6.3

  typescript@5.5.4: {}

  uc.micro@2.1.0: {}

  ufo@1.5.4: {}

  uhyphen@0.2.0: {}

  ultrahtml@1.5.3: {}

  unconfig@0.5.5:
    dependencies:
      '@antfu/utils': 0.7.10
      defu: 6.1.4
      importx: 0.4.3
    transitivePeerDependencies:
      - supports-color

  undici-types@5.26.5: {}

  undici-types@6.11.1: {}

  undici@6.19.8: {}

  unified@11.0.5:
    dependencies:
      '@types/unist': 3.0.2
      bail: 2.0.2
      devlop: 1.1.0
      extend: 3.0.2
      is-plain-obj: 4.1.0
      trough: 2.2.0
      vfile: 6.0.3

  unist-util-find-after@5.0.0:
    dependencies:
      '@types/unist': 3.0.2
      unist-util-is: 6.0.0

  unist-util-is@6.0.0:
    dependencies:
      '@types/unist': 3.0.2

  unist-util-modify-children@4.0.0:
    dependencies:
      '@types/unist': 3.0.2
      array-iterate: 2.0.1

  unist-util-position-from-estree@2.0.0:
    dependencies:
      '@types/unist': 3.0.2

  unist-util-position@5.0.0:
    dependencies:
      '@types/unist': 3.0.2

  unist-util-remove-position@5.0.0:
    dependencies:
      '@types/unist': 3.0.2
      unist-util-visit: 5.0.0

  unist-util-select@4.0.3:
    dependencies:
      '@types/unist': 2.0.10
      css-selector-parser: 1.4.1
      nth-check: 2.1.1
      zwitch: 2.0.4

  unist-util-stringify-position@4.0.0:
    dependencies:
      '@types/unist': 3.0.2

  unist-util-visit-children@3.0.0:
    dependencies:
      '@types/unist': 3.0.2

  unist-util-visit-parents@6.0.1:
    dependencies:
      '@types/unist': 3.0.2
      unist-util-is: 6.0.0

  unist-util-visit@5.0.0:
    dependencies:
      '@types/unist': 3.0.2
      unist-util-is: 6.0.0
      unist-util-visit-parents: 6.0.1

  universalify@0.1.2: {}

  unocss@0.62.3(postcss@8.4.41)(rollup@4.21.0)(vite@5.4.2(@types/node@22.0.0)):
    dependencies:
      '@unocss/astro': 0.62.3(rollup@4.21.0)(vite@5.4.2(@types/node@22.0.0))
      '@unocss/cli': 0.62.3(rollup@4.21.0)
      '@unocss/core': 0.62.3
      '@unocss/extractor-arbitrary-variants': 0.62.3
      '@unocss/postcss': 0.62.3(postcss@8.4.41)
      '@unocss/preset-attributify': 0.62.3
      '@unocss/preset-icons': 0.62.3
      '@unocss/preset-mini': 0.62.3
      '@unocss/preset-tagify': 0.62.3
      '@unocss/preset-typography': 0.62.3
      '@unocss/preset-uno': 0.62.3
      '@unocss/preset-web-fonts': 0.62.3
      '@unocss/preset-wind': 0.62.3
      '@unocss/reset': 0.62.3
      '@unocss/transformer-attributify-jsx': 0.62.3
      '@unocss/transformer-attributify-jsx-babel': 0.62.3
      '@unocss/transformer-compile-class': 0.62.3
      '@unocss/transformer-directives': 0.62.3
      '@unocss/transformer-variant-group': 0.62.3
      '@unocss/vite': 0.62.3(rollup@4.21.0)(vite@5.4.2(@types/node@22.0.0))
    optionalDependencies:
      vite: 5.4.2(@types/node@22.0.0)
    transitivePeerDependencies:
      - postcss
      - rollup
      - supports-color

  unocss@0.62.3(postcss@8.4.47)(rollup@4.21.0)(vite@5.4.2(@types/node@22.0.0)):
    dependencies:
      '@unocss/astro': 0.62.3(rollup@4.21.0)(vite@5.4.2(@types/node@22.0.0))
      '@unocss/cli': 0.62.3(rollup@4.21.0)
      '@unocss/core': 0.62.3
      '@unocss/extractor-arbitrary-variants': 0.62.3
      '@unocss/postcss': 0.62.3(postcss@8.4.47)
      '@unocss/preset-attributify': 0.62.3
      '@unocss/preset-icons': 0.62.3
      '@unocss/preset-mini': 0.62.3
      '@unocss/preset-tagify': 0.62.3
      '@unocss/preset-typography': 0.62.3
      '@unocss/preset-uno': 0.62.3
      '@unocss/preset-web-fonts': 0.62.3
      '@unocss/preset-wind': 0.62.3
      '@unocss/reset': 0.62.3
      '@unocss/transformer-attributify-jsx': 0.62.3
      '@unocss/transformer-attributify-jsx-babel': 0.62.3
      '@unocss/transformer-compile-class': 0.62.3
      '@unocss/transformer-directives': 0.62.3
      '@unocss/transformer-variant-group': 0.62.3
      '@unocss/vite': 0.62.3(rollup@4.21.0)(vite@5.4.2(@types/node@22.0.0))
    optionalDependencies:
      vite: 5.4.2(@types/node@22.0.0)
    transitivePeerDependencies:
      - postcss
      - rollup
      - supports-color

  unpic@3.18.0: {}

  update-browserslist-db@1.1.0(browserslist@4.23.2):
    dependencies:
      browserslist: 4.23.2
      escalade: 3.1.2
      picocolors: 1.0.1

  util-deprecate@1.0.2: {}

  vfile-location@5.0.3:
    dependencies:
      '@types/unist': 3.0.2
      vfile: 6.0.3

  vfile-message@4.0.2:
    dependencies:
      '@types/unist': 3.0.2
      unist-util-stringify-position: 4.0.0

  vfile@6.0.2:
    dependencies:
      '@types/unist': 3.0.2
      unist-util-stringify-position: 4.0.0
      vfile-message: 4.0.2

  vfile@6.0.3:
    dependencies:
      '@types/unist': 3.0.2
      vfile-message: 4.0.2

  vite@5.4.2(@types/node@20.14.13):
    dependencies:
      esbuild: 0.21.5
      postcss: 8.4.41
      rollup: 4.21.0
    optionalDependencies:
      '@types/node': 20.14.13
      fsevents: 2.3.3

  vite@5.4.2(@types/node@22.0.0):
    dependencies:
      esbuild: 0.21.5
      postcss: 8.4.41
      rollup: 4.21.0
    optionalDependencies:
      '@types/node': 22.0.0
      fsevents: 2.3.3

  vite@5.4.7(@types/node@20.14.13):
    dependencies:
      esbuild: 0.21.5
      postcss: 8.4.47
      rollup: 4.21.0
    optionalDependencies:
      '@types/node': 20.14.13
      fsevents: 2.3.3

  vite@5.4.7(@types/node@22.0.0):
    dependencies:
      esbuild: 0.21.5
      postcss: 8.4.47
      rollup: 4.21.0
    optionalDependencies:
      '@types/node': 22.0.0
      fsevents: 2.3.3

  vitefu@0.2.5(vite@5.4.2(@types/node@20.14.13)):
    optionalDependencies:
      vite: 5.4.2(@types/node@20.14.13)

  vitefu@0.2.5(vite@5.4.2(@types/node@22.0.0)):
    optionalDependencies:
      vite: 5.4.2(@types/node@22.0.0)

  vitefu@1.0.2(vite@5.4.7(@types/node@20.14.13)):
    optionalDependencies:
      vite: 5.4.7(@types/node@20.14.13)

  vitefu@1.0.2(vite@5.4.7(@types/node@22.0.0)):
    optionalDependencies:
      vite: 5.4.7(@types/node@22.0.0)

  volar-service-css@0.0.61(@volar/language-service@2.4.0):
    dependencies:
      vscode-css-languageservice: 6.3.0
      vscode-languageserver-textdocument: 1.0.11
      vscode-uri: 3.0.8
    optionalDependencies:
      '@volar/language-service': 2.4.0

  volar-service-emmet@0.0.61(@volar/language-service@2.4.0):
    dependencies:
      '@emmetio/css-parser': 0.4.0
      '@emmetio/html-matcher': 1.3.0
      '@vscode/emmet-helper': 2.9.3
      vscode-uri: 3.0.8
    optionalDependencies:
      '@volar/language-service': 2.4.0

  volar-service-html@0.0.61(@volar/language-service@2.4.0):
    dependencies:
      vscode-html-languageservice: 5.3.0
      vscode-languageserver-textdocument: 1.0.11
      vscode-uri: 3.0.8
    optionalDependencies:
      '@volar/language-service': 2.4.0

  volar-service-prettier@0.0.61(@volar/language-service@2.4.0):
    dependencies:
      vscode-uri: 3.0.8
    optionalDependencies:
      '@volar/language-service': 2.4.0

  volar-service-typescript-twoslash-queries@0.0.61(@volar/language-service@2.4.0):
    dependencies:
      vscode-uri: 3.0.8
    optionalDependencies:
      '@volar/language-service': 2.4.0

  volar-service-typescript@0.0.61(@volar/language-service@2.4.0):
    dependencies:
      path-browserify: 1.0.1
      semver: 7.6.3
      typescript-auto-import-cache: 0.3.3
      vscode-languageserver-textdocument: 1.0.11
      vscode-nls: 5.2.0
      vscode-uri: 3.0.8
    optionalDependencies:
      '@volar/language-service': 2.4.0

  volar-service-yaml@0.0.61(@volar/language-service@2.4.0):
    dependencies:
      vscode-uri: 3.0.8
      yaml-language-server: 1.15.0
    optionalDependencies:
      '@volar/language-service': 2.4.0

  vscode-css-languageservice@6.3.0:
    dependencies:
      '@vscode/l10n': 0.0.18
      vscode-languageserver-textdocument: 1.0.11
      vscode-languageserver-types: 3.17.5
      vscode-uri: 3.0.8

  vscode-html-languageservice@5.3.0:
    dependencies:
      '@vscode/l10n': 0.0.18
      vscode-languageserver-textdocument: 1.0.11
      vscode-languageserver-types: 3.17.5
      vscode-uri: 3.0.8

  vscode-json-languageservice@4.1.8:
    dependencies:
      jsonc-parser: 3.3.1
      vscode-languageserver-textdocument: 1.0.11
      vscode-languageserver-types: 3.17.5
      vscode-nls: 5.2.0
      vscode-uri: 3.0.8

  vscode-jsonrpc@6.0.0: {}

  vscode-jsonrpc@8.2.0: {}

  vscode-languageserver-protocol@3.16.0:
    dependencies:
      vscode-jsonrpc: 6.0.0
      vscode-languageserver-types: 3.16.0

  vscode-languageserver-protocol@3.17.5:
    dependencies:
      vscode-jsonrpc: 8.2.0
      vscode-languageserver-types: 3.17.5

  vscode-languageserver-textdocument@1.0.11: {}

  vscode-languageserver-types@3.16.0: {}

  vscode-languageserver-types@3.17.5: {}

  vscode-languageserver@7.0.0:
    dependencies:
      vscode-languageserver-protocol: 3.16.0

  vscode-languageserver@9.0.1:
    dependencies:
      vscode-languageserver-protocol: 3.17.5

  vscode-nls@5.2.0: {}

  vscode-uri@2.1.2: {}

  vscode-uri@3.0.8: {}

  web-namespaces@2.0.1: {}

  web-streams-polyfill@3.3.3: {}

  web-vitals@4.2.3: {}

  whatwg-encoding@3.1.1:
    dependencies:
      iconv-lite: 0.6.3

  whatwg-mimetype@4.0.0: {}

  which-pm-runs@1.1.0: {}

  which-pm@3.0.0:
    dependencies:
      load-yaml-file: 0.2.0

  which@1.3.1:
    dependencies:
      isexe: 2.0.0

  which@2.0.2:
    dependencies:
      isexe: 2.0.0

  widest-line@4.0.1:
    dependencies:
      string-width: 5.1.2

  wrap-ansi@7.0.0:
    dependencies:
      ansi-styles: 4.3.0
      string-width: 4.2.3
      strip-ansi: 6.0.1

  wrap-ansi@8.1.0:
    dependencies:
      ansi-styles: 6.2.1
      string-width: 5.1.2
      strip-ansi: 7.1.0

  wrappy@1.0.2: {}

  ws@8.18.0: {}

  xxhash-wasm@1.0.2: {}

  y18n@5.0.8: {}

  yallist@2.1.2: {}

  yallist@3.1.1: {}

  yallist@4.0.0: {}

  yaml-language-server@1.15.0:
    dependencies:
      ajv: 8.17.1
      lodash: 4.17.21
      request-light: 0.5.8
      vscode-json-languageservice: 4.1.8
      vscode-languageserver: 7.0.0
      vscode-languageserver-textdocument: 1.0.11
      vscode-languageserver-types: 3.17.5
      vscode-nls: 5.2.0
      vscode-uri: 3.0.8
      yaml: 2.2.2
    optionalDependencies:
      prettier: 2.8.7

  yaml@2.2.2: {}

  yaml@2.5.0: {}

  yargs-parser@21.1.1: {}

  yargs@17.7.2:
    dependencies:
      cliui: 8.0.1
      escalade: 3.1.2
      get-caller-file: 2.0.5
      require-directory: 2.1.1
      string-width: 4.2.3
      y18n: 5.0.8
      yargs-parser: 21.1.1

  yauzl@2.10.0:
    dependencies:
      buffer-crc32: 0.2.13
      fd-slicer: 1.1.0

  yocto-queue@1.1.1: {}

  zod-to-json-schema@3.23.2(zod@3.23.8):
    dependencies:
      zod: 3.23.8

  zod-to-ts@1.2.0(typescript@5.5.4)(zod@3.23.8):
    dependencies:
      typescript: 5.5.4
      zod: 3.23.8

  zod@3.23.8: {}

  zwitch@2.0.4: {}<|MERGE_RESOLUTION|>--- conflicted
+++ resolved
@@ -774,7 +774,6 @@
         specifier: catalog:min
         version: 4.15.1(@types/node@22.0.0)(rollup@4.21.0)(typescript@5.5.4)
 
-<<<<<<< HEAD
   packages/studiocms_ui:
     dependencies:
       '@fontsource-variable/onest':
@@ -791,27 +790,7 @@
         specifier: 'catalog:'
         version: 5.4.2(@types/node@22.0.0)
 
-  playgrounds/cloudflare:
-    dependencies:
-      '@astrojs/cloudflare':
-        specifier: 'catalog:'
-        version: 11.0.4(astro@4.15.4(@types/node@20.14.13)(rollup@4.21.0)(typescript@5.5.4))
-      '@astrojs/db':
-        specifier: 'catalog:'
-        version: 0.14.1(@cloudflare/workers-types@4.20240725.0)(@types/react@18.3.5)(react@18.3.1)
-      astro:
-        specifier: 'catalog:'
-        version: 4.15.4(@types/node@20.14.13)(rollup@4.21.0)(typescript@5.5.4)
-    devDependencies:
-      '@types/node':
-        specifier: 'catalog:'
-        version: 20.14.13
-      typescript:
-        specifier: 'catalog:'
-        version: 5.5.4
-
-=======
->>>>>>> 6d9c0df0
+
   playgrounds/node:
     dependencies:
       '@astrojs/db':
@@ -4353,14 +4332,11 @@
     engines: {node: '>=4'}
     hasBin: true
 
-<<<<<<< HEAD
   mime@3.0.0:
     resolution: {integrity: sha512-jSCU7/VB1loIWBZe14aEYHU/+1UMEHoaO7qxCOVJOw9GgH72VAWppxNcjU+x9a2k3GSIBXNKxXQFqRvvZ7vr3A==}
     engines: {node: '>=10.0.0'}
     hasBin: true
 
-=======
->>>>>>> 6d9c0df0
   mimic-function@5.0.1:
     resolution: {integrity: sha512-VP79XUPxV2CigYP3jWwAUFSku2aKqBH7uTAapFWCBqutsbmDo96KY5o8uh6U+/YSIn5OxJnXp73beVkpqMIGhA==}
     engines: {node: '>=18'}
@@ -10001,11 +9977,8 @@
 
   mime@1.6.0: {}
 
-<<<<<<< HEAD
   mime@3.0.0: {}
 
-=======
->>>>>>> 6d9c0df0
   mimic-function@5.0.1: {}
 
   minimatch@9.0.5:
