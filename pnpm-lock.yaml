--- conflicted
+++ resolved
@@ -4355,10 +4355,6 @@
 
   libsql@0.4.6:
     resolution: {integrity: sha512-F5M+ltteK6dCcpjMahrkgT96uFJvVI8aQ4r9f2AzHQjC7BkAYtvfMSTWGvRBezRgMUIU2h1Sy0pF9nOGOD5iyA==}
-<<<<<<< HEAD
-    cpu: [x64, arm64, wasm32]
-=======
->>>>>>> a7c53f7f
     os: [darwin, linux, win32]
 
   lilconfig@2.1.0:
